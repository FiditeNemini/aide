--- conflicted
+++ resolved
@@ -18,11 +18,8 @@
 import { createFileResponse } from './createFile';
 import { getPreviousWordAtPosition } from './previousWordCommand';
 import { goToTypeDefinition } from './goToTypeDefinition';
-<<<<<<< HEAD
 import { getRipGrepPath } from '../utilities/ripGrep';
-=======
 import { executeTerminalCommand } from '../completions/providers/terminalUse';
->>>>>>> 5f962a44
 
 // Helper function to read the request body
 function readRequestBody(req: http.IncomingMessage): Promise<string> {
@@ -251,21 +248,18 @@
 				const response = await undoToCheckpoint(request);
 				res.writeHead(200, { 'Content-Type': 'application/json' });
 				res.end(JSON.stringify(response));
-<<<<<<< HEAD
 			} else if (req.method === 'POST' && req.url === '/rip_grep_path') {
 				const ripGrepPath = await getRipGrepPath();
 				res.writeHead(200, { 'Content-Type': 'application/json' });
 				res.end(JSON.stringify({
 					'rip_grep_path': ripGrepPath,
 				}));
-=======
 			} else if (req.method === 'POST' && req.url === '/execute_terminal_command') {
 				const body = await readRequestBody(req);
 				const request: SidecarExecuteTerminalCommandRequest = JSON.parse(body);
 				await executeTerminalCommand(request.command);
 				res.writeHead(200, { 'Content-Type': 'application/json' });
 				res.end(JSON.stringify({ success: true }));
->>>>>>> 5f962a44
 			} else {
 				// console.log('HC request');
 				res.writeHead(200, { 'Content-Type': 'application/json' });

--- conflicted
+++ resolved
@@ -606,12 +606,8 @@
 
 	async cleanup() {
 		// for cleanup we are going to replace the lines from the documentLineIndex to the documentLineLimit with ""
-<<<<<<< HEAD
-		if (this.documentLineIndex < this.documentLineLimit) {
-=======
 		console.log(this.documentLineIndex, this.documentLineLimit);
 		if (this.documentLineIndex <= this.documentLineLimit) {
->>>>>>> d99f5536
 			this.document.replaceLines(this.documentLineIndex, this.documentLineLimit, new AdjustedLineContent('', 0, '', 0));
 		}
 	}

/*---------------------------------------------------------------------------------------------
 *  Copyright (c) Microsoft Corporation. All rights reserved.
 *  Licensed under the MIT License. See License.txt in the project root for license information.
 *--------------------------------------------------------------------------------------------*/

import * as os from 'os';
import * as vscode from 'vscode';
import { createInlineCompletionItemProvider } from './completions/create-inline-completion-item-provider';
import { AideAgentSessionProvider } from './completions/providers/aideAgentProvider';
import { CSEventHandler } from './csEvents/csEventHandler';
import { getGitCurrentHash, getGitRepoName } from './git/helper';
import { aideCommands } from './inlineCompletion/commands';
import { startupStatusBar } from './inlineCompletion/statusBar';
import logger from './logger';
import postHogClient from './posthog/client';
import { AideQuickFix } from './quickActions/fix';
import { RecentEditsRetriever } from './server/editedFiles';
import { RepoRef, RepoRefBackend, SideCarClient } from './sidecar/client';
import { loadOrSaveToStorage } from './storage/types';
import { copySettings } from './utilities/copySettings';
import { killProcessOnPort } from './utilities/killPort';
import { getRelevantFiles, shouldTrackFile } from './utilities/openTabs';
import { checkReadonlyFSMode } from './utilities/readonlyFS';
import { restartSidecarBinary, setupSidecar } from './utilities/setupSidecarBinary';
import { sidecarURL, sidecarUseSelfRun } from './utilities/sidecarUrl';
import { getUniqueId } from './utilities/uniqueId';
import { ProjectContext } from './utilities/workspaceContext';
<<<<<<< HEAD
import { CSEventHandler } from './csEvents/csEventHandler';
import { RecentEditsRetriever } from './server/editedFiles';
import { getRipGrepPath } from './utilities/ripGrep';
import { getSideCarModelConfiguration } from './sidecar/types';
// import { GENERATE_PLAN } from './completions/providers/generatePlan';
// import { OPEN_FILES_VARIABLE } from './completions/providers/openFiles';
=======
>>>>>>> efe93b20

export let SIDECAR_CLIENT: SideCarClient | null = null;

export async function activate(context: vscode.ExtensionContext) {
	const session = await vscode.csAuthentication.getSession();
	const email = session?.account.email ?? '';

	// Project root here
	const uniqueUserId = getUniqueId();
	logger.info(`[CodeStory]: ${uniqueUserId} Activating extension with storage: ${context.globalStorageUri}`);
	postHogClient?.capture({
		distinctId: getUniqueId(),
		event: 'extension_activated',
		properties: {
			platform: os.platform(),
			product: 'aide',
			email,
		},
	});

	const registerPreCopyCommand = vscode.commands.registerCommand(
		'webview.preCopySettings',
		async () => {
			await copySettings(vscode.env.appRoot, logger);
		}
	);
	context.subscriptions.push(registerPreCopyCommand);
	let rootPath = vscode.workspace.rootPath;
	if (!rootPath) {
		rootPath = '';
	}

	// Create the copy settings from vscode command for the extension
	const registerCopySettingsCommand = vscode.commands.registerCommand(
		'webview.copySettings',
		async () => {
			await copySettings(rootPath ?? '', logger);
		}
	);
	context.subscriptions.push(registerCopySettingsCommand);
	const readonlyFS = checkReadonlyFSMode();
	if (readonlyFS) {
		vscode.window.showErrorMessage('Move Aide to the Applications folder using Finder. More instructions here: [link](https://docs.codestory.ai/troubleshooting#macos-readonlyfs-warning)');
		return;
	}

	// Now we get all the required information and log it
	const repoName = await getGitRepoName(rootPath);
	const repoHash = await getGitCurrentHash(rootPath);

	// We also get some context about the workspace we are in and what we are upto
	const projectContext = new ProjectContext();
	await projectContext.collectContext();

	postHogClient?.capture({
		distinctId: await getUniqueId(),
		event: 'activated_lsp',
		properties: {
			product: 'aide',
			email,
			repoName,
			repoHash,
		}
	});

	// Setup the sidecar client here
	const sidecarDisposable = await setupSidecar(context.globalStorageUri.fsPath);
	context.subscriptions.push(sidecarDisposable);
	vscode.sidecar.onDidTriggerSidecarRestart(() => {
		restartSidecarBinary(context.globalStorageUri.fsPath);
	});

	// Get model selection configuration
	const modelConfiguration = await vscode.modelSelection.getConfiguration();
	const sidecarClient = new SideCarClient(modelConfiguration);
	SIDECAR_CLIENT = sidecarClient;

	// we want to send the open tabs here to the sidecar
	const openTextDocuments = await getRelevantFiles();
	openTextDocuments.forEach((openTextDocument) => {
		// not awaiting here so we can keep loading the extension in the background
		if (shouldTrackFile(openTextDocument.uri)) {
			sidecarClient.documentOpen(openTextDocument.uri.fsPath, openTextDocument.contents, openTextDocument.language);
		}
	});
	// Setup the current repo representation here
	const currentRepo = new RepoRef(
		// We assume the root-path is the one we are interested in
		rootPath,
		RepoRefBackend.local,
	);
	// setup the callback for the model configuration
	vscode.modelSelection.onDidChangeConfiguration((config) => {
		sidecarClient.updateModelConfiguration(config);
	});
<<<<<<< HEAD
	vscode.modelSelection.registerModelConfigurationValidator({
		provideModelConfigValidation(config) {
			const sidecarModelConfig = getSideCarModelConfiguration(config);
			return sidecarClient.validateModelConfiguration(sidecarModelConfig);
		},
	});
	// Show the indexing percentage on startup
	await reportIndexingPercentage(sidecarClient, currentRepo);
=======
>>>>>>> efe93b20

	// register the inline code completion provider
	await createInlineCompletionItemProvider(
		{
			triggerNotice: notice => {
				console.log(notice);
			},
			sidecarClient,
		}
	);
	// register the commands here for inline completion
	aideCommands();
	// set the status bar as well
	startupStatusBar();

	// Get the storage object here
	const codeStoryStorage = await loadOrSaveToStorage(context.globalStorageUri.fsPath, rootPath);
	logger.info(codeStoryStorage);
	logger.info(rootPath);

	/*
	// Register the semantic search command here
	vscode.commands.registerCommand('codestory.semanticSearch', async (prompt: string): Promise<CodeSymbolInformationEmbeddings[]> => {
		logger.info('[semanticSearch][extension] We are executing semantic search :' + prompt);
		postHogClient?.capture({
			distinctId: await getUniqueId(),
			event: 'search',
			properties: {
				prompt,
				repoName,
				repoHash,
			},
		});
		// We should be using the searchIndexCollection instead here, but for now
		// embedding search is fine
		// Here we will ping the semantic client instead so we can get the results
		const results = await sidecarClient.getSemanticSearchResult(
			prompt,
			currentRepo,
		);
		return results;
	});
	*/

	// Register the quick action providers
	const aideQuickFix = new AideQuickFix();
	vscode.languages.registerCodeActionsProvider('*', aideQuickFix);

	// add the recent edits retriver to the subscriptions
	// so we can grab the recent edits very quickly
	const recentEditsRetriever = new RecentEditsRetriever(300 * 1000, vscode.workspace);
	context.subscriptions.push(recentEditsRetriever);

	// Register the agent session provider
	const agentSessionProvider = new AideAgentSessionProvider(
		currentRepo,
		projectContext,
		sidecarClient,
		recentEditsRetriever,
		context,
	);
	const editorUrl = agentSessionProvider.editorUrl;
	context.subscriptions.push(agentSessionProvider);

	// When the selection changes in the editor we should trigger an event
	vscode.window.onDidChangeTextEditorSelection(async (event) => {
		const textEditor = event.textEditor;
		if (shouldTrackFile(textEditor.document.uri)) {
			// track the changed selection over here
			const selections = event.selections;
			if (selections.length !== 0) {
				await csEventHandler.onDidChangeTextDocumentSelection(textEditor.document.uri.fsPath, selections);
			}
		}
	});

	// Listen to all the files which are changing, so we can keep our tree sitter cache hot
	vscode.workspace.onDidChangeTextDocument(async (event) => {
		const documentUri = event.document.uri;
		// if its a schema type, then skip tracking it
		if (documentUri.scheme === 'vscode') {
			return;
		}
		// TODO(skcd): we want to send the file change event to the sidecar over here
		if (shouldTrackFile(documentUri)) {
			await sidecarClient.documentContentChange(
				documentUri.fsPath,
				event.contentChanges,
				event.document.getText(),
				event.document.languageId,
			);
		}
	});

	const diagnosticsListener = vscode.languages.onDidChangeDiagnostics(async (event) => {
		for (const uri of event.uris) {
			// filter out diagnostics which are ONLY errors and warnings
			const diagnostics = vscode.languages.getDiagnostics(uri).filter((diagnostic) => {
				return (diagnostic.severity === vscode.DiagnosticSeverity.Error || diagnostic.severity === vscode.DiagnosticSeverity.Warning);
			});

			// Send diagnostics to sidecar
			try {
				await sidecarClient.sendDiagnostics(uri.toString(), diagnostics);
			} catch (error) {
				// console.error(`Failed to send diagnostics for ${uri.toString()}:`, error);
			}
		}
	});

	// Gets access to all the events the editor is throwing our way
	const csEventHandler = new CSEventHandler(context, editorUrl);
	context.subscriptions.push(csEventHandler);

	vscode.window.onDidChangeActiveTextEditor(async (editor) => {
		if (editor) {
			const activeDocument = editor.document;
			if (activeDocument) {
				const activeDocumentUri = activeDocument.uri;
				if (shouldTrackFile(activeDocumentUri)) {
					// track that changed document over here
					await sidecarClient.documentOpen(
						activeDocumentUri.fsPath,
						activeDocument.getText(),
						activeDocument.languageId
					);
				}
			}
		}
	});

	// shouldn't all listeners have this?
	context.subscriptions.push(diagnosticsListener);
}

export async function deactivate() {
	if (!sidecarUseSelfRun()) {
		const sidecarUrl = sidecarURL();
		const port = parseInt(sidecarUrl.split(':').at(-1) ?? '42424');
		await killProcessOnPort(port);
	}
}<|MERGE_RESOLUTION|>--- conflicted
+++ resolved
@@ -16,6 +16,7 @@
 import { AideQuickFix } from './quickActions/fix';
 import { RecentEditsRetriever } from './server/editedFiles';
 import { RepoRef, RepoRefBackend, SideCarClient } from './sidecar/client';
+import { getSideCarModelConfiguration } from './sidecar/types';
 import { loadOrSaveToStorage } from './storage/types';
 import { copySettings } from './utilities/copySettings';
 import { killProcessOnPort } from './utilities/killPort';
@@ -25,15 +26,6 @@
 import { sidecarURL, sidecarUseSelfRun } from './utilities/sidecarUrl';
 import { getUniqueId } from './utilities/uniqueId';
 import { ProjectContext } from './utilities/workspaceContext';
-<<<<<<< HEAD
-import { CSEventHandler } from './csEvents/csEventHandler';
-import { RecentEditsRetriever } from './server/editedFiles';
-import { getRipGrepPath } from './utilities/ripGrep';
-import { getSideCarModelConfiguration } from './sidecar/types';
-// import { GENERATE_PLAN } from './completions/providers/generatePlan';
-// import { OPEN_FILES_VARIABLE } from './completions/providers/openFiles';
-=======
->>>>>>> efe93b20
 
 export let SIDECAR_CLIENT: SideCarClient | null = null;
 
@@ -129,17 +121,12 @@
 	vscode.modelSelection.onDidChangeConfiguration((config) => {
 		sidecarClient.updateModelConfiguration(config);
 	});
-<<<<<<< HEAD
 	vscode.modelSelection.registerModelConfigurationValidator({
 		provideModelConfigValidation(config) {
 			const sidecarModelConfig = getSideCarModelConfiguration(config);
 			return sidecarClient.validateModelConfiguration(sidecarModelConfig);
 		},
 	});
-	// Show the indexing percentage on startup
-	await reportIndexingPercentage(sidecarClient, currentRepo);
-=======
->>>>>>> efe93b20
 
 	// register the inline code completion provider
 	await createInlineCompletionItemProvider(

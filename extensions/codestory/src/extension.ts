--- conflicted
+++ resolved
@@ -7,7 +7,6 @@
 
 import { createInlineCompletionItemProvider } from './completions/create-inline-completion-item-provider';
 import { AideAgentSessionProvider } from './completions/providers/aideAgentProvider';
-import { GENERATE_PLAN } from './completions/providers/generatePlan';
 import { OPEN_FILES_VARIABLE } from './completions/providers/openFiles';
 import { CSEventHandler } from './csEvents/csEventHandler';
 import { getGitCurrentHash, getGitRepoName } from './git/helper';
@@ -253,24 +252,10 @@
 		}
 	});
 
-<<<<<<< HEAD
-	// register generate plan variable
-	context.subscriptions.push(vscode.aideAgent.registerChatVariableResolver(
-=======
-	// Register the chat agent
-	const chatAgentProvider = new CSChatAgentProvider(
-		rootPath, repoName, repoHash,
-		uniqueUserId,
-		sidecarClient, currentRepo, projectContext, probeProvider
-	);
-	context.subscriptions.push(chatAgentProvider);
-
-
 	// Registers all the plan variables
-	context.subscriptions.push(vscode.aideChat.registerChatVariableResolver(
->>>>>>> 9e1ca4f5
-		GENERATE_PLAN,
-		GENERATE_PLAN,
+	context.subscriptions.push(vscode.aideAgent.registerChatVariableResolver(
+		'generatePlan',
+		'generatePlan',
 		'Generates a plan for execution',
 		'Generates a plan for execution',
 		false,
@@ -302,7 +287,7 @@
 		'Execute the plan until a step',
 		vscode.ThemeIcon.Folder,
 	));
-	context.subscriptions.push(vscode.aideChat.registerChatVariableResolver(
+	context.subscriptions.push(vscode.aideAgent.registerChatVariableResolver(
 		'LSP',
 		'LSP',
 		'Generates step using #LSP diagnostics',
@@ -319,7 +304,7 @@
 		'Generates steps using LSP diagnostics',
 		vscode.ThemeIcon.Folder,
 	));
-	context.subscriptions.push(vscode.aideChat.registerChatVariableResolver(
+	context.subscriptions.push(vscode.aideAgent.registerChatVariableResolver(
 		'APPEND_TO_PLAN',
 		'APPEND_TO_PLAN',
 		'Append the user context to the plan',
@@ -336,7 +321,7 @@
 		'Append a step to the plan',
 		vscode.ThemeIcon.Folder,
 	));
-	context.subscriptions.push(vscode.aideChat.registerChatVariableResolver(
+	context.subscriptions.push(vscode.aideAgent.registerChatVariableResolver(
 		'DROP_PLAN_STEP_FROM',
 		'DROP_PLAN_STEP_FROM',
 		'Drops the plan from an index, YOU HAVE TO UNDO MANUALLY, the input should look like this: #DROP_PLAN_STEP_FROM {plan_step_index_to_drop_from}',

/*---------------------------------------------------------------------------------------------
 *  Copyright (c) Microsoft Corporation. All rights reserved.
 *  Licensed under the MIT License. See License.txt in the project root for license information.
 *--------------------------------------------------------------------------------------------*/

import * as vscode from 'vscode';
// @ts-expect-error external
import createDevtools from './dist/standalone.js';
import { proxy, ProxyResult } from './proxy';
import { DevtoolsStatus, DevtoolsType, InspectedElementPayload, InspectElementParsedFullData } from './types';
import { findTsxNodeAtLine } from '../../languages/tsxCodeSymbols.js';
import { join } from 'node:path';

export class DevtoolsSession extends vscode.Disposable {

	private _devtools: DevtoolsType;
	private _port: number;
	private _proxyResult: ProxyResult | undefined;

	get port() {
		return this._port;
	}

	get proxyPort() {
		return this._proxyResult?.listenPort;
	}

	get devtoolsPort() {
		return this._devtools.currentPort;
	}

	constructor(port: number, suggestedDevtoolsPort = 8097) {
		super(() => {
			this._cleanupProxy();
			this._devtools.stopServer();
		});

		this._port = port;

		this._devtools = createDevtools()
			.setStatusListener(this.updateStatus.bind(this))
			.setDataCallback(this.updateInspectedElement.bind(this))
			.setDisconnectedCallback(this.onDidDisconnect.bind(this))
			.setInspectionCallback(this.updateInspectHost.bind(this))
			.startServer(suggestedDevtoolsPort, 'localhost');
	}

	private _onStatusChange = new vscode.EventEmitter<DevtoolsStatus>();
	onStatusChange = this._onStatusChange.event;

	private _onInspectedElementChange = new vscode.EventEmitter<vscode.Location | null>();
	onInspectedElementChange = this._onInspectedElementChange.event;

	private _onInspectHostChange = new vscode.EventEmitter<boolean>();
	onInspectHostChange = this._onInspectHostChange.event;

	private _waitForDisconnection: DeferredPromise | null = null;
	// get waitForDisconnection() {
	// 	return this._waitForDisconnection;
	// }

	private _cleanupProxy() {
		if (this._waitForDisconnection) {
			this._waitForDisconnection.resolve();
		}
		this._proxyResult?.cleanup();
	}

	private _status: DevtoolsStatus = DevtoolsStatus.Idle;
	get status() {
		return this._status;
	}

<<<<<<< HEAD
	private _inspectedElement: InspectedElementPayload | null = null;
=======
	// undefined is the default, null is for invalid paths
	private _insepectedElement: InspectedElementPayload | undefined | null;
>>>>>>> 58ec2d5a
	get inspectedElement() {
		return this._inspectedElement;
	}

<<<<<<< HEAD
	private async updateStatus(_message: string, status: DevtoolsStatus) {
=======
	private _proxyListenPort: number | undefined;

	get proxyListenPort() {
		return this._proxyListenPort;
	}


	private _disconnectedPromise: DeferredPromise | null = null;
	get disconnectedPromise() {
		return this._disconnectedPromise;
	}

	private _cleanupProxy: (() => void) | undefined;
	private _Devtools: Devtools;

	constructor() {
		this._Devtools = Devtools
			.setStatusListener(this.updateStatus.bind(this))
			.setDataCallback(this.updateInspectedElement.bind(this))
			.setInspectionCallback(this.updateInspectHost.bind(this))
			.setDisconnectedCallback(this.onDidDisconnect.bind(this))
			.startServer(8097, 'localhost');
	}

	private updateStatus(_message: string, status: DevtoolsStatus) {
>>>>>>> 58ec2d5a
		this._status = status;
		if (status === DevtoolsStatus.ServerConnected) {
			this._waitForDisconnection = new DeferredPromise();
			await this._startProxy();
		}
		this._onStatusChange.fire(status);
	}

	private onDidDisconnect() {
		if (this._status === DevtoolsStatus.DevtoolsConnected) {
			// @g-danna take a look at this again
			this.updateStatus('Devtools disconnected', DevtoolsStatus.ServerConnected);
		}
	}

	private updateInspectHost(isInspecting: boolean) {
		this._onInspectHostChange.fire(isInspecting);
	}

<<<<<<< HEAD
	private onDidDisconnect() {
		if (this._status === DevtoolsStatus.DevtoolsConnected) {
			this._cleanupProxy();
			// @g-danna take a look at this again
			this.updateStatus('Devtools disconnected', DevtoolsStatus.ServerConnected);
		}
	}

	private async updateInspectedElement(payload: InspectedElementPayload) {
		this._inspectedElement = payload;
=======
	cleanupProxy() {
		if (!this._disconnectedPromise) {
			this._disconnectedPromise = new DeferredPromise();
		}
		this._cleanupProxy?.();
		// If disconnection is external (e.g.: route change, mark the promise as resolve)
		this._disconnectedPromise.resolve();
		this._cleanupProxy = undefined;
		this._proxyListenPort = undefined;
	}

	private async updateInspectedElement(payload: InspectedElementPayload) {
		this._insepectedElement = payload;
		if (process.env.VSCODE_DEBUG_MODE === 'true') {
			console.log(payload);
		}
>>>>>>> 58ec2d5a
		if (payload.type === 'full-data') {
			const reference = await this.getValidReference(payload);
			this._onInspectedElementChange.fire(reference);
		}
	}

	private async getValidReference(payload: InspectElementParsedFullData): Promise<vscode.Location | null> {
		try {
			const { parsedSource } = payload.value;
			if (parsedSource) {
				const { source, column, line } = parsedSource;
				let reference: vscode.Uri | null = null;
				if (source.type === 'URL') {
					reference = await this.resolveRelativeReference(source.relativePath);
				} else if (source.type === 'relative') {
					reference = await this.resolveRelativeReference(source.path);
				} else if (source.type === 'absolute') {
					reference = vscode.Uri.parse(source.path);
				}

				if (!reference) {
					console.error(`Cannot find file on system: ${JSON.stringify(payload)}`);
					return null;
				}

				const doc = await vscode.workspace.openTextDocument(reference);

				const fullRange = doc.validateRange(
					new vscode.Range(0, 0, Number.MAX_SAFE_INTEGER, Number.MAX_SAFE_INTEGER)
				);

				let range = fullRange;

				if (parsedSource.symbolicated) {
					const fileArrayBuffer = await vscode.workspace.fs.readFile(reference);
					const fileString = fileArrayBuffer.toString().replace(/\\n/g, '\n');
					const fullRange = await findTsxNodeAtLine(fileString, line);
					const endLine = fullRange ? fullRange.endLine : line;

					range = new vscode.Range(
						new vscode.Position(line, column),
						new vscode.Position(endLine, 9999999),
					);
				}
				return new vscode.Location(
					reference,
					range
				);
			} else {
				return null;
			}
		} catch (err) {
			return null;
		}
	}

	private async resolveRelativeReference(relativePath: string): Promise<vscode.Uri | null> {
		if (!vscode.workspace.workspaceFolders) {
			throw Error('A workspace needs to be open in order to parse relative references.');
		}
		for (const workspaceFolder of vscode.workspace.workspaceFolders) {
			const absolutePath = join(workspaceFolder.uri.fsPath, relativePath);
			const uri = vscode.Uri.file(absolutePath);
			const doesFileExist = await vscode.workspace.fs.stat(uri);
			if (doesFileExist) {
				return uri;
			}
		}
		return null;
	}


<<<<<<< HEAD
	async _startProxy() {
		if (!this._devtools.currentPort) {
			throw new Error('Devtools server is not connected, cannot start proxy');
=======

	async proxy(port: number) {
		if (this._proxyListenPort) {
			this.cleanupProxy();
		}
		if (this.status === 'devtools-connected') {
			throw new Error('Devtools are already connected, close the preview tab and try again');
>>>>>>> 58ec2d5a
		}
		this._proxyResult = await proxy(this._port, this._devtools.currentPort);
		return;
	}

	startInspectingHost() {
		// Have to call this manually because React devtools don't call this
		this._onInspectHostChange.fire(true);
		this._devtools.startInspectingHost();
	}

	stopInspectingHost() {
		this._devtools.stopInspectingHost();
	}

	override dispose() {
		super.dispose();
		this._cleanupProxy();
		this._devtools.stopServer();
	}

}


export class ReactDevtoolsManager extends vscode.Disposable {

	constructor() {
		super(() => this._disposeSessions());
	}

	private _sessions = new Map<number, DevtoolsSession>;

	get sessions(): ReadonlyMap<number, DevtoolsSession> {
		return this._sessions;
	}

	private activeSession: DevtoolsSession | undefined;
	private activeSessionDisposables: vscode.Disposable[] = [];

	private _onActiveSessionStatusChange = new vscode.EventEmitter<DevtoolsStatus>();
	onActiveSessionStatusChange = this._onActiveSessionStatusChange.event;

	private _onActiveSessionInspectedElementChange = new vscode.EventEmitter<vscode.Location | null>();
	onActiveSessionInspectedElementChange = this._onActiveSessionInspectedElementChange.event;

	private _onActiveSessionInspectHostChange = new vscode.EventEmitter<boolean>();
	onActiveSessionInspectHostChange = this._onActiveSessionInspectHostChange.event;

	async startOrGetSession(port: number): Promise<number> {
		return new Promise((resolve, reject) => {
			let session: DevtoolsSession;

			if (this._sessions.has(port)) {
				session = this._sessions.get(port)!;
			} else {
				let suggestedDevtoolsPort: number | undefined;
				const activeSessionPorts = new Set<number>();
				for (const session of this._sessions.values()) {
					if (session.devtoolsPort) {
						activeSessionPorts.add(session.devtoolsPort);
					}
				}
				if (activeSessionPorts.size > 0) {
					suggestedDevtoolsPort = Math.max(...activeSessionPorts) + 1;
				}
				session = new DevtoolsSession(port, suggestedDevtoolsPort);
				this._sessions.set(port, session);
			}

			if (this.activeSession !== session) {

				this.clearSessionDisposables();

				this.activeSessionDisposables.push(
					session.onStatusChange(status => {
						this._onActiveSessionStatusChange.fire(status);
					}),
					session.onInspectedElementChange(location => {
						this._onActiveSessionInspectedElementChange.fire(location);
					}),
					session.onInspectHostChange(isInspecting => {
						this._onActiveSessionInspectHostChange.fire(isInspecting);
					})
				);

				this.activeSession = session;
			}

			if (session.status === DevtoolsStatus.ServerConnected && session.proxyPort) {
				return resolve(session.proxyPort);
			}

			const statusListener = session.onStatusChange(status => {
				if (status === DevtoolsStatus.ServerConnected && session.proxyPort) {
					statusListener.dispose();
					resolve(session.proxyPort);
				} else if (status === DevtoolsStatus.Error) {
					reject('Error while starting a new session');
				}
			});
		});
	}

	private _activeInspectedElement: InspectedElementPayload | null = null;
	get activeInspectedElement() {
		return this._activeInspectedElement;
	}

	startInspectingHost() {
		if (!this.activeSession) {
			console.error('Cannot start inspecting host: no active session');
			return;
		}
		this.activeSession.startInspectingHost();
	}

	stopInspectingHost() {
		if (!this.activeSession) {
			console.error('Cannot stop inspecting host: no active session');
			return;
		}
		this.activeSession.stopInspectingHost();
	}

	private clearSessionDisposables() {
		// Clean up old listeners
		this.activeSessionDisposables.forEach(d => d.dispose());
		this.activeSessionDisposables = [];
	}

	private _disposeSessions() {
		for (const session of this._sessions.values()) {
			session.dispose();
		}
		this.clearSessionDisposables();
	}

}


class DeferredPromise {
	promise: Promise<any>;
	resolve!: (...args: any) => void;
	reject!: (reason: any) => void;

	constructor() {
		this.promise = new Promise((resolve, reject) => {
			this.resolve = resolve;
			this.reject = reject;
		});
	}
}
<|MERGE_RESOLUTION|>--- conflicted
+++ resolved
@@ -71,45 +71,13 @@
 		return this._status;
 	}
 
-<<<<<<< HEAD
-	private _inspectedElement: InspectedElementPayload | null = null;
-=======
 	// undefined is the default, null is for invalid paths
-	private _insepectedElement: InspectedElementPayload | undefined | null;
->>>>>>> 58ec2d5a
+	private _inspectedElement: InspectedElementPayload | undefined | null;
 	get inspectedElement() {
 		return this._inspectedElement;
 	}
 
-<<<<<<< HEAD
 	private async updateStatus(_message: string, status: DevtoolsStatus) {
-=======
-	private _proxyListenPort: number | undefined;
-
-	get proxyListenPort() {
-		return this._proxyListenPort;
-	}
-
-
-	private _disconnectedPromise: DeferredPromise | null = null;
-	get disconnectedPromise() {
-		return this._disconnectedPromise;
-	}
-
-	private _cleanupProxy: (() => void) | undefined;
-	private _Devtools: Devtools;
-
-	constructor() {
-		this._Devtools = Devtools
-			.setStatusListener(this.updateStatus.bind(this))
-			.setDataCallback(this.updateInspectedElement.bind(this))
-			.setInspectionCallback(this.updateInspectHost.bind(this))
-			.setDisconnectedCallback(this.onDidDisconnect.bind(this))
-			.startServer(8097, 'localhost');
-	}
-
-	private updateStatus(_message: string, status: DevtoolsStatus) {
->>>>>>> 58ec2d5a
 		this._status = status;
 		if (status === DevtoolsStatus.ServerConnected) {
 			this._waitForDisconnection = new DeferredPromise();
@@ -118,18 +86,11 @@
 		this._onStatusChange.fire(status);
 	}
 
-	private onDidDisconnect() {
-		if (this._status === DevtoolsStatus.DevtoolsConnected) {
-			// @g-danna take a look at this again
-			this.updateStatus('Devtools disconnected', DevtoolsStatus.ServerConnected);
-		}
-	}
 
 	private updateInspectHost(isInspecting: boolean) {
 		this._onInspectHostChange.fire(isInspecting);
 	}
 
-<<<<<<< HEAD
 	private onDidDisconnect() {
 		if (this._status === DevtoolsStatus.DevtoolsConnected) {
 			this._cleanupProxy();
@@ -140,24 +101,6 @@
 
 	private async updateInspectedElement(payload: InspectedElementPayload) {
 		this._inspectedElement = payload;
-=======
-	cleanupProxy() {
-		if (!this._disconnectedPromise) {
-			this._disconnectedPromise = new DeferredPromise();
-		}
-		this._cleanupProxy?.();
-		// If disconnection is external (e.g.: route change, mark the promise as resolve)
-		this._disconnectedPromise.resolve();
-		this._cleanupProxy = undefined;
-		this._proxyListenPort = undefined;
-	}
-
-	private async updateInspectedElement(payload: InspectedElementPayload) {
-		this._insepectedElement = payload;
-		if (process.env.VSCODE_DEBUG_MODE === 'true') {
-			console.log(payload);
-		}
->>>>>>> 58ec2d5a
 		if (payload.type === 'full-data') {
 			const reference = await this.getValidReference(payload);
 			this._onInspectedElementChange.fire(reference);
@@ -230,19 +173,9 @@
 	}
 
 
-<<<<<<< HEAD
 	async _startProxy() {
 		if (!this._devtools.currentPort) {
 			throw new Error('Devtools server is not connected, cannot start proxy');
-=======
-
-	async proxy(port: number) {
-		if (this._proxyListenPort) {
-			this.cleanupProxy();
-		}
-		if (this.status === 'devtools-connected') {
-			throw new Error('Devtools are already connected, close the preview tab and try again');
->>>>>>> 58ec2d5a
 		}
 		this._proxyResult = await proxy(this._port, this._devtools.currentPort);
 		return;
@@ -346,7 +279,7 @@
 		});
 	}
 
-	private _activeInspectedElement: InspectedElementPayload | null = null;
+	private _activeInspectedElement: InspectedElementPayload | undefined | null;
 	get activeInspectedElement() {
 		return this._activeInspectedElement;
 	}

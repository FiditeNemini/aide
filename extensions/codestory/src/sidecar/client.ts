/*---------------------------------------------------------------------------------------------
 *  Copyright (c) Microsoft Corporation. All rights reserved.
 *  Licensed under the MIT License. See License.txt in the project root for license information.
 *--------------------------------------------------------------------------------------------*/

import * as path from 'path';
import * as vscode from 'vscode';
import { sidecarTypeDefinitionsWithNode } from '../completions/helpers/vscodeApi';
import { LoggingService } from '../completions/logger';
import { StreamCompletionResponse, StreamCompletionResponseUpdates } from '../completions/providers/fetch-and-process-completions';
import { TERMINAL_SELECTION_VARIABLE } from '../completions/providers/terminalSelection';
import { CompletionRequest, CompletionResponse } from '../inlineCompletion/sidecarCompletion';
import { SelectionDataForExplain } from '../utilities/getSelectionContext';
import { sidecarNotIndexRepository } from '../utilities/sidecarUrl';
import { sleep } from '../utilities/sleep';
import { readCustomSystemInstruction } from '../utilities/systemInstruction';
import { CodeSymbolInformationEmbeddings, CodeSymbolKind } from '../utilities/types';
import { getUserId } from '../utilities/uniqueId';
import { callServerEventStreamingBufferedGET, callServerEventStreamingBufferedPOST } from './ssestream';
import { ConversationMessage, EditFileResponse, getSideCarModelConfiguration, IdentifierNodeType, InEditorRequest, InEditorTreeSitterDocumentationQuery, InEditorTreeSitterDocumentationReply, InLineAgentMessage, PlanResponse, Position, RepoStatus, SemanticSearchResponse, SidecarVariableType, SidecarVariableTypes, SnippetInformation, SyncUpdate, TextDocument } from './types';
import { CodeEditAgentBody, ProbeAgentBody, SideCarAgentEvent, SidecarContextEvent, UserContext } from '../server/types';
<<<<<<< HEAD
// import { GENERATE_PLAN } from '../completions/providers/generatePlan';
// import { AideProbeProvider } from '../completions/providers/probeProvider';
=======
import { Diagnostic } from 'vscode';
import { GENERATE_PLAN } from '../completions/providers/generatePlan';
import { AideProbeProvider } from '../completions/providers/probeProvider';
>>>>>>> a128efc5
import { AidePlanTimer } from '../utilities/planTimer';

export enum CompletionStopReason {
	/**
	 * Used to signal to the completion processing code that we're still streaming.
	 * Can be removed if we make `CompletionResponse.stopReason` optional. Then
	 * `{ stopReason: undefined }` can be used instead.
	 */
	StreamingChunk = 'aide-streaming-chunk',
	RequestAborted = 'aide-request-aborted',
	RequestFinished = 'aide-request-finished',
}

export enum RepoRefBackend {
	local = 'local',
	github = 'github',
}


export class RepoRef {
	private _path: string;
	private _backend: RepoRefBackend;

	constructor(
		path: string,
		backend: RepoRefBackend
	) {
		this._path = path;
		this._backend = backend;
	}

	getRepresentation(): string {
		return `${this._backend}/${this._path}`;
	}

	getPath(): string {
		return this._path;
	}
}


export class SideCarClient {
	private _url: string;
	private _modelConfiguration: vscode.ModelSelection;
	private _userId: string | null;

	constructor(
		url: string,
		modelConfiguration: vscode.ModelSelection,
	) {
		this._url = url;
		this._modelConfiguration = modelConfiguration;
		this._userId = getUserId();
	}

	updateModelConfiguration(modelConfiguration: vscode.ModelSelection) {
		this._modelConfiguration = modelConfiguration;
		console.log('updated model configuration', this._modelConfiguration);
	}

	getRepoListUrl(): string {
		const baseUrl = new URL(this._url);
		baseUrl.pathname = '/api/repo/repo_list';
		return baseUrl.toString();
	}

	async getRangeForDiagnostics(
		textDocumentWeb: TextDocument,
		snippetInformation: SnippetInformation,
		thresholdToExpand: number,
	) {
		const baseUrl = new URL(this._url);
		baseUrl.pathname = '/api/tree_sitter/diagnostic_parsing';
		const body = {
			text_document_web: textDocumentWeb,
			range: snippetInformation,
			threshold_to_expand: thresholdToExpand,
		};
		const url = baseUrl.toString();
		const response = await fetch(url, {
			method: 'POST',
			headers: {
				'Content-Type': 'application/json',
			},
			body: JSON.stringify(body),
		});
		const responseJson = await response.json();
		console.log(responseJson);
	}

	async getRepoStatus(): Promise<RepoStatus> {
		const response = await fetch(this.getRepoListUrl());
		const repoList = (await response.json()) as RepoStatus;
		return repoList;
	}


	async *getRepoSyncStatus(): AsyncIterableIterator<SyncUpdate> {
		const baseUrl = new URL(this._url);
		baseUrl.pathname = '/api/repo/status';
		const url = baseUrl.toString();
		const asyncIterableResponse = await callServerEventStreamingBufferedGET(url);
		for await (const line of asyncIterableResponse) {
			const lineParts = line.split('data:{');
			for (const lineSinglePart of lineParts) {
				const lineSinglePartTrimmed = lineSinglePart.trim();
				if (lineSinglePartTrimmed === '') {
					continue;
				}
				const finalString = '{' + lineSinglePartTrimmed;
				const syncUpdate = JSON.parse(finalString) as SyncUpdate;
				yield syncUpdate;
			}
		}
	}


	async *getInLineEditorResponse(
		context: InEditorRequest,
	): AsyncIterableIterator<InLineAgentMessage> {
		const baseUrl = new URL(this._url);
		baseUrl.pathname = '/api/in_editor/answer';
		const url = baseUrl.toString();
		const sideCarModelConfiguration = await getSideCarModelConfiguration(await vscode.modelSelection.getConfiguration());
		const finalContext = {
			...context,
			modelConfig: sideCarModelConfiguration,
			userId: this._userId,
		};
		const asyncIterableResponse = await callServerEventStreamingBufferedPOST(url, finalContext);
		for await (const line of asyncIterableResponse) {
			const lineParts = line.split('data:{');
			for (const lineSinglePart of lineParts) {
				const lineSinglePartTrimmed = lineSinglePart.trim();
				if (lineSinglePartTrimmed === '') {
					continue;
				}
				const inlineAgentMessage = JSON.parse('{' + lineSinglePartTrimmed) as InLineAgentMessage;
				yield inlineAgentMessage;
			}
		}
	}

	async getParsedComments(
		context: InEditorTreeSitterDocumentationQuery,
	): Promise<InEditorTreeSitterDocumentationReply> {
		const baseUrl = new URL(this._url);
		baseUrl.pathname = '/api/tree_sitter/documentation_parsing';
		const url = baseUrl.toString();
		const response = await fetch(url, {
			method: 'POST',
			headers: {
				'Content-Type': 'application/json',
			},
			body: JSON.stringify(context),
		});
		const responseJson = await response.json();
		return responseJson as InEditorTreeSitterDocumentationReply;
	}

	async *editFileRequest(
		filePath: string,
		fileContent: string,
		language: string,
		llmContent: string,
		userQuery: string,
		codeBlockIndex: number,
		sessionId: string,
	): AsyncIterableIterator<EditFileResponse> {
		const baseUrl = new URL(this._url);
		baseUrl.pathname = '/api/file/edit_file';
		const url = baseUrl.toString();
		const sideCarModelConfiguration = await getSideCarModelConfiguration(await vscode.modelSelection.getConfiguration());
		const body = {
			file_path: filePath,
			file_content: fileContent,
			language: language,
			new_content: llmContent,
			user_query: userQuery,
			session_id: sessionId,
			code_block_index: codeBlockIndex,
			userId: this._userId,
			model_config: sideCarModelConfiguration,
		};
		const asyncIterableResponse = await callServerEventStreamingBufferedPOST(url, body);
		for await (const line of asyncIterableResponse) {
			const lineParts = line.split('data:{');
			for (const lineSinglePart of lineParts) {
				const lineSinglePartTrimmed = lineSinglePart.trim();
				if (lineSinglePartTrimmed === '') {
					continue;
				}
				const editFileResponse = JSON.parse('{' + lineSinglePartTrimmed) as EditFileResponse;
				yield editFileResponse;
			}
		}
	}

	async generatePlanRequest(
		query: string,
		threadId: string,
		variables: readonly vscode.ChatPromptReference[],
		editorUrl: string,
	) {
		const baseUrl = new URL(this._url);
		baseUrl.pathname = '/api/agentic/reasoning_thread_create';
		const url = baseUrl.toString();
		const body = {
			query: query,
			thread_id: threadId,
			user_context: await convertVSCodeVariableToSidecarHackingForPlan(variables, query),
			editor_url: editorUrl,
		};
		const response = await fetch(url, {
			method: 'POST',
			headers: {
				'Content-Type': 'application/json',
				'accept': 'text/event-stream',
			},
			body: JSON.stringify(body),
		});
		return await response.json() as PlanResponse;
	}

	async *followupQuestion(
		query: string,
		repoRef: RepoRef,
		threadId: string,
		variables: readonly vscode.AideAgentPromptReference[],
		projectLabels: string[],
<<<<<<< HEAD
		editorUrl: string,
		// probeProvider: AideProbeProvider,
=======
		probeProvider: AideProbeProvider,
>>>>>>> a128efc5
		aidePlanTimer: AidePlanTimer,
	): AsyncIterableIterator<ConversationMessage> {
		const baseUrl = new URL(this._url);
		baseUrl.pathname = '/api/agent/followup_chat';
		const url = baseUrl.toString();
		const activeWindowData = getCurrentActiveWindow();
		const sideCarModelConfiguration = await getSideCarModelConfiguration(await vscode.modelSelection.getConfiguration());
		const userContext = await convertVSCodeVariableToSidecarHackingForPlan(variables, query);
		// starts the plan timer at this point if we are at plan generation step
		if (userContext.is_plan_generation) {
			aidePlanTimer.startPlanTimer();
		}
		const codestoryConfiguration = vscode.workspace.getConfiguration('aide');
		const deepReasoning = codestoryConfiguration.get('deepReasoning') as boolean;
		const agentSystemInstruction = readCustomSystemInstruction();

		const user_context = await convertVSCodeVariableToSidecarHackingForPlan(variables, query);

		const body = {
			repo_ref: repoRef.getRepresentation(),
			query: query,
			thread_id: threadId,
			user_context,
			project_labels: projectLabels,
			active_window_data: activeWindowData,
			model_config: sideCarModelConfiguration,
			user_id: this._userId,
			system_instruction: agentSystemInstruction,
			editor_url: editorUrl,
			is_deep_reasoning: deepReasoning,
			with_lsp_enrichment: user_context.with_lsp_enrichment,
		};
		const asyncIterableResponse = await callServerEventStreamingBufferedPOST(url, body);
		for await (const line of asyncIterableResponse) {
			const lineParts = line.split('data:{');
			for (const lineSinglePart of lineParts) {
				const lineSinglePartTrimmed = lineSinglePart.trim();
				if (lineSinglePartTrimmed === '') {
					continue;
				}
				// console.log('string parts');
				// console.log(lineSinglePartTrimmed);
				const conversationMessage = JSON.parse('{' + lineSinglePartTrimmed) as ConversationMessage;
				yield conversationMessage;
			}
		}
	}

	async *explainQuery(
		query: string,
		repoRef: RepoRef,
		selection: SelectionDataForExplain,
		threadId: string,
	): AsyncIterableIterator<ConversationMessage> {
		const baseUrl = new URL(this._url);
		baseUrl.pathname = '/api/agent/explain';
		baseUrl.searchParams.set('repo_ref', repoRef.getRepresentation());
		baseUrl.searchParams.set('query', query);
		baseUrl.searchParams.set('start_line', selection.lineStart.toString());
		baseUrl.searchParams.set('end_line', selection.lineEnd.toString());
		baseUrl.searchParams.set('relative_path', selection.relativeFilePath);
		baseUrl.searchParams.set('thread_id', threadId);
		const url = baseUrl.toString();
		const asyncIterableResponse = await callServerEventStreamingBufferedGET(url);
		for await (const line of asyncIterableResponse) {
			const lineParts = line.split('data:{');
			for (const lineSinglePart of lineParts) {
				const lineSinglePartTrimmed = lineSinglePart.trim();
				if (lineSinglePartTrimmed === '') {
					continue;
				}
				const conversationMessage = JSON.parse('{' + lineSinglePartTrimmed) as ConversationMessage;
				yield conversationMessage;
			}
		}
	}

	async *searchQuery(
		query: string,
		repoRef: RepoRef,
		threadId: string,
	): AsyncIterableIterator<ConversationMessage> {
		// how do we create the url properly here?
		const baseUrl = new URL(this._url);
		baseUrl.pathname = '/api/agent/search_agent';
		baseUrl.searchParams.set('reporef', repoRef.getRepresentation());
		baseUrl.searchParams.set('query', query);
		baseUrl.searchParams.set('thread_id', threadId);
		const url = baseUrl.toString();
		const asyncIterableResponse = await callServerEventStreamingBufferedGET(url);
		for await (const line of asyncIterableResponse) {
			// Now these responses can be parsed properly, since we are using our
			// own reader over sse, sometimes the reader might send multiple events
			// in a single line so we should split the lines by \n to get the
			// individual lines
			// console.log(line);
			// Is this a good placeholder? probably not, cause we can have instances
			// of this inside the string too, but for now lets check if this works as
			// want it to
			const lineParts = line.split('data:{');
			for (const lineSinglePart of lineParts) {
				const lineSinglePartTrimmed = lineSinglePart.trim();
				if (lineSinglePartTrimmed === '') {
					continue;
				}
				const conversationMessage = JSON.parse('{' + lineSinglePartTrimmed) as ConversationMessage;
				// console.log('[search][stream] whats the message from the stream');
				yield conversationMessage;
			}
		}
	}

	async cancelInlineCompletion(
		requestId: string,
	): Promise<null> {
		const baseUrl = new URL(this._url);
		baseUrl.pathname = '/api/inline_completion/cancel_inline_completion';
		const body = {
			id: requestId,
		};
		const url = baseUrl.toString();
		await fetch(url, {
			method: 'POST',
			headers: {
				'Content-Type': 'application/json',
			},
			body: JSON.stringify(body),
		});
		return null;
	}

	async *inlineCompletionTextNewLine(
		completionRequest: CompletionRequest,
		signal: AbortSignal,
		logger: LoggingService,
		spanId: string,
		startTime: number,
	): AsyncIterable<StreamCompletionResponseUpdates> {
		const baseUrl = new URL(this._url);
		const sideCarModelConfiguration = await getSideCarModelConfiguration(
			await vscode.modelSelection.getConfiguration()
		);
		// console.log('sidecar.model_configuration');
		// console.log(JSON.stringify(sideCarModelConfiguration));
		baseUrl.pathname = '/api/inline_completion/inline_completion';

		const body = {
			filepath: completionRequest.filepath,
			language: completionRequest.language,
			text: completionRequest.text,
			// The cursor position in the editor
			position: {
				line: completionRequest.position.line,
				character: completionRequest.position.character,
				byteOffset: completionRequest.position.byteOffset,
			},
			model_config: sideCarModelConfiguration,
			id: completionRequest.id,
			clipboard_content: completionRequest.clipboard,
			type_identifiers: sidecarTypeDefinitionsWithNode(completionRequest.identifierNodes),
			user_id: this._userId,
		};
		const url = baseUrl.toString();
		let finalAnswer = '';

		// Set the combinedSignal as the signal option in the fetch request
		const asyncIterableResponse = await callServerEventStreamingBufferedPOST(url, body);
		let bufferedAnswer = '';
		let runningPreviousLines = '';
		let isNewLineStart = false;
		for await (const line of asyncIterableResponse) {
			if (signal.aborted) {
				return {
					completion: finalAnswer,
					stopReason: CompletionStopReason.RequestAborted,
				};
			}
			const lineParts = line.split('data:"{');
			for (const lineSinglePart of lineParts) {
				const lineSinglePartTrimmed = lineSinglePart.trim();
				if (lineSinglePartTrimmed === '') {
					continue;
				}
				const finalString = '{' + lineSinglePartTrimmed.slice(0, -1);
				const editFileResponse = JSON.parse(JSON.parse(`"${finalString}"`)) as CompletionResponse;
				// take the first provided completion here
				if (editFileResponse.completions.length > 0) {
					finalAnswer = editFileResponse.completions[0].insertText;
					// there are some terminating conditions here cause we only want to yield on new lines
					// the completion might start with \n if its at the end of a line
					// or it might start with blah ... \n
					// we have to yield only when we have a new complete line which will be useful
					const delta = editFileResponse.completions[0].delta;
					if (delta === null || delta === undefined) {
						// if its empty then we should always return it ASAP, since its the end of this completion
						logger.logInfo('sidecar.inline_completion.streaming', {
							'event_name': 'sidecar.inline_completion.streaming.no_delta',
							'completion': finalAnswer,
							'time_taken': performance.now() - startTime,
							'id': spanId,
							'stop_reason': CompletionStopReason.RequestFinished,
						});
						yield {
							completion: finalAnswer,
							stopReason: CompletionStopReason.RequestFinished,
							delta: null,
						};
						return;
					}

					// we want to keep the following things in order
					// - what new lines have we sent before
					// - merge the current line with the previously sent new lines
					// - send the whole answer when we finish streaming
					if (delta && delta === '\n' && finalAnswer === '') {
						// start of an empty line, so we handle it here
						isNewLineStart = true;
						continue;
					} else {
						bufferedAnswer = bufferedAnswer + delta;
						// find the index of \n here
						// else we have a new line! so we can split the string at that position and keep the rest and keep repeating
						while (true) {
							const indexOfNewLine = bufferedAnswer.indexOf('\n');
							if (indexOfNewLine === -1) {
								break;
							}
							const completeLine = bufferedAnswer.substring(0, indexOfNewLine);
							// if we are going to start with a new line, then we need to have \n as the prefix
							const prefix = isNewLineStart ? '\n' : '';
							// if the previous lines are there then we join it with \n else we just join with ''
							const joinString = runningPreviousLines === '' ? '' : '\n';
							const finalCompletion = prefix + runningPreviousLines + joinString + completeLine;
							logger.logInfo('sidecar.inline_completion.streaming', {
								'event_name': 'sidecar.inline_completion.streaming',
								'completion': finalCompletion,
								'startTime': startTime,
								'now': performance.now(),
								'time_taken': performance.now() - startTime,
								'id': spanId,
								'stop_reason': CompletionStopReason.StreamingChunk,
							});
							yield {
								completion: finalCompletion,
								stopReason: CompletionStopReason.StreamingChunk,
								delta: null,
							};
							// here we update our previous running lines
							if (runningPreviousLines === '') {
								runningPreviousLines = completeLine;
							} else {
								runningPreviousLines = runningPreviousLines + '\n' + completeLine;
							}
							// now move the buffered answer to after the position of the newline
							bufferedAnswer = bufferedAnswer.substring(indexOfNewLine + 1);
						}
					}
				}
			}
		}
		yield {
			completion: finalAnswer,
			delta: null,
			stopReason: CompletionStopReason.StreamingChunk,
		};
	}

	async *inlineCompletionText(
		completionRequest: CompletionRequest,
		signal: AbortSignal,
	): AsyncIterable<StreamCompletionResponse> {
		const baseUrl = new URL(this._url);
		const sideCarModelConfiguration = await getSideCarModelConfiguration(
			await vscode.modelSelection.getConfiguration()
		);
		baseUrl.pathname = '/api/inline_completion/inline_completion';

		const body = {
			filepath: completionRequest.filepath,
			language: completionRequest.language,
			text: completionRequest.text,
			// The cursor position in the editor
			position: {
				line: completionRequest.position.line,
				character: completionRequest.position.character,
				byteOffset: completionRequest.position.byteOffset,
			},
			model_config: sideCarModelConfiguration,
			id: completionRequest.id,
		};
		const url = baseUrl.toString();
		let finalAnswer = '';

		// Set the combinedSignal as the signal option in the fetch request
		const asyncIterableResponse = await callServerEventStreamingBufferedPOST(url, body);
		for await (const line of asyncIterableResponse) {
			if (signal.aborted) {
				return {
					completion: finalAnswer,
					stopReason: CompletionStopReason.RequestAborted,
				};
			}
			const lineParts = line.split('data:"{');
			for (const lineSinglePart of lineParts) {
				const lineSinglePartTrimmed = lineSinglePart.trim();
				if (lineSinglePartTrimmed === '') {
					continue;
				}
				const finalString = '{' + lineSinglePartTrimmed.slice(0, -1);
				const editFileResponse = JSON.parse(JSON.parse(`"${finalString}"`)) as CompletionResponse;
				// take the first provided completion here
				if (editFileResponse.completions.length > 0) {
					finalAnswer = editFileResponse.completions[0].insertText;
					yield {
						completion: finalAnswer,
						stopReason: CompletionStopReason.StreamingChunk,
					};
				}
			}
		}

		yield {
			completion: finalAnswer,
			stopReason: CompletionStopReason.RequestFinished,
		};
	}

	async getIdentifierNodes(
		filePath: string,
		fileContent: string,
		language: string,
		cursorLine: number,
		cursorColumn: number,
	): Promise<IdentifierNodeType> {
		const baseUrl = new URL(this._url);
		baseUrl.pathname = '/api/inline_completion/get_identifier_nodes';
		const body = {
			file_path: filePath,
			file_content: fileContent,
			language,
			cursor_line: cursorLine,
			cursor_column: cursorColumn,
		};
		const url = baseUrl.toString();
		const response = await fetch(url, {
			method: 'POST',
			body: JSON.stringify(body),
			headers: {
				'Content-Type': 'application/json',
			},
		});
		const finalResponse = await response.json() as IdentifierNodeType;
		return finalResponse;
	}

	async documentContentChange(
		filePath: string,
		events: readonly vscode.TextDocumentContentChangeEvent[],
		fileContent: string,
		language: string,
	): Promise<void> {
		const baseUrl = new URL(this._url);
		baseUrl.pathname = '/api/inline_completion/document_content_changed';
		const mappedEvents = events.map((event) => {
			return {
				range: {
					start_line: event.range.start.line,
					start_column: event.range.start.character,
					end_line: event.range.end.line,
					end_column: event.range.end.character,
				},
				text: event.text,
			};
		});
		const body = {
			file_path: filePath,
			file_content: fileContent,
			language,
			events: mappedEvents,
		};
		const url = baseUrl.toString();
		await fetch(url, {
			method: 'POST',
			body: JSON.stringify(body),
			headers: {
				'Content-Type': 'application/json',
			},
		});
	}

	async documentOpen(
		filePath: string,
		fileContent: string,
		language: string,
	): Promise<void> {
		// There might be files which have a .git extension we should not be sending
		// those to the sidecar
		if (filePath.endsWith('.git')) {
			return;
		}
		const baseUrl = new URL(this._url);
		baseUrl.pathname = '/api/inline_completion/document_open';
		const body = {
			file_path: filePath,
			file_content: fileContent,
			language,
		};
		const url = baseUrl.toString();
		const response = await fetch(url, {
			method: 'POST',
			body: JSON.stringify(body),
			headers: {
				'Content-Type': 'application/json',
			},
		});
		if (!response.ok) {
			throw new Error(`Error while opening file: ${response.statusText}`);
		}
	}

	async sendDiagnostics(
		filePath: string,
		diagnostics: readonly vscode.Diagnostic[]
	): Promise<void> {
		const textDocument = await vscode.workspace.openTextDocument(vscode.Uri.file(filePath));
		const baseUrl = new URL(this._url);
		baseUrl.pathname = '/api/agentic/diagnostics';  // New invented endpoint

		const body = {
			fs_file_path: filePath,
			diagnostics: diagnostics.map(diag => ({
				severity: diag.severity,
				message: diag.message,
				range: {
					start_position: { line: diag.range.start.line, character: diag.range.start.character, byte_offset: 0 },
					end_position: { line: diag.range.end.line, character: diag.range.end.character, byte_offset: 0 }
				},
				code: diag.code,
				source: diag.source,
				range_content: textDocument.getText(diag.range),
			}))
		};

		const url = baseUrl.toString();
		const response = await fetch(url, {
			method: 'POST',
			body: JSON.stringify(body),
			headers: {
				'Content-Type': 'application/json',
			},
		});

		if (!response.ok) {
			// throw new Error(`Error while sending diagnostics: ${response.statusText}`);
		}
	}

	async * inlineCompletion(
		completionRequest: CompletionRequest,
		_signal: AbortSignal,
	): AsyncIterable<CompletionResponse> {
		const baseUrl = new URL(this._url);
		const sideCarModelConfiguration = await getSideCarModelConfiguration(
			await vscode.modelSelection.getConfiguration()
		);
		baseUrl.pathname = '/api/inline_completion/inline_completion';

		const body = {
			filepath: completionRequest.filepath,
			language: completionRequest.language,
			text: completionRequest.text,
			// The cursor position in the editor
			position: {
				line: completionRequest.position.line,
				character: completionRequest.position.character,
				byteOffset: completionRequest.position.byteOffset,
			},
			model_config: sideCarModelConfiguration,
			id: completionRequest.id,
		};
		const url = baseUrl.toString();

		// Set the combinedSignal as the signal option in the fetch request
		const asyncIterableResponse = await callServerEventStreamingBufferedPOST(url, body);
		for await (const line of asyncIterableResponse) {
			const lineParts = line.split('data:"{');
			for (const lineSinglePart of lineParts) {
				const lineSinglePartTrimmed = lineSinglePart.trim();
				if (lineSinglePartTrimmed === '') {
					continue;
				}
				const finalString = '{' + lineSinglePartTrimmed.slice(0, -1);
				const editFileResponse = JSON.parse(JSON.parse(`"${finalString}"`)) as CompletionResponse;
				yield editFileResponse;
			}
		}
	}


	async indexRepositoryIfNotInvoked(repoRef: RepoRef): Promise<boolean> {
		// First get the list of indexed repositories
		// log repo ref
		await this.waitForGreenHC();
		// console.log('fetching the status of the various repositories');
		const response = await fetch(this.getRepoListUrl());
		const repoList = (await response.json()) as RepoStatus;
		if (sidecarNotIndexRepository()) {
			return true;
		}
		if (!(repoRef.getRepresentation() in repoList.repo_map)) {
			// We need to index this repository
			const baseUrl = new URL(this._url);
			baseUrl.pathname = '/api/repo/sync';
			baseUrl.searchParams.set('repo', repoRef.getRepresentation());
			const url = baseUrl.toString();
			const response = await fetch(url);
			const responseJson = await response.json();
			return responseJson.status === 'ok';
		} else {
			// We don't need to index this repository
			return true;
		}
	}

	async waitForGreenHC(): Promise<boolean> {
		const baseUrl = new URL(this._url);
		baseUrl.pathname = '/api/health';
		let attempts = 0;
		const totalAttempts = 10;
		while (true) {
			try {
				// console.log('trying to HC for repo check');
				const url = baseUrl.toString();
				const response = await fetch(url);
				return response.status === 200;
			} catch (e) {
				// sleeping for a attempts * second here
				await sleep(1000 * (attempts + 1));
				attempts = attempts + 1;
				if (attempts < totalAttempts) {
					continue;
				} else {
					throw e;
				}
			}
		}
	}

	async getSemanticSearchResult(
		query: string,
		reporef: RepoRef,
	): Promise<CodeSymbolInformationEmbeddings[]> {
		const baseUrl = new URL(this._url);
		baseUrl.pathname = '/api/agent/hybrid_search';
		baseUrl.searchParams.set('repo', reporef.getRepresentation());
		baseUrl.searchParams.set('query', query);
		const url = baseUrl.toString();
		const response = await fetch(url);
		const responseJson = await response.json();
		const semanticSearchResult = responseJson as SemanticSearchResponse;
		const codeSymbols = semanticSearchResult.code_spans;
		const sortedCodeSymbols = codeSymbols.sort((a, b) => {
			if (b.score !== null && a.score !== null) {
				return b.score - a.score;
			}
			if (b.score !== null && a.score === null) {
				return 1;
			}
			if (b.score === null && a.score !== null) {
				return -1;
			}
			return 0;
		});
		const codeSymbolInformationEmbeddings: CodeSymbolInformationEmbeddings[] = sortedCodeSymbols.map((codeSpan) => {
			const filePath = path.join(reporef.getPath(), codeSpan.file_path);
			return {
				codeSymbolInformation: {
					symbolName: '',
					symbolKind: CodeSymbolKind.null,
					symbolStartLine: codeSpan.start_line,
					symbolEndLine: codeSpan.end_line,
					codeSnippet: {
						languageId: 'typescript',
						code: codeSpan.data,
					},
					extraSymbolHint: null,
					dependencies: [],
					fsFilePath: filePath,
					originalFilePath: filePath,
					workingDirectory: reporef.getPath(),
					displayName: '',
					originalName: '',
					originalSymbolName: '',
					globalScope: 'global',
				},
				codeSymbolEmbedding: [],
				fileHash: '',
			};
		});
		return codeSymbolInformationEmbeddings;
	}

	async stopAgentProbe(threadId: string): Promise<void> {
		const baseUrl = new URL(this._url);
		baseUrl.pathname = '/api/agentic/probe_request_stop';
		const url = baseUrl.toString();
		const body = {
			request_id: threadId,
		};
		await fetch(url, {
			method: 'POST',
			headers: {
				'Content-Type': 'application/json',
			},
			body: JSON.stringify(body),
		});
	}

	async *startAgentProbe(
		query: string,
		variables: readonly vscode.ChatPromptReference[],
		editorUrl: string,
		threadId: string,
	): AsyncIterableIterator<SideCarAgentEvent> {
		// console.log('starting agent probe');
		const baseUrl = new URL(this._url);
		baseUrl.pathname = '/api/agentic/probe_request';
		const url = baseUrl.toString();
		const activeWindowData = getCurrentActiveWindow();
		let activeWindowDataForProbing = undefined;
		if (activeWindowData !== undefined) {
			activeWindowDataForProbing = {
				file_path: activeWindowData.file_path,
				file_content: activeWindowData.file_content,
				language: activeWindowData.language,
			};
		}
		const sideCarModelConfiguration = await getSideCarModelConfiguration(await vscode.modelSelection.getConfiguration());
		const body: ProbeAgentBody = {
			query,
			editor_url: editorUrl,
			request_id: threadId,
			model_config: sideCarModelConfiguration,
			user_context: await convertVSCodeVariableToSidecar(variables),
			active_window_data: activeWindowDataForProbing,
		};
		const asyncIterableResponse = await callServerEventStreamingBufferedPOST(url, body);
		for await (const line of asyncIterableResponse) {
			const lineParts = line.split('data:{');
			for (const lineSinglePart of lineParts) {
				const lineSinglePartTrimmed = lineSinglePart.trim();
				if (lineSinglePartTrimmed === '') {
					continue;
				}
				const conversationMessage = JSON.parse('{' + lineSinglePartTrimmed) as SideCarAgentEvent;
				yield conversationMessage;
			}
		}
	}

	async codeSculptingFollowups(
		request_id: string,
		root_directory: string,
	) {
		const baseUrl = new URL(this._url);
		baseUrl.pathname = '/api/agentic/code_sculpting_heal';
		const url = baseUrl.toString();
		const body = {
			request_id,
			root_directory,
		};
		await fetch(url, {
			method: 'POST',
			headers: {
				'Content-Type': 'application/json',
			},
			body: JSON.stringify(body),
		});
	}

	async warmupCodeSculptingCache(
		file_paths: string[],
		editorUrl: string,
	) {
		const baseUrl = new URL(this._url);
		baseUrl.pathname = '/api/agentic/code_sculpting_warmup';
		const url = baseUrl.toString();
		const body = {
			file_paths,
			editor_url: editorUrl,
			grab_import_nodes: false,
		};
		await fetch(url, {
			method: 'POST',
			headers: {
				'Content-Type': 'application/json',
			},
			body: JSON.stringify(body),
		});
	}

	async codeSculptingFollowup(
		instruction: string,
		request_id: string,
	) {
		const baseUrl = new URL(this._url);
		baseUrl.pathname = '/api/agentic/code_sculpting_followup';
		const url = baseUrl.toString();
		const body = {
			request_id,
			instruction,
		};
		await fetch(url, {
			method: 'POST',
			headers: {
				'Content-Type': 'application/json',
			},
			body: JSON.stringify(body),
		});
	}

	async *startAgentCodeEdit(
		query: string,
		variables: readonly vscode.ChatPromptReference[],
		editorUrl: string,
		threadId: string,
		codebaseSearch: boolean,
		isAnchorEditing: boolean,
	): AsyncIterableIterator<SideCarAgentEvent> {
		// console.log('starting agent code edit');
		const baseUrl = new URL(this._url);
		baseUrl.pathname = '/api/agentic/code_editing';
		const url = baseUrl.toString();
		const activeWindowData = getCurrentActiveWindow();
		let activeWindowDataForProbing = undefined;
		if (activeWindowData !== undefined) {
			activeWindowDataForProbing = {
				file_path: activeWindowData.file_path,
				file_content: activeWindowData.file_content,
				language: activeWindowData.language,
			};
		}
		const codestoryConfiguration = vscode.workspace.getConfiguration('aide');
		const deepReasoning = codestoryConfiguration.get('deepReasoning') as boolean;
		const body: CodeEditAgentBody = {
			user_query: query,
			editor_url: editorUrl,
			request_id: threadId,
			user_context: await newConvertVSCodeVariableToSidecar(variables),
			active_window_data: activeWindowDataForProbing,
			root_directory: vscode.workspace.rootPath,
			codebase_search: codebaseSearch,
			anchor_editing: isAnchorEditing,
			enable_import_nodes: false,
			deep_reasoning: deepReasoning,
		};
		const asyncIterableResponse = await callServerEventStreamingBufferedPOST(url, body);
		for await (const line of asyncIterableResponse) {
			const lineParts = line.split('data:{');
			for (const lineSinglePart of lineParts) {
				const lineSinglePartTrimmed = lineSinglePart.trim();
				if (lineSinglePartTrimmed === '') {
					continue;
				}
				const conversationMessage = JSON.parse('{' + lineSinglePartTrimmed) as SideCarAgentEvent;
				yield conversationMessage;
			}
		}
	}

	async sendContextRecording(
		contextEvents: readonly SidecarContextEvent[],
		editorUrl: string | undefined,
	) {
		if (editorUrl === undefined) {
			console.log('editorUrl not found');
			return;
		}
		const baseUrl = new URL(this._url);
		baseUrl.pathname = '/api/agentic/context_recording';
		const url = baseUrl.toString();
		const body = {
			context_events: contextEvents,
			editor_url: editorUrl,
		};
		await fetch(url, {
			method: 'POST',
			headers: {
				'Content-Type': 'application/json',
			},
			body: JSON.stringify(body),
		});
	}
}


interface CodeSelectionUriRange {
	uri: vscode.Uri;
	range: {
		startLineNumber: number;
		startColumn: number;
		endLineNumber: number;
		endColumn: number;
	};
}

/**
 * This is a copy of the function below we are using this to use the chat window as a plan generation cli
 */
async function convertVSCodeVariableToSidecarHackingForPlan(
	variables: readonly vscode.ChatPromptReference[],
	query: string,
): Promise<UserContext> {
	const sidecarVariables: SidecarVariableTypes[] = [];
	let terminalSelection: string | undefined = undefined;
	const fileCache: Map<string, vscode.TextDocument> = new Map();
	const resolvedFileCache: Map<string, [string, string]> = new Map();

	const resolveFileReference = async (variableName: string, variableId: string, variableValue: string | vscode.Uri | vscode.Location | unknown) => {
		const parsedJson = JSON.parse(variableValue as string) as CodeSelectionUriRange;
		const filePath = vscode.Uri.parse(parsedJson.uri.path);
		const cachedFile = fileCache.get(filePath.fsPath);
		if (cachedFile === undefined) {
			const fileDocument = await vscode.workspace.openTextDocument(vscode.Uri.file(filePath.fsPath));
			fileCache.set(filePath.fsPath, fileDocument);
		}
		const fileDocument = fileCache.get(filePath.fsPath) as vscode.TextDocument;
		const startRange = {
			line: parsedJson.range.startLineNumber - 1,
			character: parsedJson.range.startColumn === 0 ? parsedJson.range.startColumn : parsedJson.range.startColumn - 1,
			byteOffset: 0,
		};
		const endRange = {
			line: parsedJson.range.endLineNumber - 1,
			character: parsedJson.range.endColumn === 0 ? parsedJson.range.endColumn : parsedJson.range.endColumn - 1,
			byteOffset: 0,
		};
		const variableType = getVariableType(
			variableName,
			variableId,
			startRange,
			endRange,
			fileDocument,
		);
		const content = fileDocument.getText(new vscode.Range(
			new vscode.Position(startRange.line, startRange.character),
			new vscode.Position(endRange.line, endRange.character),
		));
		resolvedFileCache.set(filePath.fsPath, [fileDocument.getText(), fileDocument.languageId]);
		if (variableType !== null) {
			sidecarVariables.push({
				name: variableName,
				start_position: startRange,
				end_position: endRange,
				fs_file_path: filePath.fsPath,
				type: variableType,
				content,
				language: fileDocument.languageId,
			});
		}
	};

	const folders: string[] = [];
	for (const variable of variables) {
		const variableName = variable.name;
		const value = variable.value;
		const variableId = variable.id;
		const name = variableName.split(':')[0];
		if (name === TERMINAL_SELECTION_VARIABLE) {
			// we are looking at the terminal selection and we have some value for it
			terminalSelection = value as string;
			// } else if (name === OPEN_FILES_VARIABLE) {
			// 	const openFiles = vscode.window.visibleTextEditors;
			// 	const openFileVariables = openFiles.filter(file => file.document.uri.scheme === 'file').map(file => {
			// 		return {
			// 			name: file.document.uri.fsPath,
			// 			start_position: {
			// 				line: 0,
			// 				character: 0,
			// 				byteOffset: 0,
			// 			},
			// 			end_position: {
			// 				line: file.document.lineCount,
			// 				character: 1,
			// 				byteOffset: 0,
			// 			},
			// 			fs_file_path: file.document.uri.fsPath,
			// 			type: getFileType(),
			// 			content: file.document.getText(),
			// 			language: file.document.languageId,
			// 		};
			// 	});
			// 	sidecarVariables.push(...openFileVariables);
			// 	// await resolveFileReference('file', value);
		} else if (name === 'file' || name === 'code') {
			await resolveFileReference(name, variableId, value);
		} else if (name === 'folder') {
			const folderPath = value as vscode.Uri;
			folders.push(folderPath.fsPath);
		}
	}

	let isPlanGeneration = false;
	for (const variable of variables) {
		const variableName = variable.name;
		const name = variableName.split(':')[0];
		if (name === 'generatePlan') {
			isPlanGeneration = true;
		}
	}

	let isPlanExecutionUntil = null;
	for (const variable of variables) {
		const variableName = variable.name;
		const name = variableName.split(':')[0];
		if (name === 'EXECUTE_UNTIL') {
			const queryParts = query.split(' ');
			if (queryParts.length === 2) {
				isPlanExecutionUntil = parseInt(queryParts[1]);
			}
			// if we have execute until then we need to grab the number right after the range where we are at
		}
	}

	let isPlanAppend = false;
	for (const variable of variables) {
		const variableName = variable.name;
		const name = variableName.split(':')[0];
		if (name === 'APPEND_TO_PLAN') {
			isPlanAppend = true;
		}
	}

	let enrichLSP = false;
	for (const variable of variables) {
		const variableName = variable.name;
		const name = variableName.split(':')[0];
		if (name === 'enrichLSP') {
			console.log('LSP will be enriched');
			enrichLSP = true;
		}
	}

	let isPlanDropFrom = null;
	for (const variable of variables) {
		const variableName = variable.name;
		const name = variableName.split(':')[0];
		if (name === 'DROP_PLAN_STEP_FROM') {
			const queryParts = query.split(' ');
			if (queryParts.length === 2) {
				isPlanDropFrom = parseInt(queryParts[1]);
			}
			// if we have execute until then we need to grab the number right after the range where we are at
		}
	}

	return {
		variables: sidecarVariables,
		file_content_map: Array.from(resolvedFileCache.entries()).map(([filePath, fileContent]) => {
			return {
				file_path: filePath,
				file_content: fileContent[0],
				language: fileContent[1],
			};
		}),
		terminal_selection: terminalSelection,
		folder_paths: folders,
		is_plan_generation: isPlanGeneration,
		is_plan_execution_until: isPlanExecutionUntil,
		is_plan_append: isPlanAppend,
		with_lsp_enrichment: enrichLSP,
		is_plan_drop_from: isPlanDropFrom,
	};
}

async function convertVSCodeVariableToSidecar(
	variables: readonly vscode.ChatPromptReference[],
): Promise<UserContext> {
	const sidecarVariables: SidecarVariableTypes[] = [];
	let terminalSelection: string | undefined = undefined;
	const fileCache: Map<string, vscode.TextDocument> = new Map();
	const resolvedFileCache: Map<string, [string, string]> = new Map();

	const resolveFileReference = async (variableName: string, variableId: string, variableValue: string | vscode.Uri | vscode.Location | unknown) => {
		const parsedJson = JSON.parse(variableValue as string) as CodeSelectionUriRange;
		const filePath = vscode.Uri.parse(parsedJson.uri.path);
		const cachedFile = fileCache.get(filePath.fsPath);
		if (cachedFile === undefined) {
			const fileDocument = await vscode.workspace.openTextDocument(vscode.Uri.file(filePath.fsPath));
			fileCache.set(filePath.fsPath, fileDocument);
		}
		const fileDocument = fileCache.get(filePath.fsPath) as vscode.TextDocument;
		const startRange = {
			line: parsedJson.range.startLineNumber,
			character: parsedJson.range.startColumn,
			byteOffset: 0,
		};
		const endRange = {
			line: parsedJson.range.endLineNumber,
			character: parsedJson.range.endColumn,
			byteOffset: 0,
		};
		const variableType = getVariableType(
			variableName,
			variableId,
			startRange,
			endRange,
			fileDocument,
		);
		const content = fileDocument.getText(new vscode.Range(
			new vscode.Position(startRange.line, startRange.character),
			new vscode.Position(endRange.line, endRange.character),
		));
		resolvedFileCache.set(filePath.fsPath, [fileDocument.getText(), fileDocument.languageId]);
		if (variableType !== null) {
			sidecarVariables.push({
				name: variableName,
				start_position: startRange,
				end_position: endRange,
				fs_file_path: filePath.fsPath,
				type: variableType,
				content,
				language: fileDocument.languageId,
			});
		}
	};

	const folders: string[] = [];
	for (const variable of variables) {
		const variableName = variable.name;
		const variableId = variable.id;
		const value = variable.value;
		const name = variableName.split(':')[0];
		if (name === TERMINAL_SELECTION_VARIABLE) {
			// we are looking at the terminal selection and we have some value for it
			terminalSelection = value as string;
<<<<<<< HEAD
			// } else if (name === OPEN_FILES_VARIABLE) {
			// 	await resolveFileReference('file', variableId, value);
=======
		} else if (name === OPEN_FILES_VARIABLE) {
			await resolveFileReference('file', variableId, value);
>>>>>>> a128efc5
		} else if (name === 'file' || name === 'code') {
			await resolveFileReference(name, variableId, value);
		} else if (name === 'folder') {
			const folderPath = value as vscode.Uri;
			folders.push(folderPath.fsPath);
		}
	}

	let isPlanGeneration = false;
	for (const variable of variables) {
		const variableName = variable.name;
		const name = variableName.split(':')[0];
		if (name === 'generatePlan') {
			isPlanGeneration = true;
		}
	}

	let isIncludeLSP = false;
	for (const variable of variables) {
		const variableName = variable.name;
		const name = variableName.split(':')[0];
		if (name === 'LSP') {
			isIncludeLSP = true;
		}
	}

	return {
		variables: sidecarVariables,
		file_content_map: Array.from(resolvedFileCache.entries()).map(([filePath, fileContent]) => {
			return {
				file_path: filePath,
				file_content: fileContent[0],
				language: fileContent[1],
			};
		}),
		terminal_selection: terminalSelection,
		folder_paths: folders,
		is_plan_generation: isPlanGeneration,
		is_plan_execution_until: null,
		is_plan_append: false,
		with_lsp_enrichment: isIncludeLSP,
		is_plan_drop_from: null,
	};
}

async function newConvertVSCodeVariableToSidecar(
	variables: readonly vscode.AideAgentPromptReference[],
): Promise<UserContext> {
	const sidecarVariables: SidecarVariableTypes[] = [];
	const fileCache: Map<string, vscode.TextDocument> = new Map();

	async function resolveFile(uri: vscode.Uri) {
		const cachedFile = fileCache.get(uri.fsPath);
		if (cachedFile === undefined) {
			const fileDocument = await vscode.workspace.openTextDocument(uri);
			fileCache.set(uri.fsPath, fileDocument);
		}
		return fileCache.get(uri.fsPath) as vscode.TextDocument;
	}

	for (const variable of variables) {
		// vscode.editor.selection is a special id which is also present in the editor
		// this help us understand that this is a selection and not a file reference
		if (variable.id === 'vscode.file' || variable.id === 'vscode.editor.selection') {
			const v = variable as vscode.AideAgentFileReference;
			const value = v.value;
			const attachedFile = await resolveFile(value.uri);
			const range = value.range;
			let type: SidecarVariableType = 'File';
			if (variable.id === 'vscode.file') {
				type = 'File';
			} else if (variable.id === 'vscode.editor.selection') {
				type = 'Selection';
			}
			sidecarVariables.push({
				name: v.name,
				start_position: {
					line: range.start.line,
					character: range.start.character,
					byteOffset: 0,
				},
				end_position: {
					line: range.end.line,
					character: range.end.character,
					byteOffset: 0,
				},
				fs_file_path: value.uri.fsPath,
				type,
				content: attachedFile.getText(),
				language: attachedFile.languageId,
			});
		}
	}

	return {
		variables: sidecarVariables,
		file_content_map: [],
		terminal_selection: undefined,
		folder_paths: [],
		is_plan_generation: false,
		is_plan_execution_until: null,
		is_plan_append: false,
		with_lsp_enrichment: false,
		is_plan_drop_from: null,
	};
}

// function getFileType(): SidecarVariableType {
// 	return 'File';
// }

function getVariableType(
	name: string,
	variableId: string,
	startPosition: Position,
	endPosition: Position,
	textDocument: vscode.TextDocument,
): SidecarVariableType | null {
	if (name === 'currentFile') {
		return 'File';
	} else if (variableId === 'vscode.file') {
		return 'File';
	} else if (name.startsWith('file')) {
		// here we have to check if the range is the full file or just a partial
		// range in which case its a selection
		const textLines = textDocument.lineCount;
		if (startPosition.line === 1 && endPosition.line === textLines) {
			return 'File';
		} else {
			return 'Selection';
		}
	}
	return 'CodeSymbol';
}

function getCurrentActiveWindow(): {
	file_path: string;
	file_content: string;
	visible_range_content: string;
	start_line: number;
	end_line: number;
	language: string;
} | undefined {
	const activeWindow = vscode.window.activeTextEditor;
	if (activeWindow === undefined) {
		return undefined;
	}
	if (activeWindow.visibleRanges.length === 0) {
		// Then we return the full length of the file here or otherwise
		// we return whats present in the range
		return undefined;
	}
	const visibleRanges = activeWindow.visibleRanges;
	const startPosition = activeWindow.visibleRanges[0].start;
	const endPosition = activeWindow.visibleRanges[visibleRanges.length - 1].end;
	const fsFilePath = activeWindow.document.uri.fsPath;
	const range = new vscode.Range(
		startPosition.line,
		0,
		endPosition.line,
		activeWindow.document.lineAt(endPosition.line).text.length
	);
	const visibleRagneContents = activeWindow.document.getText(range);
	const contents = activeWindow.document.getText();
	return {
		file_path: fsFilePath,
		file_content: contents,
		visible_range_content: visibleRagneContents,
		// as these are 0 indexed
		start_line: startPosition.line + 1,
		end_line: endPosition.line + 1,
		language: activeWindow.document.languageId,
	};
}<|MERGE_RESOLUTION|>--- conflicted
+++ resolved
@@ -19,14 +19,8 @@
 import { callServerEventStreamingBufferedGET, callServerEventStreamingBufferedPOST } from './ssestream';
 import { ConversationMessage, EditFileResponse, getSideCarModelConfiguration, IdentifierNodeType, InEditorRequest, InEditorTreeSitterDocumentationQuery, InEditorTreeSitterDocumentationReply, InLineAgentMessage, PlanResponse, Position, RepoStatus, SemanticSearchResponse, SidecarVariableType, SidecarVariableTypes, SnippetInformation, SyncUpdate, TextDocument } from './types';
 import { CodeEditAgentBody, ProbeAgentBody, SideCarAgentEvent, SidecarContextEvent, UserContext } from '../server/types';
-<<<<<<< HEAD
 // import { GENERATE_PLAN } from '../completions/providers/generatePlan';
 // import { AideProbeProvider } from '../completions/providers/probeProvider';
-=======
-import { Diagnostic } from 'vscode';
-import { GENERATE_PLAN } from '../completions/providers/generatePlan';
-import { AideProbeProvider } from '../completions/providers/probeProvider';
->>>>>>> a128efc5
 import { AidePlanTimer } from '../utilities/planTimer';
 
 export enum CompletionStopReason {
@@ -257,12 +251,8 @@
 		threadId: string,
 		variables: readonly vscode.AideAgentPromptReference[],
 		projectLabels: string[],
-<<<<<<< HEAD
 		editorUrl: string,
 		// probeProvider: AideProbeProvider,
-=======
-		probeProvider: AideProbeProvider,
->>>>>>> a128efc5
 		aidePlanTimer: AidePlanTimer,
 	): AsyncIterableIterator<ConversationMessage> {
 		const baseUrl = new URL(this._url);
@@ -1299,13 +1289,8 @@
 		if (name === TERMINAL_SELECTION_VARIABLE) {
 			// we are looking at the terminal selection and we have some value for it
 			terminalSelection = value as string;
-<<<<<<< HEAD
 			// } else if (name === OPEN_FILES_VARIABLE) {
 			// 	await resolveFileReference('file', variableId, value);
-=======
-		} else if (name === OPEN_FILES_VARIABLE) {
-			await resolveFileReference('file', variableId, value);
->>>>>>> a128efc5
 		} else if (name === 'file' || name === 'code') {
 			await resolveFileReference(name, variableId, value);
 		} else if (name === 'folder') {

/*---------------------------------------------------------------------------------------------
 *  Copyright (c) Microsoft Corporation. All rights reserved.
 *  Licensed under the MIT License. See License.txt in the project root for license information.
 *--------------------------------------------------------------------------------------------*/

import * as uuid from 'uuid';
import * as vscode from 'vscode';
import { SideCarClient } from '../../sidecar/client';
import { reportAgentEventsToChat } from '../../chatState/convertStreamToMessage';
import postHogClient from '../../posthog/client';
import { getUniqueId } from '../../utilities/uniqueId';
import * as os from 'os';

export class AideProbeProvider implements vscode.Disposable {
	private _sideCarClient: SideCarClient;
	private _editorUrl: string;

	constructor(
		sideCarClient: SideCarClient,
		editorUrl: string,
	) {
		console.log('AideProbeProvider');
		console.log(sideCarClient);
		this._sideCarClient = sideCarClient;
		this._editorUrl = editorUrl;
		console.log(this._sideCarClient);

		vscode.aideProbe.registerProbeResponseProvider(
			'aideProbeProvider',
			{ provideProbeResponse: this.provideProbeResponse.bind(this) }
		);
	}

<<<<<<< HEAD
	private async provideProbeResponse(_request: string, response: vscode.ProbeResponseStream, _token: vscode.CancellationToken) {
		const query = _request.trim();

		const startTime = process.hrtime();

		postHogClient?.capture({
			distinctId: getUniqueId(),
			event: 'probe_requested',
			properties: {
				platform: os.platform(),
			},
		});


=======
	private async provideProbeResponse(request: vscode.ProbeRequest, response: vscode.ProbeResponseStream, _token: vscode.CancellationToken) {
		let { query } = request;
		query = query.trim();
>>>>>>> d4178be1
		const variables: vscode.ChatPromptReference[] = [];
		const activeEditor = vscode.window.activeTextEditor;
		if (activeEditor) {
			const fileName = activeEditor.document.fileName.split('/').pop();
			const firstLine = activeEditor.document.lineAt(0);
			const lastLine = activeEditor.document.lineAt(activeEditor.document.lineCount - 1);
			const codeSelection = {
				uri: activeEditor.document.uri,
				range: {
					startLineNumber: firstLine.lineNumber,
					startColumn: firstLine.range.start.character,
					endLineNumber: lastLine.lineNumber,
					endColumn: lastLine.range.end.character
				}
			};
			variables.push({
				id: 'vscode.file',
				name: `file:${fileName}`,
				value: JSON.stringify(codeSelection)
			});
		}

		const threadId = uuid.v4();
		// console.log('threadId', threadId);
		const probeResponse = await this._sideCarClient.startAgentProbe(query, variables, this._editorUrl, threadId);
		console.log('probeResponse', probeResponse);
		// To use dummy data, get the gist from here: https://gist.github.com/theskcd/8292bf96db11190d52d2d758a340ed20 and read it
		// to a file
		// const stream = readJsonFile('/Users/skcd/scratch/ide/extensions/codestory/src/dummydata.json');
		await reportAgentEventsToChat(probeResponse, response, threadId, _token, this._sideCarClient);
<<<<<<< HEAD
		console.log('reportAgentEventsToChat done');


		const endTime = process.hrtime(startTime);
		postHogClient?.capture({
			distinctId: getUniqueId(),
			event: 'probe_completed',
			properties: {
				platform: os.platform(),
				timeElapsed: `${endTime[0]}s ${endTime[1] / 1000000}ms`
			},
		});


		// console.log(this._editorUrl, query, threadId);
=======
		// console.log('reportAgentEventsToChat done');
		console.log(this._editorUrl, query, threadId);
>>>>>>> d4178be1
		// await reportDummyEventsToChat(response);
		return {};
	}

	dispose() {
		console.log('AideProbeProvider.dispose');
	}
}<|MERGE_RESOLUTION|>--- conflicted
+++ resolved
@@ -31,9 +31,9 @@
 		);
 	}
 
-<<<<<<< HEAD
-	private async provideProbeResponse(_request: string, response: vscode.ProbeResponseStream, _token: vscode.CancellationToken) {
-		const query = _request.trim();
+	private async provideProbeResponse(request: vscode.ProbeRequest, response: vscode.ProbeResponseStream, _token: vscode.CancellationToken) {
+		let { query } = request;
+		query = query.trim();
 
 		const startTime = process.hrtime();
 
@@ -46,11 +46,6 @@
 		});
 
 
-=======
-	private async provideProbeResponse(request: vscode.ProbeRequest, response: vscode.ProbeResponseStream, _token: vscode.CancellationToken) {
-		let { query } = request;
-		query = query.trim();
->>>>>>> d4178be1
 		const variables: vscode.ChatPromptReference[] = [];
 		const activeEditor = vscode.window.activeTextEditor;
 		if (activeEditor) {
@@ -81,8 +76,7 @@
 		// to a file
 		// const stream = readJsonFile('/Users/skcd/scratch/ide/extensions/codestory/src/dummydata.json');
 		await reportAgentEventsToChat(probeResponse, response, threadId, _token, this._sideCarClient);
-<<<<<<< HEAD
-		console.log('reportAgentEventsToChat done');
+		// console.log('reportAgentEventsToChat done');
 
 
 		const endTime = process.hrtime(startTime);
@@ -96,11 +90,7 @@
 		});
 
 
-		// console.log(this._editorUrl, query, threadId);
-=======
-		// console.log('reportAgentEventsToChat done');
 		console.log(this._editorUrl, query, threadId);
->>>>>>> d4178be1
 		// await reportDummyEventsToChat(response);
 		return {};
 	}

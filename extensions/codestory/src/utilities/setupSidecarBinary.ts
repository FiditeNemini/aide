--- conflicted
+++ resolved
@@ -210,12 +210,6 @@
 	if (shouldUseSelfRun) {
 		return serverUrl;
 	}
-<<<<<<< HEAD
-	if (serverUrl !== 'http://127.0.0.1:42424') {
-		return 'http://127.0.0.1:42424';
-	}
-=======
->>>>>>> fb9b6d1b
 
 	// Check if we are running the correct version, or else we download a new version
 	if (await checkCorrectVersionRunning(serverUrl)) {

/*---------------------------------------------------------------------------------------------
 *  Copyright (c) Microsoft Corporation. All rights reserved.
 *  Licensed under the MIT License. See License.txt in the project root for license information.
 *--------------------------------------------------------------------------------------------*/

import { window, ProgressLocation } from 'vscode';
import { promisify } from 'util';
import * as path from 'path';
import * as fs from 'fs';
import * as os from 'os';
import { spawn, spawnSync, exec, execFile } from 'child_process';
import { downloadFromGCPBucket, downloadUsingURL } from './gcpBucket';
import { sidecarUseSelfRun } from './sidecarUrl';


// Here I want to ask a question about what value does the extracDir take
// it should be pretty easy to do that
function unzipSidecarZipFolder(source: string, extractDir: string) {
	if (source.endsWith('.zip')) {
		if (process.platform === 'win32') {
			spawnSync('powershell.exe', [
				'-NoProfile',
				'-ExecutionPolicy', 'Bypass',
				'-NonInteractive',
				'-NoLogo',
				'-Command',
				`Microsoft.PowerShell.Archive\\Expand-Archive -Path "${source}" -DestinationPath "${extractDir}"`
			]);
		} else {
			spawnSync('unzip', ['-o', source, '-d', `${extractDir}`]);
		}
	} else {
		// tar does not create extractDir by default
		if (!fs.existsSync(extractDir)) {
			fs.mkdirSync(extractDir);
		}
		spawnSync('tar', ['-xzf', source, '-C', extractDir, '--strip-components', '1']);
	}
}

// We are going to use a static port right now and nothing else
export function getSidecarBinaryURL() {
	return 'http://127.0.0.1:42424';
}

// We are hardcoding the version of the sidecar binary here, so we can figure out
// if the version we are looking at is okay, or we need to download a new binary
// for now, lets keep it as it is and figure out a way to update the hash on
// important updates
export const SIDECAR_VERSION = 'f76b2c07e462dea1c1e8492805847be911caed1013ea9b23d59223add4c7a267';

async function checkCorrectVersionRunning(url: string): Promise<boolean> {
	try {
		const response = await fetch(`${url}/api/version`);
		const version = await response.json();
		return version.version_hash === SIDECAR_VERSION;
	} catch (e) {
		return false;
	}
}

export async function runCommand(cmd: string): Promise<[string, string | undefined]> {
	let stdout = '';
	let stderr = '';
	try {
		const output = await promisify(exec)(cmd, {
			shell: process.platform === 'win32' ? 'powershell.exe' : undefined,
		});
		stdout = output.stdout;
		stderr = output.stderr;
	} catch (e: any) {
		stderr = e.stderr;
		stdout = e.stdout;
	}

	const stderrOrUndefined = stderr === '' ? undefined : stderr;
	return [stdout, stderrOrUndefined];
}

async function checkServerRunning(serverUrl: string): Promise<boolean> {
	try {
		const response = await fetch(`${serverUrl}/api/health`);
		if (response.status === 200) {
			return true;
		} else {
			return false;
		}
	} catch (e) {
		return false;
	}
}

function killProcessOnPort(port: number) {
	if (os.platform() === 'win32') {
		// Find the process ID using netstat (this command is for Windows)
		exec(`netstat -ano | findstr :${port}`, (error, stdout) => {
			if (error) {
				console.error(`exec error: ${error}`);
				return;
			}
<<<<<<< HEAD
		} else {
			console.warn(`No process running on port ${port}`);
		}
=======

			const pid = stdout.split(/\s+/).slice(-2, -1)[0];

			if (pid) {
				// Kill the process
				exec(`taskkill /PID ${pid} /F`, (killError) => {
					if (killError) {
						console.error(`Error killing process: ${killError}`);
						return;
					}
					// console.log(`Killed process with PID: ${pid}`);
				});
			} else {
				// console.log(`No process running on port ${port}`);
			}
		});
>>>>>>> 17e20ec1
	} else {
		// Find the process ID using lsof (this command is for macOS/Linux)
		exec(`lsof -i :${port} | grep LISTEN | awk '{print $2}'`, (error, stdout) => {
			if (error) {
				console.error(`exec error: ${error}`);
				return;
			}

			const pid = stdout.trim();

			if (pid) {
				// Kill the process
				execFile('kill', ['-2', `${pid}`], (killError) => {
					if (killError) {
						console.error(`Error killing process: ${killError}`);
						return;
					}
					// console.log(`Killed process with PID: ${pid}`);
				});
			} else {
				// console.log(`No process running on port ${port}`);
			}
<<<<<<< HEAD
		} else {
			console.warn(`No process running on port ${port}`);
		}
=======
		});
>>>>>>> 17e20ec1
	}
}

async function checkOrKillRunningServer(serverUrl: string): Promise<boolean> {
	const serverRunning = await checkServerRunning(serverUrl);
	if (serverRunning) {
		try {
			killProcessOnPort(42424);
		} catch (e: any) {
			if (!e.message.includes('Process doesn\'t exist')) {
				console.warn('Failed to kill old server:', e);
			}
		}
	}
	return false;
}

export async function startSidecarBinaryWithLocal(
	installLocation: string,
): Promise<boolean> {
	// Fixing the variable name here from sserverUrl -> serverUrl
	// should be automatig, or can we really do it with lsp
	const serverUrl = getSidecarBinaryURL();
	const shouldUseSelfRun = sidecarUseSelfRun();
	if (shouldUseSelfRun) {
		return true;
	}
	// check here if the binary is downloaded locally and if thats the case
	// try to run it from there
	const sidecarBinPath = path.join(installLocation, 'extensions', 'codestory', 'sidecar_bin');
	if (fs.existsSync(sidecarBinPath)) {
		const sidecarBinPathExists = fs.existsSync(path.join(sidecarBinPath, 'sidecar'));
		if (sidecarBinPathExists) {
			try {
				const sidecarValue = await runSideCarBinary(sidecarBinPath, serverUrl);
				return sidecarValue;
			} catch (e) {
				return false;
			}
		}
	}

	return false;
}


export async function startSidecarBinary(
	extensionBasePath: string,
	installLocation: string,
): Promise<string> {
	// We want to check where the sidecar binary is stored
	// extension_path: /Users/skcd/.vscode-oss-dev/User/globalStorage/codestory-ghost.codestoryai/sidecar_bin
	// installation location: /Users/skcd/Downloads/Aide.app/Contents/Resources/app/extensions/codestory/sidecar_bin
	// we have to figure out how to copy them together
	const selfStart = await startSidecarBinaryWithLocal(installLocation);
	if (selfStart) {
		return 'http://127.0.0.1:42424';
	}
	// Check vscode settings
	const serverUrl = getSidecarBinaryURL();
	const shouldUseSelfRun = sidecarUseSelfRun();
	if (shouldUseSelfRun) {
		return serverUrl;
	}
	if (serverUrl !== 'http://127.0.0.1:42424') {
		return 'http://127.0.0.1:42424';
	}

	// Check if we are running the correct version, or else we download a new version
	if (await checkCorrectVersionRunning(serverUrl)) {
		return 'http://127.0.0.1:42424';
	}

	// First let's kill the running version
	await checkOrKillRunningServer(serverUrl);

	// Download the server executable
	const bucket = 'sidecar-bin';
	const fileName =
		os.platform() === 'win32'
			? 'windows/sidecar.zip'
			: os.platform() === 'darwin'
				? 'mac/sidecar.zip'
				: 'linux/sidecar.zip';

	const zipDestination = path.join(
		extensionBasePath,
		'sidecar_zip.zip',
	);
	const sidecarDestination = path.join(
		extensionBasePath,
		'sidecar_bin',
	);

	// First, check if the server is already downloaded
	await window.withProgress(
		{
			location: ProgressLocation.SourceControl,
			// allow-any-unicode-next-line
			title: 'Downloading the sidecar binary 🦀',
			cancellable: false,
		},
		async () => {
			try {
				await downloadFromGCPBucket(bucket, fileName, zipDestination);
			} catch (e) {
				await downloadUsingURL(bucket, fileName, zipDestination);
			}
		}
	);

	// Now we need to unzip the folder in the location and also run a few commands
	// for the dylib files and the binary
	// -o is important here because we want to override the downloaded binary
	// if it has been already downloaded
	// hopefully this works as we want it to
	unzipSidecarZipFolder(zipDestination, sidecarDestination);
	// now delete the zip file
	fs.unlinkSync(zipDestination);
	// Get name of the corresponding executable for platform
	await runSideCarBinary(sidecarDestination, serverUrl);
	return 'http://127.0.0.1:42424';
}

async function runSideCarBinary(sidecarDestination: string, serverUrl: string) {
	let webserverPath = null;
	if (os.platform() === 'win32') {
		webserverPath = path.join(sidecarDestination, 'target', 'release', 'webserver.exe');
	} else {
		webserverPath = path.join(sidecarDestination, 'target', 'release', 'webserver');
	}

	if (os.platform() === 'darwin' || os.platform() === 'linux') {
		// Now we want to change the permissions for the following files:
		// target/release/webserver
		fs.chmodSync(webserverPath, 0o7_5_5);
	}

	if (os.platform() === 'darwin') {
		// We need to run this command on the darwin platform
		await runCommand(`xattr -dr com.apple.quarantine ${webserverPath}`);
	}

	// Validate that the file exists
	if (!fs.existsSync(webserverPath)) {
		const errText = `- Failed to install Sidecar binary.`;
		window.showErrorMessage(errText);
		throw new Error(errText);
	}

	// Run the executable
	let attempts = 0;
	// increasing max attempts to 100
	const maxAttempts = 100;
	const delay = 1000; // Delay between each attempt in milliseconds

	const spawnChild = async () => {
		const retry = () => {
			attempts++;
			setTimeout(spawnChild, delay);
		};
		try {
			const windowsSettings = {
				windowsHide: true,
			};
			const macLinuxSettings = {
			};
			const settings: any = os.platform() === 'win32' ? windowsSettings : macLinuxSettings;

			let sidecarBinary = '';
			if (os.platform() === 'win32') {
				sidecarBinary = path.join(sidecarDestination, 'target', 'release', 'webserver.exe');
			} else {
				sidecarBinary = path.join(sidecarDestination, 'target', 'release', 'webserver');
			}
			const child = spawn(sidecarBinary, settings);

			// Either unref to avoid zombie process, or listen to events because you can
			if (os.platform() === 'win32') {
				child.stdout.on('data', (data: any) => {
					console.log(`stdout: ${data}`);
				});
				child.stderr.on('data', (data: any) => {
					console.log(`stderr: ${data}`);
				});
				child.on('error', (err: any) => {
					if (attempts < maxAttempts) {
						retry();
					} else {
						console.error('Failed to start subprocess.', err);
					}
				});
				child.on('exit', (code: any, signal: any) => {
					console.log('Subprocess exited with code', code, signal);
				});
				child.on('close', (code: any, signal: any) => {
					console.log('Subprocess closed with code', code, signal);
				});
			} else {
				child.unref();
			}
		} catch (e: any) {
			console.log('Error starting server:', e);
			retry();
		}
	};

	await spawnChild();

	const waitForGreenHC = async () => {
		let hcAttempts = 0;
		while (hcAttempts < maxAttempts) {
			try {
				const url = `${serverUrl}/api/health`;
				const response = await fetch(url);
				if (response.status === 200) {
					return true;
				} else {
					console.log(`HC failed, trying again. Attempt ${hcAttempts + 1}`);
				}
			} catch (e: any) {
				console.log(`HC failed, trying again. Attempt ${hcAttempts + 1}`, e);
			}
			hcAttempts++;
			await new Promise(resolve => setTimeout(resolve, delay));
		}
		return false;
	};

	const hcGreen = await waitForGreenHC();
	if (!hcGreen) {
		console.error('Failed to start sidecar');
		return false;
	}
	return true;
}<|MERGE_RESOLUTION|>--- conflicted
+++ resolved
@@ -98,11 +98,6 @@
 				console.error(`exec error: ${error}`);
 				return;
 			}
-<<<<<<< HEAD
-		} else {
-			console.warn(`No process running on port ${port}`);
-		}
-=======
 
 			const pid = stdout.split(/\s+/).slice(-2, -1)[0];
 
@@ -113,13 +108,11 @@
 						console.error(`Error killing process: ${killError}`);
 						return;
 					}
-					// console.log(`Killed process with PID: ${pid}`);
 				});
 			} else {
-				// console.log(`No process running on port ${port}`);
+				console.warn(`No process running on port ${port}`);
 			}
 		});
->>>>>>> 17e20ec1
 	} else {
 		// Find the process ID using lsof (this command is for macOS/Linux)
 		exec(`lsof -i :${port} | grep LISTEN | awk '{print $2}'`, (error, stdout) => {
@@ -137,18 +130,11 @@
 						console.error(`Error killing process: ${killError}`);
 						return;
 					}
-					// console.log(`Killed process with PID: ${pid}`);
 				});
 			} else {
-				// console.log(`No process running on port ${port}`);
-			}
-<<<<<<< HEAD
-		} else {
-			console.warn(`No process running on port ${port}`);
-		}
-=======
+				console.warn(`No process running on port ${port}`);
+			}
 		});
->>>>>>> 17e20ec1
 	}
 }
 

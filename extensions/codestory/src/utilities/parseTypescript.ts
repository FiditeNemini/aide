/*---------------------------------------------------------------------------------------------
 *  Copyright (c) Microsoft Corporation. All rights reserved.
 *  Licensed under the MIT License. See License.txt in the project root for license information.
 *--------------------------------------------------------------------------------------------*/

import {
	ArrowFunction,
	Block,
	FunctionDeclaration,
	MethodDeclaration,
	Project,
	SourceFile,
	SyntaxKind,
} from 'ts-morph';

import * as fs from 'fs';
import * as path from 'path';
import {
<<<<<<< HEAD
	CodeSymbolDependencies,
	CodeSymbolDependencyWithFileInformation,
	CodeSymbolInformation,
	CodeSymbolKind,
} from './types';
import { exec } from 'child_process';
import { runCommandAsync } from './commandRunner';
=======
    CodeSymbolDependencies,
    CodeSymbolDependencyWithFileInformation,
    CodeSymbolInformation,
    CodeSymbolKind,
} from "./types";
import { exec } from "child_process";
import { runCommandAsync } from "./commandRunner";
import { Uri, languages, workspace } from 'vscode';
import { getSymbolsFromDocumentUsingLSP } from './lspApi';
>>>>>>> 02ad787f

export const getCodeLocationPath = (directoryPath: string, filePath: string): string => {
	// Parse the filePath to get an object that includes properties like root, dir, base, ext and name
	const parsedFilePath = path.parse(filePath);

	// Remove the extension of the file
	const filePathWithoutExt = path.join(parsedFilePath.dir, parsedFilePath.name);

	// Find the relative path from directoryPath to filePathWithoutExt
	const relativePath = path.relative(directoryPath, filePathWithoutExt);

	// Replace backslashes with forward slashes to make it work consistently across different platforms (Windows uses backslashes)
	return relativePath.replace(/\//g, '.');
};

// Declare an enum here going to a string type with typescript.function
// typescript.class etc
export enum TypescriptCodeType {
	typescriptFunction = 'typescript.function',
	typescriptClass = 'typescript.class',
	typescriptInterface = 'typescript.interface',
	typescriptClassMethod = 'typescript.classMethod',
	typescriptClassArrowFunction = 'typescript.classArrowFunction',
	typescriptArrowFunction = 'typescript.arrowFunction',
	typescriptTypeAlias = 'typescript.typeAlias',
}

export function getTitleForCodeType(codeType: string | null): string {
	switch (codeType) {
		case TypescriptCodeType.typescriptFunction:
			return 'Function';
		case TypescriptCodeType.typescriptClass:
			return 'Class';
		case TypescriptCodeType.typescriptInterface:
			return 'Interface';
		case TypescriptCodeType.typescriptClassMethod:
			return 'Class Method';
		case TypescriptCodeType.typescriptClassArrowFunction:
			return 'Class Arrow Function';
		case TypescriptCodeType.typescriptArrowFunction:
			return 'Arrow Function';
		case TypescriptCodeType.typescriptTypeAlias:
			return 'Type Alias';
		default:
			return 'Unknown';
	}
}

// Arrow functions are not handled yet, once we have that we can start indexing
// we already have some react code along with typescript code thrown in
// so we can use both to understand more completely whats happening

function parseFunctionNode(
	functionNode: FunctionDeclaration,
	moduleName: string,
	directoryPathString: string,
	project: Project,
	sourceFile: SourceFile,
	originalFilePath: string
): CodeSymbolInformation | null {
	const currentFunction = functionNode;
	const functionName = currentFunction.getName();
	// console.log(`[ts-morph][parseFunctionNode] We found function with name: ${functionName}`);
	if (functionName) {
		currentFunction.getStartLineNumber();
		currentFunction.getEndLineNumber();
		const codeSymbolInformation: CodeSymbolInformation = {
			symbolName: moduleName + '.' + functionName,
			symbolKind: CodeSymbolKind.function,
			symbolStartLine: currentFunction.getStartLineNumber(),
			symbolEndLine: currentFunction.getEndLineNumber(),
			codeSnippet: {
				languageId: 'typescript',
				code: functionNode.getBody()?.getText() || '',
			},
			extraSymbolHint: TypescriptCodeType.typescriptFunction,
			dependencies: currentFunction
				.getChildrenOfKind(SyntaxKind.Block)
				.map((block) =>
					parseCodeBlockForDependencies(
						block,
						functionName,
						moduleName,
						directoryPathString,
						project,
						sourceFile
					)
				)
				.reduce((acc, val) => acc.concat(val), []),
			fsFilePath: currentFunction.getSourceFile().getFilePath(),
			originalFilePath,
			workingDirectory: directoryPathString,
			displayName: `${functionName}()`,
			originalName: functionName,
			originalSymbolName: functionName,
			globalScope: moduleName,
		};
		return codeSymbolInformation;
	}
	return null;
}

// We are doing a quick check if this nodes belongs to another function,
// this is a dirty way to prevent many extra nodes and subfunctions from being
// recognized which is fine for now
function checkIfParentIsAFunction(arrowFunction: ArrowFunction): boolean {
	const arrowParent = arrowFunction.getFirstAncestorByKind(SyntaxKind.ArrowFunction);
	const functionParent = arrowFunction.getFirstAncestorByKind(SyntaxKind.FunctionDeclaration);
	if (arrowParent || functionParent) {
		return true;
	} else {
		return false;
	}
}

function parseArrowFunctionNode(
	arrowFunction: ArrowFunction,
	className: string | null,
	moduleName: string,
	directoryPathString: string,
	project: Project,
	sourceFile: SourceFile,
	originalFilePath: string
): CodeSymbolInformation | null {
	const currentArrowExpression = arrowFunction;
	const parent = currentArrowExpression.getParent();
	if (checkIfParentIsAFunction(currentArrowExpression)) {
		return null;
	}
	if (parent) {
		const name = parent.getChildrenOfKind(SyntaxKind.Identifier);
		if (name.length > 0) {
			let symbolName = '';
			let extraSymbolHint = '';
			if (className !== null) {
				symbolName = moduleName + '.' + className + '.' + name[0].getText();
				extraSymbolHint = TypescriptCodeType.typescriptClassArrowFunction;
			} else {
				symbolName = moduleName + '.' + name[0].getText();
				extraSymbolHint = TypescriptCodeType.typescriptArrowFunction;
			}
			// console.log(
			//     `[ts-morph][parseArrowFunctionNode] We found arrow function with name: ${symbolName}`
			// );
			const codeSymbolInformation = {
				symbolName: symbolName,
				symbolKind: CodeSymbolKind.function,
				symbolStartLine: currentArrowExpression.getStartLineNumber(),
				symbolEndLine: currentArrowExpression.getEndLineNumber(),
				codeSnippet: {
					languageId: 'typescript',
					code: arrowFunction.getBody()?.getText() || '',
				},
				extraSymbolHint,
				dependencies: currentArrowExpression
					.getChildrenOfKind(SyntaxKind.Block)
					.map((block) =>
						parseCodeBlockForDependencies(
							block,
							symbolName,
							moduleName,
							directoryPathString,
							project,
							sourceFile
						)
					)
					.reduce((acc, val) => acc.concat(val), []),
				fsFilePath: currentArrowExpression.getSourceFile().getFilePath(),
				originalFilePath: originalFilePath,
				workingDirectory: directoryPathString,
				displayName: `${name[0].getText()} callback()`,
				originalName: name[0].getText(),
				originalSymbolName: name[0].getText(),
				globalScope: moduleName,
			};
			return codeSymbolInformation;
		}
	}
	return null;
}

function parseMethodDeclaration(
	className: string,
	methodDeclaration: MethodDeclaration,
	moduleName: string,
	directoryPathString: string,
	project: Project,
	sourceFile: SourceFile,
	originalFilePath: string,
): CodeSymbolInformation | null {
	const methodName = methodDeclaration.getName();
	if (methodName) {
		methodDeclaration.getStartLineNumber();
		methodDeclaration.getEndLineNumber();
		const codeSymbolInformation = {
			symbolName: moduleName + '.' + className + '.' + methodName,
			symbolKind: CodeSymbolKind.method,
			symbolStartLine: methodDeclaration.getStartLineNumber(),
			symbolEndLine: methodDeclaration.getEndLineNumber(),
			codeSnippet: {
				languageId: 'typescript',
				code: methodDeclaration.getBody()?.getText() || '',
			},
			dependencies: methodDeclaration
				.getChildrenOfKind(SyntaxKind.Block)
				.map((block) =>
					parseCodeBlockForDependencies(
						block,
						methodName,
						moduleName,
						directoryPathString,
						project,
						sourceFile
					)
				)
				.reduce((acc, val) => acc.concat(val), []),
			extraSymbolHint: TypescriptCodeType.typescriptClassMethod,
			fsFilePath: methodDeclaration.getSourceFile().getFilePath(),
			originalFilePath,
			workingDirectory: directoryPathString,
			displayName: `${methodName}()`,
			originalName: methodName,
			originalSymbolName: methodName,
			globalScope: className,
		};
		return codeSymbolInformation;
	}
	return null;
}

function getClassSymbolFromFile(
	sourceFile: SourceFile,
	directoryPath: string,
	project: Project,
	originalFilePath: string
): CodeSymbolInformation[] {
	const classes = sourceFile.getClasses();
	const moduleName = getCodeLocationPath(directoryPath, sourceFile.getFilePath());
	const codeSymbolInformationList: CodeSymbolInformation[] = [];
	for (let index = 0; index < classes.length; index++) {
		const currentClass = classes[index];
		const className = currentClass.getName();
		if (className) {
			currentClass.getStartLineNumber();
			currentClass.getEndLineNumber();
			const classCodeSymbolInformation: CodeSymbolInformation = {
				symbolName: moduleName + '.' + className,
				symbolKind: CodeSymbolKind.class,
				symbolStartLine: currentClass.getStartLineNumber(),
				symbolEndLine: currentClass.getEndLineNumber(),
				codeSnippet: {
					languageId: 'typescript',
					code: '',
				},
				extraSymbolHint: TypescriptCodeType.typescriptClass,
				dependencies: [],
				fsFilePath: sourceFile.getFilePath(),
				originalFilePath,
				workingDirectory: directoryPath,
				displayName: `class ${className}`,
				originalName: className,
				originalSymbolName: className,
				globalScope: moduleName,
			};

			const functions = currentClass.getMethods();
			const functionCodeSymbols = [];
			for (let index2 = 0; index2 < functions.length; index2++) {
				const currentFunction = functions[index2];
				const functionCodeSymbol = parseMethodDeclaration(
					className,
					currentFunction,
					moduleName,
					directoryPath,
					project,
					sourceFile,
					originalFilePath,
				);
				if (functionCodeSymbol !== null) {
					functionCodeSymbols.push(functionCodeSymbol);
					codeSymbolInformationList.push(functionCodeSymbol);
				}
			}
			classCodeSymbolInformation.dependencies = functionCodeSymbols.map((functionCodeSymbol) => {
				return {
					codeSymbolName: moduleName + '.' + className,
					codeSymbolKind: CodeSymbolKind.function,
					edges: [
						{
							codeSymbolName: functionCodeSymbol.symbolName,
							filePath: sourceFile.getFilePath(),
						},
					],
				};
			});
			codeSymbolInformationList.push(classCodeSymbolInformation);
		}
	}
	return codeSymbolInformationList;
}

function getInterfaceSymbolFromFile(
	sourceFile: SourceFile,
	directoryPath: string,
	project: Project,
	originalFilePath: string
): CodeSymbolInformation[] {
	const moduleName = getCodeLocationPath(directoryPath, sourceFile.getFilePath());
	// console.log('[ts-morph] Module name found: ' + moduleName);
	const codeSymbolInformationList: CodeSymbolInformation[] = [];

	const interfaces = sourceFile.getInterfaces();
	for (let index = 0; index < interfaces.length; index++) {
		const currentInterface = interfaces[index];
		const interfaceName = currentInterface.getName();
		if (interfaceName) {
			currentInterface.getStartLineNumber();
			currentInterface.getEndLineNumber();
			const codeSymbolInformation = {
				symbolName: moduleName + '.' + interfaceName,
				symbolKind: CodeSymbolKind.interface,
				symbolStartLine: currentInterface.getStartLineNumber(),
				symbolEndLine: currentInterface.getEndLineNumber(),
				codeSnippet: {
					languageId: 'typescript',
					code: currentInterface.getText() || '',
				},
				extraSymbolHint: TypescriptCodeType.typescriptInterface,
				dependencies: currentInterface
					.getChildrenOfKind(SyntaxKind.Block)
					.map((block) =>
						parseCodeBlockForDependencies(
							block,
							interfaceName,
							moduleName,
							directoryPath,
							project,
							sourceFile
						)
					)
					.reduce((acc, val) => acc.concat(val), []),
				fsFilePath: currentInterface.getSourceFile().getFilePath(),
				originalFilePath,
				workingDirectory: directoryPath,
				displayName: `interface ${interfaceName}`,
				originalName: interfaceName,
				originalSymbolName: interfaceName,
				globalScope: moduleName,
			};
			codeSymbolInformationList.push(codeSymbolInformation);
		}
	}
	return codeSymbolInformationList;
}

function getTypeAliasFromFile(
	sourceFile: SourceFile,
	directoryPath: string,
	project: Project,
	originalFilePath: string
): CodeSymbolInformation[] {
	const moduleName = getCodeLocationPath(directoryPath, sourceFile.getFilePath());
	// console.log('[ts-morph] Module name found: ' + moduleName);
	const codeSymbolInformationList: CodeSymbolInformation[] = [];

	const typeAliases = sourceFile.getTypeAliases();
	for (let index = 0; index < typeAliases.length; index++) {
		const currentTypeAlias = typeAliases[index];
		const typeAliasName = currentTypeAlias.getName();
		if (typeAliasName) {
			currentTypeAlias.getStartLineNumber();
			currentTypeAlias.getEndLineNumber();
			const codeSymbolInformation = {
				symbolName: moduleName + '.' + typeAliasName,
				symbolKind: CodeSymbolKind.typeParameter,
				symbolStartLine: currentTypeAlias.getStartLineNumber(),
				symbolEndLine: currentTypeAlias.getEndLineNumber(),
				codeSnippet: {
					languageId: 'typescript',
					code: currentTypeAlias.getText() || '',
				},
				extraSymbolHint: TypescriptCodeType.typescriptTypeAlias,
				dependencies: currentTypeAlias
					.getChildrenOfKind(SyntaxKind.Block)
					.map((block) =>
						parseCodeBlockForDependencies(
							block,
							typeAliasName,
							moduleName,
							directoryPath,
							project,
							sourceFile
						)
					)
					.reduce((acc, val) => acc.concat(val), []),
				fsFilePath: currentTypeAlias.getSourceFile().getFilePath(),
				originalFilePath,
				workingDirectory: directoryPath,
				displayName: `type ${typeAliasName}`,
				originalName: typeAliasName,
				originalSymbolName: typeAliasName,
				globalScope: moduleName,
			};
			codeSymbolInformationList.push(codeSymbolInformation);
		}
	}
	return codeSymbolInformationList;
}

// Case this covers:
// export const revisit = createCookie('revisit', {
//   maxAge: 24 * 60 * 60, // one week
// });
// https://ts-ast-viewer.com/#code/JYWwDg9gTgLgBAbzgYygUwIYzQYQhAa2DTgF84AzKCEOAIgAF0RgAPAWigFcA7Aeh4QAJmjoBuAFAS0rSLBQQeAZ3joAbsCXB4AXhTosufETQAKOus3a6AGkQS4cEBlYBBAOZoAXHABMAFjgAKjgANgAGYLDwuz4+OEUSAHc0NAIJUgBKSSkZOXhkRRU4JRo0GAALYB53OD1TDB8VKGr3TLqAPntHQuUIABs0ADp+iHcG7McMsSA
// its a function invocation assigned to a global variable
// We literally check if its a variable declaration and then try to see if
// internally it has a child like: CallExpression
// using that we are able to get the variable declaration
function getVariableDeclarationFunctionFromFile(
	sourceFile: SourceFile,
	directoryPath: string,
	project: Project,
	originalFilePath: string
): CodeSymbolInformation[] {
	const moduleName = getCodeLocationPath(directoryPath, sourceFile.getFilePath());
	// console.log('[ts-morph] Module name found: ' + moduleName);
	const codeSymbolInformationList: CodeSymbolInformation[] = [];

	const variableDeclarations = sourceFile.getVariableDeclarations();
	for (let index = 0; index < variableDeclarations.length; index++) {
		const currentVariableDeclaration = variableDeclarations[index];
		// If there is one child of this type then we are okay
		const callExpressionChildren = currentVariableDeclaration.getDescendantsOfKind(
			SyntaxKind.CallExpression
		);
		// Check if one of the immediate child is of type Arrow Expression, if
		// thats the case, then its mostly covered by the arrow expression parsing
		// check before
		const arrowDeclarationChild = currentVariableDeclaration.getChildrenOfKind(
			SyntaxKind.ArrowFunction
		);
		if (arrowDeclarationChild.length !== 0) {
			continue;
		}
		if (callExpressionChildren.length === 0) {
			continue;
		}
		const variableDeclarationName = currentVariableDeclaration.getName();
		if (variableDeclarationName) {
			currentVariableDeclaration.getStartLineNumber();
			currentVariableDeclaration.getEndLineNumber();
			const codeSymbolInformation = {
				symbolName: moduleName + '.' + variableDeclarationName,
				symbolKind: CodeSymbolKind.function,
				symbolStartLine: currentVariableDeclaration.getStartLineNumber(),
				symbolEndLine: currentVariableDeclaration.getEndLineNumber(),
				codeSnippet: {
					languageId: 'typescript',
					code: currentVariableDeclaration.getText() || '',
				},
				extraSymbolHint: TypescriptCodeType.typescriptFunction,
				dependencies: currentVariableDeclaration
					.getChildrenOfKind(SyntaxKind.Block)
					.map((block) =>
						parseCodeBlockForDependencies(
							block,
							variableDeclarationName,
							moduleName,
							directoryPath,
							project,
							sourceFile
						)
					)
					.reduce((acc, val) => acc.concat(val), []),
				fsFilePath: currentVariableDeclaration.getSourceFile().getFilePath(),
				originalFilePath,
				workingDirectory: directoryPath,
				displayName: `${variableDeclarationName}()`,
				originalName: variableDeclarationName,
				originalSymbolName: variableDeclarationName,
				globalScope: moduleName,
			};
			codeSymbolInformationList.push(codeSymbolInformation);
		}
	}
	return codeSymbolInformationList;
}

function getFunctionSymbolFromFile(
	sourceFile: SourceFile,
	directoryPath: string,
	project: Project,
	originalFilePath: string
): CodeSymbolInformation[] {
	const moduleName = getCodeLocationPath(directoryPath, sourceFile.getFilePath());
	const codeSymbolInformationList: CodeSymbolInformation[] = [];

	const functions = sourceFile.getFunctions();
	for (let index = 0; index < functions.length; index++) {
		const currentFunction = functions[index];
		const functionCodeSymbol = parseFunctionNode(
			currentFunction,
			moduleName,
			directoryPath,
			project,
			sourceFile,
			originalFilePath
		);
		if (functionCodeSymbol !== null) {
			codeSymbolInformationList.push(functionCodeSymbol);
		}
	}

	const arrowExpressions = sourceFile.getDescendantsOfKind(SyntaxKind.ArrowFunction);
	for (let index = 0; index < arrowExpressions.length; index++) {
		const currentArrowExpression = arrowExpressions[index];
		const arrowFunctionSymbol = parseArrowFunctionNode(
			currentArrowExpression,
			null,
			moduleName,
			directoryPath,
			project,
			sourceFile,
			originalFilePath
		);
		if (arrowFunctionSymbol !== null) {
			codeSymbolInformationList.push(arrowFunctionSymbol);
		}
	}

	const variableDeclarationFunctions = getVariableDeclarationFunctionFromFile(
		sourceFile,
		directoryPath,
		project,
		originalFilePath
	);
	codeSymbolInformationList.push(...variableDeclarationFunctions);
	return codeSymbolInformationList;
}

// If its a valid import then we get something like this:
// [dependency] Parsing code block for dependencies: searchCodeSymbols
// [dependency] Why is this not working??
// [dependency] Identifier: logger
// [dependency] Symbol: logger
// [dependency] whats the full qualified name: '/Users/skcd/scratch/vscode_plugin/src/codeSymbols/extractFromFile'.FileSymbolCache.logger
// Whats the type here: import('vscode').OutputChannel
// [dependency] Identifier: appendLine
// [dependency] Symbol: appendLine
// [dependency] whats the full qualified name: 'vscode'.OutputChannel.appendLine
// Whats the type here: (value: string) => void
// If the import is valid it will start with your workspace path in the name
// this really translates to check if the qualified name starts with:
// '{full_path}'.{symbol_in_file}
// ^ this is very easy to parse, so we can get the edges for the nodes of this
// workspace
function checkIfSymbolIsImportedFromWorkspace(
	fullyQualifiedName: string,
	workingDirectoryPath: string,
	moduleName: string
): string | null {
	// Check if the fully qualified name starts with the working directory path
	if (!fullyQualifiedName.startsWith(`'${workingDirectoryPath}`)) {
		return moduleName + '.' + fullyQualifiedName;
	}

	// We might have a case where the symbol belongs to the current file, since
	// we are going with the best effort route, we can do something about it
	// otherwise building and indexing it up will be hard (we might have to do
	// another pass on dependencies to make sure we dont have nodes which dont
	// exist) (better to be small scoped but do it well)

	// Split the fully qualified name into parts
	const parts = fullyQualifiedName.split('.');
	if (parts.length === 3) {
		const pathPart = parts[0].replace(/'/g, '');
		if (!pathPart.startsWith(workingDirectoryPath)) {
			return null;
		}
		const removePrefix = path.relative(workingDirectoryPath, pathPart);
		return [
			removePrefix
				.split('/')
				.filter((pathPart) => pathPart !== '')
				.join('.'),
			parts[1],
			parts[2],
		].join('.');
	} else if (parts.length === 2) {
		const pathPart = parts[0].replace(/'/g, '');
		if (!pathPart.startsWith(workingDirectoryPath)) {
			return null;
		}
		const removePrefix = path.relative(workingDirectoryPath, pathPart);
		return [
			removePrefix
				.split('/')
				.filter((pathPart) => pathPart !== '')
				.join('.'),
			parts[1],
		].join('.');
	} else {
		return null;
	}
}

function parseCodeBlockForDependencies(
	block: Block,
	blockCodeSymbolName: string,
	moduleName: string,
	workingDirectoryPath: string,
	project: Project,
	sourceFile: SourceFile
): CodeSymbolDependencies[] {
	const codeSymbolDependencies: CodeSymbolDependencies[] = [];
	block.getDescendantsOfKind(SyntaxKind.CallExpression).forEach((callExpression) => {
		callExpression.getDescendantsOfKind(SyntaxKind.Identifier).forEach((identifier) => {
			const symbol = identifier.getSymbol();
			if (symbol) {
				const qualifiedNamesFromAliasSymbol: CodeSymbolDependencyWithFileInformation[] | undefined =
					symbol
						.getAliasedSymbol()
						?.getDeclarations()
						.map((declaration) => {
							return {
								codeSymbolName: declaration.getSymbol()?.getFullyQualifiedName(),
								filePath: declaration.getSourceFile().getFilePath(),
							};
						})
						.filter((codeSymbolInformation) => codeSymbolInformation.codeSymbolName !== undefined)
						.map(
							// Stupid typescript type checker
							(codeSymbolInformation) =>
								codeSymbolInformation as CodeSymbolDependencyWithFileInformation
						);
				const declarations = symbol.getDeclarations();
				// if (declarations.length !== 0) {
				//     return;
				// }
				// console.log(
				//     '[dependency] Identifier: ' + identifier.getText() + ' ' + symbol.getDeclarations()[0]
				// );
				// Not sure why this is happening, but this was causing the
				// extension to crash, so we guard against this
				// if (symbol.getDeclarations()[0] === undefined) {
				//     return;
				// }
				// Fix this later
				let originalDeclaration: CodeSymbolDependencyWithFileInformation = {
					codeSymbolName: symbol.getFullyQualifiedName(),
					filePath: 'symbol.getDeclarations()[0].getSourceFile().getFilePath()',
				};

				// We pick the aliased symbol name if its present
				if (
					qualifiedNamesFromAliasSymbol !== undefined &&
					qualifiedNamesFromAliasSymbol?.length !== 0
				) {
					for (const aliasQualifiedName of qualifiedNamesFromAliasSymbol) {
						if (aliasQualifiedName !== undefined) {
							originalDeclaration = aliasQualifiedName;
						}
					}
				}
				const relativeDependency = checkIfSymbolIsImportedFromWorkspace(
					originalDeclaration.codeSymbolName,
					workingDirectoryPath,
					moduleName
				);
				if (relativeDependency === null) {
					return;
				}
				const dependency: CodeSymbolDependencies = {
					codeSymbolName: blockCodeSymbolName,
					codeSymbolKind: CodeSymbolKind.function,
					edges: [
						{
							codeSymbolName: relativeDependency,
							filePath: originalDeclaration.filePath,
						},
					],
				};
				codeSymbolDependencies.push(dependency);
				return;
			} else {
				// console.log('[dependency] No symbol found, probably imported from another file');
			}
		});
	});
	// console.log(
	//     '[dependency] Code symbol dependencies: ' +
	//     blockCodeSymbolName +
	//     ' ' +
	//     JSON.stringify(codeSymbolDependencies)
	// );
	return codeSymbolDependencies;
}

export function parseCodeBlocksForDependencies(
	sourceFile: SourceFile,
	blockCodeSymbolName: string,
	workingDirectoryPath: string,
	moduleName: string,
	project: Project
): CodeSymbolDependencies[] {
	const blocks = sourceFile.getDescendantsOfKind(SyntaxKind.Block);
	const codeSymbolDependencies: CodeSymbolDependencies[] = [];
	blocks.forEach((block) => {
		const blockDependencies = parseCodeBlockForDependencies(
			block,
			blockCodeSymbolName,
			moduleName,
			workingDirectoryPath,
			project,
			sourceFile
		);
		blockDependencies.forEach((blockDependency) => {
			if (blockDependency.edges.length > 0) {
				codeSymbolDependencies.push(blockDependency);
			}
		});
	});
	return codeSymbolDependencies;
}

// This is just a hack for now to not kill vscode while we try to many many
// times parse the same file to get information about the code lens.
interface ParseFileContent {
	codeSymbolInformationList: CodeSymbolInformation[];
	lastUpdatedTime: number;
}

const PARSE_FILE_CACHE: Map<string, ParseFileContent> = new Map();

export function parseSourceFile(
	sourceFile: SourceFile,
	project: Project,
	directoryPath: string,
	sourceFilePath: string,
	originalFilePath: string
): CodeSymbolInformation[] {
	if (sourceFile !== undefined) {
		const classSymbols = getClassSymbolFromFile(
			sourceFile,
			directoryPath,
			project,
			originalFilePath
		);
		// console.log(
		//     '[ts-morph]Class Symbols from ts-morph: ' +
		//     sourceFilePath +
		//     '   ' +
		//     classSymbols.length +
		//     ' ' +
		//     JSON.stringify(classSymbols)
		// );
		const functionSymbols = getFunctionSymbolFromFile(
			sourceFile,
			directoryPath,
			project,
			originalFilePath
		);
		// console.log(
		//     '[ts-morph]Function Symbols from ts-morph: ' +
		//     sourceFilePath +
		//     '   ' +
		//     functionSymbols.length +
		//     ' ' +
		//     JSON.stringify(
		//         functionSymbols.map((value) => `${value.symbolName} ${value.extraSymbolHint}`)
		//     )
		// );
		const typeAliasSymbols = getTypeAliasFromFile(
			sourceFile,
			directoryPath,
			project,
			originalFilePath
		);
		// console.log('[ts-morph]Type Alias Symbols from ts-morph: ' + sourceFilePath + '   ' + typeAliasSymbols.length + ' ' + JSON.stringify(typeAliasSymbols));
		const interfaceSymbols = getInterfaceSymbolFromFile(
			sourceFile,
			directoryPath,
			project,
			originalFilePath
		);
		return classSymbols.concat(functionSymbols).concat(typeAliasSymbols).concat(interfaceSymbols);
	} else {
		console.log('[ts-morph]Source file is undefined: ' + sourceFilePath);
		return [];
	}
}

<<<<<<< HEAD
export function parseFileUsingTsMorph(
	sourceFilePath: string,
	project: Project,
	directoryPath: string,
	originalFilePath: string
): CodeSymbolInformation[] {
	const sourceFile = project.getSourceFile(sourceFilePath);
	// We sync from the fs again if the file has changed meanwhile, this is not
	// important for onboarding but super important when we are doing things live
	// and on every save
	const syncData = sourceFile?.refreshFromFileSystemSync();
	if (sourceFile) {
		return parseSourceFile(sourceFile, project, directoryPath, sourceFilePath, originalFilePath);
	} else {
		return [];
	}
=======
export async function parseFileUsingTsMorph(
    sourceFilePath: string,
    project: Project,
    directoryPath: string,
    originalFilePath: string
): Promise<CodeSymbolInformation[]> {
    const sourceFile = project.getSourceFile(sourceFilePath);
    // We sync from the fs again if the file has changed meanwhile, this is not
    // important for onboarding but super important when we are doing things live
    // and on every save
    const syncData = sourceFile?.refreshFromFileSystemSync();
    if (sourceFile) {
        const codeSymbols = parseSourceFile(sourceFile, project, directoryPath, sourceFilePath, originalFilePath);
        if (codeSymbols.length === 0) {
            return await getSymbolsFromDocumentUsingLSP(
                sourceFilePath,
                "typescript",
                directoryPath,
            );
        }
        return codeSymbols;
    } else {
        return [];
    }
>>>>>>> 02ad787f
}


// We can have multiple ts-configs present in the repo, we should be able to
// handle that on our own, an easy way to do that right now is to create a class
// which provides projects as required and takes care of the construction
// upon getting a file we look at the longest prefix match with the path and the
// the tsconfig to see which one we should be using for that file (simple hack
// works pretty well)
// Note: This does mean we have to keep all the projects in memory, but vscode
// is doing something on those lines too, so we are not too far away

export class TSMorphProjectManagement {
<<<<<<< HEAD
	public directoryToProjectMapping: Map<string, Project>;
	private fileToTSConfigDirectoryMapping: Map<string, string>;

	constructor() {
		this.fileToTSConfigDirectoryMapping = new Map();
		this.directoryToProjectMapping = new Map();
	}

	public addTsConfigPath(
		tsConfigPath: string,
	) {
		const dirName = path.dirname(tsConfigPath);
		try {
			const tsConfigProject = new Project({
				tsConfigFilePath: tsConfigPath,
			});
			// console.log('[ts-morph-project] adding tsconfig path: ' + tsConfigPath);
			this.directoryToProjectMapping.set(dirName, tsConfigProject);
		} catch (err) {
			// console.log('[ts-morph-project] Error while creating project: ' + err);
			// console.log((err as Error).toString());
			return;
		}
	}

	// We might be comparing /a/b/c/ with /a/b/c (notice the missing '/' in one
	// of the paths)
	private checkIfDirectoryPathsAreEqual(
		firstPath: string,
		secondPath: string,
	): boolean {
		if (firstPath === secondPath) {
			return true;
		}
		if (firstPath + '/' === secondPath) {
			return true;
		}
		if (secondPath + '/' === firstPath) {
			return true;
		}
		return false;
	}

	public getTsMorphProjectForFile(
		filePath: string,
	): Project | null {
		const possibleTsConfig = this.fileToTSConfigDirectoryMapping.get(filePath);
		if (possibleTsConfig) {
			// console.log('Are we early bailing here?????', filePath);
			return this.directoryToProjectMapping.get(possibleTsConfig) ?? null;
		}
		// TODO(skcd): This will break for windows, but we don't have that
		// problem yet and if we do, we will solve it.
		const fileDirectory = path.dirname(filePath);
		const fileParts = fileDirectory.split('/');
		let filePartsLen = fileParts.length;
		while (filePartsLen > 0) {
			let pathToCheck = '';
			const filePartsToJoin: string[] = [];
			for (let index = 0; index < filePartsLen; index++) {
				filePartsToJoin.push(fileParts[index]);
			}
			pathToCheck = filePartsToJoin.join('/');
			// now we look at the keys in our map if anything matches up
			// and if it does we return the project
			for (
				const directoryPath of Array.from(this.directoryToProjectMapping.keys())
			) {
				if (
					this.checkIfDirectoryPathsAreEqual(
						directoryPath,
						pathToCheck,
					)
				) {
					this.fileToTSConfigDirectoryMapping.set(
						filePath,
						directoryPath,
					);
					// console.log('Found ts config path :' + directoryPath);
					return this.directoryToProjectMapping.get(directoryPath) ?? null;
				}
			}
			filePartsLen = filePartsLen - 1;
		}
		return null;
	}
=======
    public directoryToProjectMapping: Map<string, Project>;
    private fileToTSConfigDirectoryMapping: Map<string, string>;

    constructor() {
        this.fileToTSConfigDirectoryMapping = new Map();
        this.directoryToProjectMapping = new Map();
    }

    public addProjectWithDirectoryToMapping(
        project: Project,
        directoryPath: string,
    ) {
        this.directoryToProjectMapping.set(directoryPath, project);
    }

    public addTsConfigPath(
        tsConfigPath: string,
    ) {
        const dirName = path.dirname(tsConfigPath);
        try {
            const tsConfigProject = new Project({
                tsConfigFilePath: tsConfigPath,
            });
            // console.log('[ts-morph-project] adding tsconfig path: ' + tsConfigPath);
            this.directoryToProjectMapping.set(dirName, tsConfigProject);
        } catch (err) {
            // console.log("[ts-morph-project] Error while creating project: " + err);
            // console.log((err as Error).toString());
            return;
        }
    }

    // We might be comparing /a/b/c/ with /a/b/c (notice the missing "/" in one
    // of the paths)
    private checkIfDirectoryPathsAreEqual(
        firstPath: string,
        secondPath: string,
    ): boolean {
        if (firstPath === secondPath) {
            return true;
        }
        if (firstPath + "/" === secondPath) {
            return true;
        }
        if (secondPath + "/" === firstPath) {
            return true;
        }
        return false;
    }

    public getTsMorphProjectForFile(
        filePath: string,
    ): Project | null {
        const possibleTsConfig = this.fileToTSConfigDirectoryMapping.get(filePath);
        if (possibleTsConfig) {
            // console.log("Are we early bailing here?????", filePath);
            return this.directoryToProjectMapping.get(possibleTsConfig) ?? null;
        }
        // TODO(skcd): This will break for windows 🪟, but we don't have that
        // problem yet and if we do, we will solve it.
        const fileDirectory = path.dirname(filePath);
        const fileParts = fileDirectory.split("/");
        let filePartsLen = fileParts.length;
        while (filePartsLen > 0) {
            let pathToCheck = "";
            const filePartsToJoin: string[] = [];
            for (let index = 0; index < filePartsLen; index++) {
                filePartsToJoin.push(fileParts[index]);
            }
            pathToCheck = filePartsToJoin.join("/");
            // now we look at the keys in our map if anything matches up
            // and if it does we return the project
            for (
                let directoryPath of Array.from(this.directoryToProjectMapping.keys())
            ) {
                if (
                    this.checkIfDirectoryPathsAreEqual(
                        directoryPath,
                        pathToCheck,
                    )
                ) {
                    this.fileToTSConfigDirectoryMapping.set(
                        filePath,
                        directoryPath,
                    );
                    // console.log("Found ts config path :" + directoryPath);
                    return this.directoryToProjectMapping.get(directoryPath) ?? null;
                }
            }
            filePartsLen = filePartsLen - 1;
        }
        return null;
    }
>>>>>>> 02ad787f
}

export const checkIfFileExists = async (filePath: string): Promise<boolean> => {
	try {
		const data = await fs.promises.stat(filePath);
		return true;
	} catch (err) {
		return false;
	}
};


export const getTsConfigFiles = async (
	activeDirectories: string[],
): Promise<string[]> => {
	const tsConfigFiles: string[] = [];
	for (let index = 0; index < activeDirectories.length; index++) {
		// I have to run this command and get all the places where we have a tsconfig
		// file and get them back
		const workingDirectory = activeDirectories[index];
		// find $(pwd) -name 'tsconfig*.json' ! -path './node_modules/*'
		const findCommandOutput = await runCommandAsync(workingDirectory, 'find', [
			workingDirectory,
			'-name',
			'tsconfig*.json',
			'!',
			'-path',
			'$(pwd)/*node_modules*',
		]);
		const findCommandOutputLines = findCommandOutput.stdout?.toString().split('\n') ?? [];
		// logger.info('[getTsConfigFiles] What did we get from find command: ' + findCommandOutputLines);
		for (const findCommandOutputLine of findCommandOutputLines) {
			if (findCommandOutputLine.trim() !== '' && findCommandOutputLine) {
				tsConfigFiles.push(findCommandOutputLine.trim());
			}
		}
	}
	return tsConfigFiles.filter((value) => value.indexOf('node_modules') === -1);
};


const checkIfTypescriptLikeFiles = (
    fileExtensionSet: Set<string>,
): boolean => {
    if (fileExtensionSet.has(".ts") || fileExtensionSet.has(".tsx") || fileExtensionSet.has(".js") || fileExtensionSet.has(".jsx")) {
        return true;
    }
    return false;
};

const isMinifiedFile = (filePath: string): boolean => {
    const fileExtension = path.extname(filePath);
    if (fileExtension === ".min.js" || fileExtension === ".min.ts") {
        return true;
    }
    return false;
};


const isDistFolder = (filePath: string): boolean => {
    const fileParts = filePath.split("/");
    const lastPart = fileParts[fileParts.length - 1];
    if (lastPart === "dist") {
        return true;
    }
    return false;
};


export const getTypescriptLikeFilesInDirectory = (directory: string): string[] => {
    const interestedFiles: string[] = [];

    function traverse(dir: string) {
        const files = fs.readdirSync(dir);

        for (const file of files) {
            const filePath = path.join(dir, file);
            const stat = fs.statSync(filePath);

            // If directory, recurse. If file, extract extension.
            if (stat.isDirectory()) {
                traverse(filePath);
            } else {
                const ext = path.extname(filePath);
                if (checkIfTypescriptLikeFiles(new Set([ext])) && !isMinifiedFile(filePath) && !isDistFolder(filePath)) {
                    interestedFiles.push(filePath);
                    console.log(`[adding] We are adding ${filePath}`);
                } else {
                    console.log(`[ignoring] We are ignoring ${filePath}`);
                }
            }
        }
    }

    traverse(directory);
    return interestedFiles;
};


export const getProject = async (
<<<<<<< HEAD
	activeDirectories: string[],
): Promise<TSMorphProjectManagement> => {
	const tsConfigFiles = await getTsConfigFiles(
		activeDirectories,
	);
	// console.log('[getProject] What tsconfig files exist?: ' + tsConfigFiles);
	const filteredTsConfigFiles: string[] = [];
	for (const tsConfigFile of tsConfigFiles) {
		// console.log('[getProject] checking if file exists: ' + tsConfigFile);
		const fileExists = await checkIfFileExists(tsConfigFile);
		if (fileExists) {
			filteredTsConfigFiles.push(tsConfigFile);
		}
	}
	// Now we will filter out paths which are not in the file system
	const tsProjectManagement = new TSMorphProjectManagement();
	for (const filteredTsConfig of filteredTsConfigFiles) {
		tsProjectManagement.addTsConfigPath(
			filteredTsConfig,
		);
	}
	return tsProjectManagement;
=======
    activeDirectories: string[],
    fileExtensionSet: Set<string>,
    workingDirectory: string,
): Promise<TSMorphProjectManagement> => {
    const tsConfigFiles = await getTsConfigFiles(
        activeDirectories,
    );
    // console.log("[getProject] What tsconfig files exist?: " + tsConfigFiles);
    const filteredTsConfigFiles: string[] = [];
    for (const tsConfigFile of tsConfigFiles) {
        // console.log("[getProject] checking if file exists: " + tsConfigFile);
        const fileExists = await checkIfFileExists(tsConfigFile);
        if (fileExists) {
            filteredTsConfigFiles.push(tsConfigFile);
        }
    }

    const tsProjectManagement = new TSMorphProjectManagement();

    if (filteredTsConfigFiles.length === 0 && checkIfTypescriptLikeFiles(fileExtensionSet)) {
        // Here we will create a blank project and manually add all the files which
        // are jsx or ts or js types to the project in the directory
        const interestingFiles = getTypescriptLikeFilesInDirectory(workingDirectory);
        const tsMorphProject = new Project();
        interestingFiles.forEach((filePath) => {
            console.log("[ts-morph][add file]: " + filePath);
            try {
                tsMorphProject.addSourceFileAtPath(filePath);
            } catch (error) {
                console.log("[ts-morph][add file][error]: " + error);
            }
        });
        tsProjectManagement.addProjectWithDirectoryToMapping(
            tsMorphProject,
            workingDirectory,
        );
        return tsProjectManagement;
    }
    // Now we will filter out paths which are not in the file system
    for (const filteredTsConfig of filteredTsConfigFiles) {
        tsProjectManagement.addTsConfigPath(
            filteredTsConfig,
        );
    }
    return tsProjectManagement;
>>>>>>> 02ad787f
};

// const project = new Project({});

// const filePath = process.argv[3];
// const directoryPath = process.argv[2];
// const outputFile = process.argv[4];
// const originalFilePath = process.argv[5];

// void (async () => {
//     console.log('We are over here....');
//     console.log(filePath);
//     console.log(directoryPath);
//     project.addSourceFileAtPath(
//         filePath,
//     );
//     const parsedOutput = parseFileUsingTsMorph(
//         filePath,
//         project,
//         directoryPath,
//         originalFilePath,
//     );
//     const output = {
//         'output': parsedOutput,
//     };
//     JSON.stringify(output);
//     fs.writeFileSync(outputFile, JSON.stringify(output));
// })();<|MERGE_RESOLUTION|>--- conflicted
+++ resolved
@@ -16,7 +16,6 @@
 import * as fs from 'fs';
 import * as path from 'path';
 import {
-<<<<<<< HEAD
 	CodeSymbolDependencies,
 	CodeSymbolDependencyWithFileInformation,
 	CodeSymbolInformation,
@@ -24,17 +23,8 @@
 } from './types';
 import { exec } from 'child_process';
 import { runCommandAsync } from './commandRunner';
-=======
-    CodeSymbolDependencies,
-    CodeSymbolDependencyWithFileInformation,
-    CodeSymbolInformation,
-    CodeSymbolKind,
-} from "./types";
-import { exec } from "child_process";
-import { runCommandAsync } from "./commandRunner";
 import { Uri, languages, workspace } from 'vscode';
 import { getSymbolsFromDocumentUsingLSP } from './lspApi';
->>>>>>> 02ad787f
 
 export const getCodeLocationPath = (directoryPath: string, filePath: string): string => {
 	// Parse the filePath to get an object that includes properties like root, dir, base, ext and name
@@ -827,49 +817,30 @@
 	}
 }
 
-<<<<<<< HEAD
-export function parseFileUsingTsMorph(
+export async function parseFileUsingTsMorph(
 	sourceFilePath: string,
 	project: Project,
 	directoryPath: string,
 	originalFilePath: string
-): CodeSymbolInformation[] {
+): Promise<CodeSymbolInformation[]> {
 	const sourceFile = project.getSourceFile(sourceFilePath);
 	// We sync from the fs again if the file has changed meanwhile, this is not
 	// important for onboarding but super important when we are doing things live
 	// and on every save
 	const syncData = sourceFile?.refreshFromFileSystemSync();
 	if (sourceFile) {
-		return parseSourceFile(sourceFile, project, directoryPath, sourceFilePath, originalFilePath);
+		const codeSymbols = parseSourceFile(sourceFile, project, directoryPath, sourceFilePath, originalFilePath);
+		if (codeSymbols.length === 0) {
+			return await getSymbolsFromDocumentUsingLSP(
+				sourceFilePath,
+				'typescript',
+				directoryPath,
+			);
+		}
+		return codeSymbols;
 	} else {
 		return [];
 	}
-=======
-export async function parseFileUsingTsMorph(
-    sourceFilePath: string,
-    project: Project,
-    directoryPath: string,
-    originalFilePath: string
-): Promise<CodeSymbolInformation[]> {
-    const sourceFile = project.getSourceFile(sourceFilePath);
-    // We sync from the fs again if the file has changed meanwhile, this is not
-    // important for onboarding but super important when we are doing things live
-    // and on every save
-    const syncData = sourceFile?.refreshFromFileSystemSync();
-    if (sourceFile) {
-        const codeSymbols = parseSourceFile(sourceFile, project, directoryPath, sourceFilePath, originalFilePath);
-        if (codeSymbols.length === 0) {
-            return await getSymbolsFromDocumentUsingLSP(
-                sourceFilePath,
-                "typescript",
-                directoryPath,
-            );
-        }
-        return codeSymbols;
-    } else {
-        return [];
-    }
->>>>>>> 02ad787f
 }
 
 
@@ -883,13 +854,19 @@
 // is doing something on those lines too, so we are not too far away
 
 export class TSMorphProjectManagement {
-<<<<<<< HEAD
 	public directoryToProjectMapping: Map<string, Project>;
 	private fileToTSConfigDirectoryMapping: Map<string, string>;
 
 	constructor() {
 		this.fileToTSConfigDirectoryMapping = new Map();
 		this.directoryToProjectMapping = new Map();
+	}
+
+	public addProjectWithDirectoryToMapping(
+		project: Project,
+		directoryPath: string,
+	) {
+		this.directoryToProjectMapping.set(directoryPath, project);
 	}
 
 	public addTsConfigPath(
@@ -970,101 +947,6 @@
 		}
 		return null;
 	}
-=======
-    public directoryToProjectMapping: Map<string, Project>;
-    private fileToTSConfigDirectoryMapping: Map<string, string>;
-
-    constructor() {
-        this.fileToTSConfigDirectoryMapping = new Map();
-        this.directoryToProjectMapping = new Map();
-    }
-
-    public addProjectWithDirectoryToMapping(
-        project: Project,
-        directoryPath: string,
-    ) {
-        this.directoryToProjectMapping.set(directoryPath, project);
-    }
-
-    public addTsConfigPath(
-        tsConfigPath: string,
-    ) {
-        const dirName = path.dirname(tsConfigPath);
-        try {
-            const tsConfigProject = new Project({
-                tsConfigFilePath: tsConfigPath,
-            });
-            // console.log('[ts-morph-project] adding tsconfig path: ' + tsConfigPath);
-            this.directoryToProjectMapping.set(dirName, tsConfigProject);
-        } catch (err) {
-            // console.log("[ts-morph-project] Error while creating project: " + err);
-            // console.log((err as Error).toString());
-            return;
-        }
-    }
-
-    // We might be comparing /a/b/c/ with /a/b/c (notice the missing "/" in one
-    // of the paths)
-    private checkIfDirectoryPathsAreEqual(
-        firstPath: string,
-        secondPath: string,
-    ): boolean {
-        if (firstPath === secondPath) {
-            return true;
-        }
-        if (firstPath + "/" === secondPath) {
-            return true;
-        }
-        if (secondPath + "/" === firstPath) {
-            return true;
-        }
-        return false;
-    }
-
-    public getTsMorphProjectForFile(
-        filePath: string,
-    ): Project | null {
-        const possibleTsConfig = this.fileToTSConfigDirectoryMapping.get(filePath);
-        if (possibleTsConfig) {
-            // console.log("Are we early bailing here?????", filePath);
-            return this.directoryToProjectMapping.get(possibleTsConfig) ?? null;
-        }
-        // TODO(skcd): This will break for windows 🪟, but we don't have that
-        // problem yet and if we do, we will solve it.
-        const fileDirectory = path.dirname(filePath);
-        const fileParts = fileDirectory.split("/");
-        let filePartsLen = fileParts.length;
-        while (filePartsLen > 0) {
-            let pathToCheck = "";
-            const filePartsToJoin: string[] = [];
-            for (let index = 0; index < filePartsLen; index++) {
-                filePartsToJoin.push(fileParts[index]);
-            }
-            pathToCheck = filePartsToJoin.join("/");
-            // now we look at the keys in our map if anything matches up
-            // and if it does we return the project
-            for (
-                let directoryPath of Array.from(this.directoryToProjectMapping.keys())
-            ) {
-                if (
-                    this.checkIfDirectoryPathsAreEqual(
-                        directoryPath,
-                        pathToCheck,
-                    )
-                ) {
-                    this.fileToTSConfigDirectoryMapping.set(
-                        filePath,
-                        directoryPath,
-                    );
-                    // console.log("Found ts config path :" + directoryPath);
-                    return this.directoryToProjectMapping.get(directoryPath) ?? null;
-                }
-            }
-            filePartsLen = filePartsLen - 1;
-        }
-        return null;
-    }
->>>>>>> 02ad787f
 }
 
 export const checkIfFileExists = async (filePath: string): Promise<boolean> => {
@@ -1107,66 +989,67 @@
 
 
 const checkIfTypescriptLikeFiles = (
-    fileExtensionSet: Set<string>,
+	fileExtensionSet: Set<string>,
 ): boolean => {
-    if (fileExtensionSet.has(".ts") || fileExtensionSet.has(".tsx") || fileExtensionSet.has(".js") || fileExtensionSet.has(".jsx")) {
-        return true;
-    }
-    return false;
+	if (fileExtensionSet.has('.ts') || fileExtensionSet.has('.tsx') || fileExtensionSet.has('.js') || fileExtensionSet.has('.jsx')) {
+		return true;
+	}
+	return false;
 };
 
 const isMinifiedFile = (filePath: string): boolean => {
-    const fileExtension = path.extname(filePath);
-    if (fileExtension === ".min.js" || fileExtension === ".min.ts") {
-        return true;
-    }
-    return false;
+	const fileExtension = path.extname(filePath);
+	if (fileExtension === '.min.js' || fileExtension === '.min.ts') {
+		return true;
+	}
+	return false;
 };
 
 
 const isDistFolder = (filePath: string): boolean => {
-    const fileParts = filePath.split("/");
-    const lastPart = fileParts[fileParts.length - 1];
-    if (lastPart === "dist") {
-        return true;
-    }
-    return false;
+	const fileParts = filePath.split('/');
+	const lastPart = fileParts[fileParts.length - 1];
+	if (lastPart === 'dist') {
+		return true;
+	}
+	return false;
 };
 
 
 export const getTypescriptLikeFilesInDirectory = (directory: string): string[] => {
-    const interestedFiles: string[] = [];
-
-    function traverse(dir: string) {
-        const files = fs.readdirSync(dir);
-
-        for (const file of files) {
-            const filePath = path.join(dir, file);
-            const stat = fs.statSync(filePath);
-
-            // If directory, recurse. If file, extract extension.
-            if (stat.isDirectory()) {
-                traverse(filePath);
-            } else {
-                const ext = path.extname(filePath);
-                if (checkIfTypescriptLikeFiles(new Set([ext])) && !isMinifiedFile(filePath) && !isDistFolder(filePath)) {
-                    interestedFiles.push(filePath);
-                    console.log(`[adding] We are adding ${filePath}`);
-                } else {
-                    console.log(`[ignoring] We are ignoring ${filePath}`);
-                }
-            }
-        }
-    }
-
-    traverse(directory);
-    return interestedFiles;
+	const interestedFiles: string[] = [];
+
+	function traverse(dir: string) {
+		const files = fs.readdirSync(dir);
+
+		for (const file of files) {
+			const filePath = path.join(dir, file);
+			const stat = fs.statSync(filePath);
+
+			// If directory, recurse. If file, extract extension.
+			if (stat.isDirectory()) {
+				traverse(filePath);
+			} else {
+				const ext = path.extname(filePath);
+				if (checkIfTypescriptLikeFiles(new Set([ext])) && !isMinifiedFile(filePath) && !isDistFolder(filePath)) {
+					interestedFiles.push(filePath);
+					console.log(`[adding] We are adding ${filePath}`);
+				} else {
+					console.log(`[ignoring] We are ignoring ${filePath}`);
+				}
+			}
+		}
+	}
+
+	traverse(directory);
+	return interestedFiles;
 };
 
 
 export const getProject = async (
-<<<<<<< HEAD
 	activeDirectories: string[],
+	fileExtensionSet: Set<string>,
+	workingDirectory: string,
 ): Promise<TSMorphProjectManagement> => {
 	const tsConfigFiles = await getTsConfigFiles(
 		activeDirectories,
@@ -1180,61 +1063,35 @@
 			filteredTsConfigFiles.push(tsConfigFile);
 		}
 	}
+
+	const tsProjectManagement = new TSMorphProjectManagement();
+
+	if (filteredTsConfigFiles.length === 0 && checkIfTypescriptLikeFiles(fileExtensionSet)) {
+		// Here we will create a blank project and manually add all the files which
+		// are jsx or ts or js types to the project in the directory
+		const interestingFiles = getTypescriptLikeFilesInDirectory(workingDirectory);
+		const tsMorphProject = new Project();
+		interestingFiles.forEach((filePath) => {
+			console.log('[ts-morph][add file]: ' + filePath);
+			try {
+				tsMorphProject.addSourceFileAtPath(filePath);
+			} catch (error) {
+				console.log('[ts-morph][add file][error]: ' + error);
+			}
+		});
+		tsProjectManagement.addProjectWithDirectoryToMapping(
+			tsMorphProject,
+			workingDirectory,
+		);
+		return tsProjectManagement;
+	}
 	// Now we will filter out paths which are not in the file system
-	const tsProjectManagement = new TSMorphProjectManagement();
 	for (const filteredTsConfig of filteredTsConfigFiles) {
 		tsProjectManagement.addTsConfigPath(
 			filteredTsConfig,
 		);
 	}
 	return tsProjectManagement;
-=======
-    activeDirectories: string[],
-    fileExtensionSet: Set<string>,
-    workingDirectory: string,
-): Promise<TSMorphProjectManagement> => {
-    const tsConfigFiles = await getTsConfigFiles(
-        activeDirectories,
-    );
-    // console.log("[getProject] What tsconfig files exist?: " + tsConfigFiles);
-    const filteredTsConfigFiles: string[] = [];
-    for (const tsConfigFile of tsConfigFiles) {
-        // console.log("[getProject] checking if file exists: " + tsConfigFile);
-        const fileExists = await checkIfFileExists(tsConfigFile);
-        if (fileExists) {
-            filteredTsConfigFiles.push(tsConfigFile);
-        }
-    }
-
-    const tsProjectManagement = new TSMorphProjectManagement();
-
-    if (filteredTsConfigFiles.length === 0 && checkIfTypescriptLikeFiles(fileExtensionSet)) {
-        // Here we will create a blank project and manually add all the files which
-        // are jsx or ts or js types to the project in the directory
-        const interestingFiles = getTypescriptLikeFilesInDirectory(workingDirectory);
-        const tsMorphProject = new Project();
-        interestingFiles.forEach((filePath) => {
-            console.log("[ts-morph][add file]: " + filePath);
-            try {
-                tsMorphProject.addSourceFileAtPath(filePath);
-            } catch (error) {
-                console.log("[ts-morph][add file][error]: " + error);
-            }
-        });
-        tsProjectManagement.addProjectWithDirectoryToMapping(
-            tsMorphProject,
-            workingDirectory,
-        );
-        return tsProjectManagement;
-    }
-    // Now we will filter out paths which are not in the file system
-    for (const filteredTsConfig of filteredTsConfigFiles) {
-        tsProjectManagement.addTsConfigPath(
-            filteredTsConfig,
-        );
-    }
-    return tsProjectManagement;
->>>>>>> 02ad787f
 };
 
 // const project = new Project({});

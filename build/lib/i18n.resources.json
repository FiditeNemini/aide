{
	"editor": [
		{
			"name": "vs/platform",
			"project": "vscode-editor"
		},
		{
			"name": "vs/editor/contrib",
			"project": "vscode-editor"
		},
		{
			"name": "vs/editor",
			"project": "vscode-editor"
		},
		{
			"name": "vs/base",
			"project": "vscode-editor"
		}
	],
	"workbench": [
		{
			"name": "vs/code",
			"project": "vscode-workbench"
		},
		{
			"name": "vs/workbench",
			"project": "vscode-workbench"
		},
		{
			"name": "vs/workbench/api/common",
			"project": "vscode-workbench"
		},
		{
			"name": "vs/workbench/contrib/bulkEdit",
			"project": "vscode-workbench"
		},
		{
			"name": "vs/workbench/contrib/cli",
			"project": "vscode-workbench"
		},
		{
			"name": "vs/workbench/contrib/codeEditor",
			"project": "vscode-workbench"
		},
		{
			"name": "vs/workbench/contrib/callHierarchy",
			"project": "vscode-workbench"
		},
		{
			"name": "vs/workbench/contrib/typeHierarchy",
			"project": "vscode-workbench"
		},
		{
			"name": "vs/workbench/contrib/codeActions",
			"project": "vscode-workbench"
		},
		{
			"name": "vs/workbench/contrib/commands",
			"project": "vscode-workbench"
		},
		{
			"name": "vs/workbench/contrib/mappedEdits",
			"project": "vscode-workbench"
		},
		{
			"name": "vs/workbench/contrib/markdown",
			"project": "vscode-workbench"
		},
		{
			"name": "vs/workbench/contrib/comments",
			"project": "vscode-workbench"
		},
		{
			"name": "vs/workbench/contrib/debug",
			"project": "vscode-workbench"
		},
		{
			"name": "vs/workbench/contrib/dialogs",
			"project": "vscode-workbench"
		},
		{
			"name": "vs/workbench/contrib/multiDiffEditor",
			"project": "vscode-workbench"
		},
		{
			"name": "vs/workbench/contrib/emmet",
			"project": "vscode-workbench"
		},
		{
			"name": "vs/workbench/services/assignment",
			"project": "vscode-workbench"
		},
		{
			"name": "vs/workbench/services/auxiliaryWindow",
			"project": "vscode-workbench"
		},
		{
			"name": "vs/workbench/contrib/extensions",
			"project": "vscode-workbench"
		},
		{
			"name": "vs/workbench/contrib/externalTerminal",
			"project": "vscode-workbench"
		},
		{
			"name": "vs/workbench/contrib/files",
			"project": "vscode-workbench"
		},
		{
			"name": "vs/workbench/contrib/folding",
			"project": "vscode-workbench"
		},
		{
			"name": "vs/workbench/contrib/html",
			"project": "vscode-workbench"
		},
		{
			"name": "vs/workbench/contrib/issue",
			"project": "vscode-workbench"
		},
		{
			"name": "vs/workbench/contrib/inlayHints",
			"project": "vscode-workbench"
		},
		{
			"name": "vs/workbench/contrib/interactive",
			"project": "vscode-workbench"
		},
		{
			"name": "vs/workbench/contrib/languageStatus",
			"project": "vscode-workbench"
		},
		{
			"name": "vs/workbench/contrib/limitIndicator",
			"project": "vscode-workbench"
		},
		{
			"name": "vs/workbench/contrib/keybindings",
			"project": "vscode-workbench"
		},
		{
			"name": "vs/workbench/contrib/markers",
			"project": "vscode-workbench"
		},
		{
			"name": "vs/workbench/contrib/mergeEditor",
			"project": "vscode-workbench"
		},
		{
			"name": "vs/workbench/contrib/localization",
			"project": "vscode-workbench"
		},
		{
			"name": "vs/workbench/contrib/logs",
			"project": "vscode-workbench"
		},
		{
			"name": "vs/workbench/contrib/output",
			"project": "vscode-workbench"
		},
		{
			"name": "vs/workbench/contrib/performance",
			"project": "vscode-workbench"
		},
		{
			"name": "vs/workbench/contrib/preferences",
			"project": "vscode-workbench"
		},
		{
			"name": "vs/workbench/contrib/notebook",
			"project": "vscode-workbench"
		},
		{
			"name": "vs/workbench/contrib/inlineChat",
			"project": "vscode-workbench"
		},
		{
			"name": "vs/workbench/contrib/chat",
			"project": "vscode-workbench"
		},
		{
			"name": "vs/workbench/contrib/astNavigation",
			"project": "vscode-workbench"
		},
		{
			"name": "vs/workbench/contrib/aideProbe",
			"project": "vscode-workbench"
		},
		{
<<<<<<< HEAD
			"name": "vs/workbench/contrib/aideAgent",
=======
			"name": "vs/workbench/services/aiModel",
>>>>>>> 75dd68c5
			"project": "vscode-workbench"
		},
		{
			"name": "vs/workbench/contrib/pinnedContext",
			"project": "vscode-workbench"
		},
		{
			"name": "vs/workbench/contrib/pinnedContext",
			"project": "vscode-workbench"
		},
		{
			"name": "vs/workbench/contrib/quickaccess",
			"project": "vscode-workbench"
		},
		{
			"name": "vs/workbench/contrib/userData",
			"project": "vscode-workbench"
		},
		{
			"name": "vs/workbench/contrib/remote",
			"project": "vscode-workbench"
		},
		{
			"name": "vs/workbench/contrib/relauncher",
			"project": "vscode-workbench"
		},
		{
			"name": "vs/workbench/contrib/sash",
			"project": "vscode-workbench"
		},
		{
			"name": "vs/workbench/contrib/scm",
			"project": "vscode-workbench"
		},
		{
			"name": "vs/workbench/contrib/search",
			"project": "vscode-workbench"
		},
		{
			"name": "vs/workbench/contrib/searchEditor",
			"project": "vscode-workbench"
		},
		{
			"name": "vs/workbench/contrib/snippets",
			"project": "vscode-workbench"
		},
		{
			"name": "vs/workbench/contrib/format",
			"project": "vscode-workbench"
		},
		{
			"name": "vs/workbench/contrib/tags",
			"project": "vscode-workbench"
		},
		{
			"name": "vs/workbench/contrib/speech",
			"project": "vscode-workbench"
		},
		{
			"name": "vs/workbench/contrib/surveys",
			"project": "vscode-workbench"
		},
		{
			"name": "vs/workbench/contrib/tasks",
			"project": "vscode-workbench"
		},
		{
			"name": "vs/workbench/contrib/testing",
			"project": "vscode-workbench"
		},
		{
			"name": "vs/workbench/contrib/terminal",
			"project": "vscode-workbench"
		},
		{
			"name": "vs/workbench/contrib/terminalContrib",
			"project": "vscode-workbench"
		},
		{
			"name": "vs/workbench/contrib/themes",
			"project": "vscode-workbench"
		},
		{
			"name": "vs/workbench/contrib/trust",
			"project": "vscode-workbench"
		},
		{
			"name": "vs/workbench/contrib/update",
			"project": "vscode-workbench"
		},
		{
			"name": "vs/workbench/contrib/url",
			"project": "vscode-workbench"
		},
		{
			"name": "vs/workbench/contrib/watermark",
			"project": "vscode-workbench"
		},
		{
			"name": "vs/workbench/contrib/webview",
			"project": "vscode-workbench"
		},
		{
			"name": "vs/workbench/contrib/webviewPanel",
			"project": "vscode-workbench"
		},
		{
			"name": "vs/workbench/contrib/workspace",
			"project": "vscode-workbench"
		},
		{
			"name": "vs/workbench/contrib/workspaces",
			"project": "vscode-workbench"
		},
		{
			"name": "vs/workbench/contrib/customEditor",
			"project": "vscode-workbench"
		},
		{
			"name": "vs/workbench/contrib/externalUriOpener",
			"project": "vscode-workbench"
		},
		{
			"name": "vs/workbench/contrib/welcomeGettingStarted",
			"project": "vscode-workbench"
		},
		{
			"name": "vs/workbench/contrib/welcomePage",
			"project": "vscode-workbench"
		},
		{
			"name": "vs/workbench/contrib/welcomeViews",
			"project": "vscode-workbench"
		},
		{
			"name": "vs/workbench/contrib/welcomeWalkthrough",
			"project": "vscode-workbench"
		},
		{
			"name": "vs/workbench/contrib/welcomeDialog",
			"project": "vscode-workbench"
		},
		{
			"name": "vs/workbench/contrib/outline",
			"project": "vscode-workbench"
		},
		{
			"name": "vs/workbench/contrib/userDataSync",
			"project": "vscode-workbench"
		},
		{
			"name": "vs/workbench/contrib/editSessions",
			"project": "vscode-workbench"
		},
		{
			"name": "vs/workbench/contrib/views",
			"project": "vscode-workbench"
		},
		{
			"name": "vs/workbench/contrib/languageDetection",
			"project": "vscode-workbench"
		},
		{
			"name": "vs/workbench/contrib/accessibilitySignals",
			"project": "vscode-workbench"
		},
		{
			"name": "vs/workbench/contrib/deprecatedExtensionMigrator",
			"project": "vscode-workbench"
		},
		{
			"name": "vs/workbench/contrib/bracketPairColorizer2Telemetry",
			"project": "vscode-workbench"
		},
		{
			"name": "vs/workbench/contrib/scrollLocking",
			"project": "vscode-workbench"
		},
		{
			"name": "vs/workbench/contrib/remoteTunnel",
			"project": "vscode-workbench"
		},
		{
			"name": "vs/workbench/services/actions",
			"project": "vscode-workbench"
		},
		{
			"name": "vs/workbench/services/authToken",
			"project": "vscode-workbench"
		},
		{
			"name": "vs/workbench/services/backup",
			"project": "vscode-workbench"
		},
		{
			"name": "vs/workbench/services/bulkEdit",
			"project": "vscode-workbench"
		},
		{
			"name": "vs/workbench/services/clipboard",
			"project": "vscode-workbench"
		},
		{
			"name": "vs/workbench/services/commands",
			"project": "vscode-workbench"
		},
		{
			"name": "vs/workbench/services/configuration",
			"project": "vscode-workbench"
		},
		{
			"name": "vs/workbench/services/configurationResolver",
			"project": "vscode-workbench"
		},
		{
			"name": "vs/workbench/services/dialogs",
			"project": "vscode-workbench"
		},
		{
			"name": "vs/workbench/services/editor",
			"project": "vscode-workbench"
		},
		{
			"name": "vs/workbench/services/extensions",
			"project": "vscode-workbench"
		},
		{
			"name": "vs/workbench/services/extensionManagement",
			"project": "vscode-workbench"
		},
		{
			"name": "vs/workbench/services/files",
			"project": "vscode-workbench"
		},
		{
			"name": "vs/workbench/services/filesConfiguration",
			"project": "vscode-workbench"
		},
		{
			"name": "vs/workbench/services/history",
			"project": "vscode-workbench"
		},
		{
			"name": "vs/workbench/services/hover",
			"project": "vscode-workbench"
		},
		{
			"name": "vs/workbench/services/log",
			"project": "vscode-workbench"
		},
		{
			"name": "vs/workbench/services/integrity",
			"project": "vscode-workbench"
		},
		{
			"name": "vs/workbench/services/keybinding",
			"project": "vscode-workbench"
		},
		{
			"name": "vs/workbench/services/lifecycle",
			"project": "vscode-workbench"
		},
		{
			"name": "vs/workbench/services/language",
			"project": "vscode-workbench"
		},
		{
			"name": "vs/workbench/services/progress",
			"project": "vscode-workbench"
		},
		{
			"name": "vs/workbench/services/remote",
			"project": "vscode-workbench"
		},
		{
			"name": "vs/workbench/services/search",
			"project": "vscode-workbench"
		},
		{
			"name": "vs/workbench/services/suggest",
			"project": "vscode-workbench"
		},
		{
			"name": "vs/workbench/services/textfile",
			"project": "vscode-workbench"
		},
		{
			"name": "vs/workbench/services/themes",
			"project": "vscode-workbench"
		},
		{
			"name": "vs/workbench/services/textMate",
			"project": "vscode-workbench"
		},
		{
			"name": "vs/workbench/services/workingCopy",
			"project": "vscode-workbench"
		},
		{
			"name": "vs/workbench/services/workspaces",
			"project": "vscode-workbench"
		},
		{
			"name": "vs/workbench/services/decorations",
			"project": "vscode-workbench"
		},
		{
			"name": "vs/workbench/services/label",
			"project": "vscode-workbench"
		},
		{
			"name": "vs/workbench/services/preferences",
			"project": "vscode-preferences"
		},
		{
			"name": "vs/workbench/services/notification",
			"project": "vscode-workbench"
		},
		{
			"name": "vs/workbench/services/userData",
			"project": "vscode-workbench"
		},
		{
			"name": "vs/workbench/services/userDataSync",
			"project": "vscode-workbench"
		},
		{
			"name": "vs/workbench/services/editSessions",
			"project": "vscode-workbench"
		},
		{
			"name": "vs/workbench/services/views",
			"project": "vscode-workbench"
		},
		{
			"name": "vs/workbench/contrib/timeline",
			"project": "vscode-workbench"
		},
		{
			"name": "vs/workbench/contrib/localHistory",
			"project": "vscode-workbench"
		},
		{
			"name": "vs/workbench/services/authentication",
			"project": "vscode-workbench"
		},
		{
			"name": "vs/workbench/services/extensionRecommendations",
			"project": "vscode-workbench"
		},
		{
			"name": "vs/workbench/services/gettingStarted",
			"project": "vscode-workbench"
		},
		{
			"name": "vs/workbench/services/host",
			"project": "vscode-workbench"
		},
		{
			"name": "vs/workbench/contrib/userDataProfile",
			"project": "vscode-profiles"
		},
		{
			"name": "vs/workbench/services/userDataProfile",
			"project": "vscode-profiles"
		},
		{
			"name": "vs/workbench/services/localization",
			"project": "vscode-workbench"
		},
		{
			"name": "vs/workbench/contrib/share",
			"project": "vscode-workbench"
		},
		{
			"name": "vs/workbench/contrib/accessibility",
			"project": "vscode-workbench"
		},
		{
			"name": "vs/workbench/services/issue",
			"project": "vscode-workbench"
		},
		{
			"name": "vs/workbench/services/secrets",
			"project": "vscode-workbench"
		},
		{
			"name": "vs/workbench/contrib/accountEntitlements",
			"project": "vscode-workbench"
		},
		{
			"name": "vs/workbench/contrib/authentication",
			"project": "vscode-workbench"
		},
		{
			"name": "vs/workbench/contrib/replNotebook",
			"project": "vscode-workbench"
		},
		{
			"name": "vs/workbench/contrib/list",
			"project": "vscode-workbench"
		}
	]
}<|MERGE_RESOLUTION|>--- conflicted
+++ resolved
@@ -179,23 +179,19 @@
 			"project": "vscode-workbench"
 		},
 		{
+			"name": "vs/workbench/contrib/inlineCSChat",
+			"project": "vscode-workbench"
+		},
+		{
 			"name": "vs/workbench/contrib/astNavigation",
 			"project": "vscode-workbench"
 		},
 		{
-			"name": "vs/workbench/contrib/aideProbe",
-			"project": "vscode-workbench"
-		},
-		{
-<<<<<<< HEAD
 			"name": "vs/workbench/contrib/aideAgent",
-=======
+			"project": "vscode-workbench"
+		},
+		{
 			"name": "vs/workbench/services/aiModel",
->>>>>>> 75dd68c5
-			"project": "vscode-workbench"
-		},
-		{
-			"name": "vs/workbench/contrib/pinnedContext",
 			"project": "vscode-workbench"
 		},
 		{

--- conflicted
+++ resolved
@@ -20,13 +20,8 @@
 	' *--------------------------------------------------------------------------------------------*/',
 ];
 
-<<<<<<< HEAD
 function hygiene(some, linting = true, fix = false) {
-	const gulpeslint = require('gulp-eslint');
-=======
-function hygiene(some, linting = true) {
 	const eslint = require('./gulp-eslint');
->>>>>>> 1410d77f
 	const gulpstylelint = require('./stylelint');
 	const formatter = require('./lib/formatter');
 
@@ -58,19 +53,15 @@
 				return;
 			}
 			if (allowInComments) {
-				if (line.match(/\s+(\*)/)) {
+				if (line.match(/\s+(\*)/)) { // Naive multi-line comment check
 					line = '';
 				} else {
 					const index = line.indexOf('\/\/');
 					line = index === -1 ? line : line.substring(0, index);
 				}
 			}
-<<<<<<< HEAD
-
-=======
 			// Please do not add symbols that resemble ASCII letters!
 			// eslint-disable-next-line no-misleading-character-class
->>>>>>> 1410d77f
 			const m = /([^\t\n\r\x20-\x7E⊃⊇✔︎✓🎯⚠️🛑🔴🚗🚙🚕🎉✨❗⇧⌥⌘×÷¦⋯…↑↓￫→←↔⟷·•●◆▼⟪⟫┌└├⏎↩√φ]+)/g.exec(line);
 			if (m) {
 				console.error(
@@ -93,7 +84,7 @@
 			} else if (/^[\t]*[^\s]/.test(line)) {
 				// good indent
 			} else if (/^[\t]* \*/.test(line)) {
-				// block comment line using an extra space
+				// block comment using an extra space
 			} else {
 				console.error(
 					file.relative + '(' + (i + 1) + ',1): Bad whitespace indentation'
@@ -107,6 +98,7 @@
 
 	const copyrights = es.through(function (file) {
 		const lines = file.__lines;
+
 		for (let i = 0; i < copyrightHeaderLines.length; i++) {
 			if (lines[i] !== copyrightHeaderLines[i]) {
 				console.error(file.relative + ': Missing or bad copyright statement');
@@ -114,6 +106,7 @@
 				break;
 			}
 		}
+
 		this.emit('data', file);
 	});
 
@@ -124,7 +117,6 @@
 
 			const original = rawInput.replace(/\r\n/gm, '\n');
 			const formatted = rawOutput.replace(/\r\n/gm, '\n');
-
 			if (original !== formatted) {
 				if (fix) {
 					// If fixing is enabled, write the corrected output directly
@@ -137,7 +129,6 @@
 					errorCount++;
 				}
 			}
-
 			cb(null, file);
 		} catch (err) {
 			cb(err);
@@ -148,7 +139,7 @@
 	if (Array.isArray(some) || typeof some === 'string' || !some) {
 		const options = { base: '.', follow: true, allowEmpty: true };
 		if (some) {
-			input = vfs.src(some, options).pipe(filter(all));
+			input = vfs.src(some, options).pipe(filter(all)); // split this up to not unnecessarily filter all a second time
 		} else {
 			input = vfs.src(all, options);
 		}
@@ -185,31 +176,12 @@
 		streams.push(
 			baseStream
 				.pipe(filter(eslintFilter))
-<<<<<<< HEAD
-				.pipe(gulpeslint({
-					configFile: '.eslintrc.json',
-					fix: fix // enable fixing if requested
-				}))
-				.pipe(gulpeslint.formatEach('compact'))
-				.pipe(gulpeslint.results((results) => {
-					errorCount += results.warningCount;
-					errorCount += results.errorCount;
-				}))
-				// After ESLint fixes, write them to disk if any fixes were made
-				.pipe(es.map(function (file, cb) {
-					if (file.eslint && file.eslint.fixed) {
-						fs.writeFileSync(file.path, file.contents, 'utf8');
-					}
-					cb(null, file);
-				}))
-=======
 				.pipe(
 					eslint((results) => {
 						errorCount += results.warningCount;
 						errorCount += results.errorCount;
 					})
 				)
->>>>>>> 1410d77f
 		);
 
 		// Stylelint doesn't automatically fix by default here, but if needed, you can add fix logic:

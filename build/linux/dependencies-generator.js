/*---------------------------------------------------------------------------------------------
 *  Copyright (c) Microsoft Corporation. All rights reserved.
 *  Licensed under the MIT License. See License.txt in the project root for license information.
 *--------------------------------------------------------------------------------------------*/
'use strict';
Object.defineProperty(exports, "__esModule", { value: true });
exports.getDependencies = getDependencies;
const child_process_1 = require("child_process");
const path = require("path");
const install_sysroot_1 = require("./debian/install-sysroot");
const calculate_deps_1 = require("./debian/calculate-deps");
const calculate_deps_2 = require("./rpm/calculate-deps");
const dep_lists_1 = require("./debian/dep-lists");
const dep_lists_2 = require("./rpm/dep-lists");
const types_1 = require("./debian/types");
const types_2 = require("./rpm/types");
const product = require("../../product.json");
// A flag that can easily be toggled.
// Make sure to compile the build directory after toggling the value.
// If false, we warn about new dependencies if they show up
// while running the prepare package tasks for a release.
// If true, we fail the build if there are new dependencies found during that task.
// The reference dependencies, which one has to update when the new dependencies
// are valid, are in dep-lists.ts
<<<<<<< HEAD
// @codestory: We are disabling this to make sure some added dependencies do not
// cause the binary to not work (we need a test plan for testing out on linx)
const FAIL_BUILD_FOR_NEW_DEPENDENCIES = false;
// Based on https://source.chromium.org/chromium/chromium/src/+/refs/tags/120.0.6099.268:chrome/installer/linux/BUILD.gn;l=64-80
=======
const FAIL_BUILD_FOR_NEW_DEPENDENCIES = true;
// Based on https://source.chromium.org/chromium/chromium/src/+/refs/tags/122.0.6261.156:chrome/installer/linux/BUILD.gn;l=64-80
>>>>>>> aa31bfc9
// and the Linux Archive build
// Shared library dependencies that we already bundle.
const bundledDeps = [
    'libEGL.so',
    'libGLESv2.so',
    'libvulkan.so.1',
    'libvk_swiftshader.so',
    'libffmpeg.so'
];
async function getDependencies(packageType, buildDir, applicationName, arch) {
    if (packageType === 'deb') {
        if (!(0, types_1.isDebianArchString)(arch)) {
            throw new Error('Invalid Debian arch string ' + arch);
        }
    }
    if (packageType === 'rpm' && !(0, types_2.isRpmArchString)(arch)) {
        throw new Error('Invalid RPM arch string ' + arch);
    }
    // Get the files for which we want to find dependencies.
    const nativeModulesPath = path.join(buildDir, 'resources', 'app', 'node_modules.asar.unpacked');
    const findResult = (0, child_process_1.spawnSync)('find', [nativeModulesPath, '-name', '*.node']);
    if (findResult.status) {
        console.error('Error finding files:');
        console.error(findResult.stderr.toString());
        return [];
    }
    const appPath = path.join(buildDir, applicationName);
    // Add the native modules
    const files = findResult.stdout.toString().trimEnd().split('\n');
    // Add the tunnel binary.
    files.push(path.join(buildDir, 'bin', product.tunnelApplicationName));
    // Add the main executable.
    files.push(appPath);
    // Add chrome sandbox and crashpad handler.
    files.push(path.join(buildDir, 'chrome-sandbox'));
    files.push(path.join(buildDir, 'chrome_crashpad_handler'));
    // Generate the dependencies.
    let dependencies;
    if (packageType === 'deb') {
        const chromiumSysroot = await (0, install_sysroot_1.getChromiumSysroot)(arch);
        const vscodeSysroot = await (0, install_sysroot_1.getVSCodeSysroot)(arch);
        dependencies = (0, calculate_deps_1.generatePackageDeps)(files, arch, chromiumSysroot, vscodeSysroot);
    }
    else {
        dependencies = (0, calculate_deps_2.generatePackageDeps)(files);
    }
    // Merge all the dependencies.
    const mergedDependencies = mergePackageDeps(dependencies);
    // Exclude bundled dependencies and sort
    const sortedDependencies = Array.from(mergedDependencies).filter(dependency => {
        return !bundledDeps.some(bundledDep => dependency.startsWith(bundledDep));
    }).sort();
    const referenceGeneratedDeps = packageType === 'deb' ?
        dep_lists_1.referenceGeneratedDepsByArch[arch] :
        dep_lists_2.referenceGeneratedDepsByArch[arch];
    if (JSON.stringify(sortedDependencies) !== JSON.stringify(referenceGeneratedDeps)) {
        const failMessage = 'The dependencies list has changed.'
            + '\nOld:\n' + referenceGeneratedDeps.join('\n')
            + '\nNew:\n' + sortedDependencies.join('\n');
        if (FAIL_BUILD_FOR_NEW_DEPENDENCIES) {
            throw new Error(failMessage);
        }
        else {
            console.warn(failMessage);
        }
    }
    return sortedDependencies;
}
// Based on https://source.chromium.org/chromium/chromium/src/+/main:chrome/installer/linux/rpm/merge_package_deps.py.
function mergePackageDeps(inputDeps) {
    const requires = new Set();
    for (const depSet of inputDeps) {
        for (const dep of depSet) {
            const trimmedDependency = dep.trim();
            if (trimmedDependency.length && !trimmedDependency.startsWith('#')) {
                requires.add(trimmedDependency);
            }
        }
    }
    return requires;
}
//# sourceMappingURL=dependencies-generator.js.map<|MERGE_RESOLUTION|>--- conflicted
+++ resolved
@@ -22,15 +22,10 @@
 // If true, we fail the build if there are new dependencies found during that task.
 // The reference dependencies, which one has to update when the new dependencies
 // are valid, are in dep-lists.ts
-<<<<<<< HEAD
 // @codestory: We are disabling this to make sure some added dependencies do not
 // cause the binary to not work (we need a test plan for testing out on linx)
 const FAIL_BUILD_FOR_NEW_DEPENDENCIES = false;
-// Based on https://source.chromium.org/chromium/chromium/src/+/refs/tags/120.0.6099.268:chrome/installer/linux/BUILD.gn;l=64-80
-=======
-const FAIL_BUILD_FOR_NEW_DEPENDENCIES = true;
 // Based on https://source.chromium.org/chromium/chromium/src/+/refs/tags/122.0.6261.156:chrome/installer/linux/BUILD.gn;l=64-80
->>>>>>> aa31bfc9
 // and the Linux Archive build
 // Shared library dependencies that we already bundle.
 const bundledDeps = [

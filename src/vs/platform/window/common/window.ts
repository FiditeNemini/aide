--- conflicted
+++ resolved
@@ -224,11 +224,7 @@
 		}
 	}
 
-<<<<<<< HEAD
-	return isLinux ? TitlebarStyle.CUSTOM : TitlebarStyle.CUSTOM; // default to custom on all macOS and Windows
-=======
-	return isLinux && product.quality === 'stable' ? TitlebarStyle.NATIVE : TitlebarStyle.CUSTOM; // default to custom on all OS except Linux stable (for now)
->>>>>>> 1410d77f
+	return isLinux && product.quality === 'stable' ? TitlebarStyle.CUSTOM : TitlebarStyle.CUSTOM; // default to custom on all OS except Linux stable (for now)
 }
 
 export const DEFAULT_CUSTOM_TITLEBAR_HEIGHT = 35; // includes space for command center

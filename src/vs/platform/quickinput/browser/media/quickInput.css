/*---------------------------------------------------------------------------------------------
 *  Copyright (c) Microsoft Corporation. All rights reserved.
 *  Licensed under the MIT License. See License.txt in the project root for license information.
 *--------------------------------------------------------------------------------------------*/

.quick-input-widget {
	position: absolute;
	width: 600px;
	z-index: 2550;
	left: 50%;
<<<<<<< HEAD
	top: 25% !important;
	margin-left: -300px;
=======
>>>>>>> 7a3d738b
	-webkit-app-region: no-drag;
	border-radius: 6px;
	padding: 6px;
	transform-origin: top;
	animation: openPopup 150ms;

	&[style*="display: none;"] {
		display: block !important;
		transform-origin: top;
		animation: closePopup 150ms;
		opacity: 0;
		transform: scaleY(0);
		pointer-events: none;
	}
}

@keyframes openPopup {
	from {
		opacity: 0;
		transform: scale(0.98);
	}

	to {
		opacity: 1;
		transform: scale(1);
	}
}

@keyframes closePopup {
	from {
		opacity: 1;
		transform: scale(1);
	}

	to {
		opacity: 0;
		transform: scale(0.98);
	}
}

.quick-input-titlebar {
	cursor: grab;
	display: flex;
	align-items: center;
	border-top-right-radius: 5px;
	border-top-left-radius: 5px;
}

.quick-input-left-action-bar {
	display: flex;
	margin-left: 4px;
	flex: 1;
}

/* give some space between input and action bar */
.quick-input-inline-action-bar > .actions-container > .action-item:first-child {
	margin-left: 5px;
}

/* center horizontally */
.quick-input-inline-action-bar > .actions-container > .action-item {
	margin-top: 2px;
}

.quick-input-title {
	cursor: grab;
	padding: 3px 0px;
	text-align: center;
	text-overflow: ellipsis;
	overflow: hidden;
}

.quick-input-right-action-bar {
	display: flex;
	margin-right: 4px;
	flex: 1;
}

.quick-input-right-action-bar > .actions-container {
	justify-content: flex-end;
}

.quick-input-titlebar .monaco-action-bar .action-label.codicon {
	background-position: center;
	background-repeat: no-repeat;
	padding: 2px;
}

.quick-input-description {
	margin: 6px 6px 6px 11px;
}

.quick-input-header .quick-input-description {
	margin: 4px 2px;
	flex: 1;
}

.quick-input-header {
	cursor: grab;
	display: flex;
	padding: 8px 6px 2px 6px;
}

.quick-input-widget.hidden-input .quick-input-header {
	/* reduce margins and paddings when input box hidden */
	padding: 0;
	margin-bottom: 0;
}

.quick-input-and-message {
	display: flex;
	flex-direction: column;
	flex-grow: 1;
	min-width: 0;
	position: relative;
}

.quick-input-check-all {
	align-self: center;
	margin: 0;
}

.quick-input-filter {
	flex-grow: 1;
	display: flex;
	position: relative;
}

.quick-input-box {
	flex-grow: 1;
}

.quick-input-widget.show-checkboxes .quick-input-box,
.quick-input-widget.show-checkboxes .quick-input-message {
	margin-left: 5px;
}

.quick-input-visible-count {
	position: absolute;
	left: -10000px;
}

.quick-input-count {
	align-self: center;
	position: absolute;
	right: 4px;
	display: flex;
	align-items: center;
}

.quick-input-count .monaco-count-badge {
	vertical-align: middle;
	padding: 2px 4px;
	border-radius: 2px;
	min-height: auto;
	line-height: normal;
}

.quick-input-action {
	margin-left: 6px;
}

.quick-input-action .monaco-text-button {
	font-size: 11px;
	padding: 0 6px;
	display: flex;
	height: 25px;
	align-items: center;
}

.quick-input-message {
	margin-top: -1px;
	padding: 5px;
	overflow-wrap: break-word;
}

.quick-input-message > .codicon {
	margin: 0 0.2em;
	vertical-align: text-bottom;
}

/* Links in descriptions & validations */
.quick-input-message a {
	color: inherit;
}

.quick-input-progress.monaco-progress-container {
	position: relative;
}

.quick-input-list {
	line-height: 22px;
}

.quick-input-widget.hidden-input .quick-input-list {
	margin-top: 4px; /* reduce margins when input box hidden */
	padding-bottom: 4px;
}

.quick-input-list .monaco-list {
	overflow: hidden;
	max-height: calc(20 * 22px);
	padding-bottom: 5px;
}

.quick-input-list .monaco-scrollable-element {
	padding: 0px 5px;
}

.quick-input-list .quick-input-list-entry {
	box-sizing: border-box;
	overflow: hidden;
	display: flex;
	padding: 0 6px;
}

.quick-input-list .quick-input-list-entry.quick-input-list-separator-border {
	border-top-width: 1px;
	border-top-style: solid;
}

.quick-input-list .monaco-list-row {
	border-radius: 3px;
}

.quick-input-list .monaco-list-row[data-index="0"] .quick-input-list-entry.quick-input-list-separator-border {
	border-top-style: none;
}

.quick-input-list .quick-input-list-label {
	overflow: hidden;
	display: flex;
	height: 100%;
	flex: 1;
}

.quick-input-list .quick-input-list-checkbox {
	align-self: center;
	margin: 0;
}

.quick-input-list .quick-input-list-icon {
	background-size: 16px;
	background-position: left center;
	background-repeat: no-repeat;
	padding-right: 6px;
	width: 16px;
	height: 22px;
	display: flex;
	align-items: center;
	justify-content: center;
}

.quick-input-list .quick-input-list-rows {
	overflow: hidden;
	text-overflow: ellipsis;
	display: flex;
	flex-direction: column;
	height: 100%;
	flex: 1;
	margin-left: 5px;
}

.quick-input-widget.show-checkboxes .quick-input-list .quick-input-list-rows {
	margin-left: 10px;
}

.quick-input-widget .quick-input-list .quick-input-list-checkbox {
	display: none;
}
.quick-input-widget.show-checkboxes .quick-input-list .quick-input-list-checkbox {
	display: inline;
}

.quick-input-list .quick-input-list-rows > .quick-input-list-row {
	display: flex;
	align-items: center;
}

.quick-input-list .quick-input-list-rows > .quick-input-list-row .monaco-icon-label,
.quick-input-list .quick-input-list-rows > .quick-input-list-row .monaco-icon-label .monaco-icon-label-container > .monaco-icon-name-container {
	flex: 1; /* make sure the icon label grows within the row */
}

.quick-input-list .quick-input-list-rows > .quick-input-list-row .codicon[class*='codicon-'] {
	vertical-align: text-bottom;
}

.quick-input-list .quick-input-list-rows .monaco-highlighted-label > span {
	opacity: 1;
}

.quick-input-list .quick-input-list-entry .quick-input-list-entry-keybinding {
	margin-right: 8px; /* separate from the separator label or scrollbar if any */
}

.quick-input-list .quick-input-list-label-meta {
	opacity: 0.7;
	line-height: normal;
	text-overflow: ellipsis;
	overflow: hidden;
}

/* preserve list-like styling instead of tree-like styling */
.quick-input-list .monaco-list .monaco-list-row .monaco-highlighted-label .highlight {
	font-weight: bold;
	background-color: unset;
	color: var(--vscode-list-highlightForeground) !important;
}

/* preserve list-like styling instead of tree-like styling */
.quick-input-list .monaco-list .monaco-list-row.focused .monaco-highlighted-label .highlight {
	color: var(--vscode-list-focusHighlightForeground) !important;
}

.quick-input-list .quick-input-list-entry .quick-input-list-separator {
	margin-right: 4px; /* separate from keybindings or actions */
}

.quick-input-list .quick-input-list-entry-action-bar {
	display: flex;
	flex: 0;
	overflow: visible;
}

.quick-input-list .quick-input-list-entry-action-bar .action-label {
	/*
	 * By default, actions in the quick input action bar are hidden
	 * until hovered over them or selected.
	 */
	display: none;
}

.quick-input-list .quick-input-list-entry-action-bar .action-label.codicon {
	margin-right: 4px;
	padding: 2px;
}

.quick-input-list .quick-input-list-entry-action-bar {
	margin-top: 1px;
}

.quick-input-list .quick-input-list-entry-action-bar {
	margin-right: 4px; /* separate from scrollbar */
}

.quick-input-list .quick-input-list-entry .quick-input-list-entry-action-bar .action-label.always-visible,
.quick-input-list .quick-input-list-entry:hover .quick-input-list-entry-action-bar .action-label,
.quick-input-list .quick-input-list-entry.focus-inside .quick-input-list-entry-action-bar .action-label,
.quick-input-list .monaco-list-row.focused .quick-input-list-entry-action-bar .action-label,
.quick-input-list .monaco-list-row.passive-focused .quick-input-list-entry-action-bar .action-label {
	display: flex;
}

/* focused items in quick pick */
.quick-input-list .monaco-list-row.focused .monaco-keybinding-key,
.quick-input-list .monaco-list-row.focused .quick-input-list-entry .quick-input-list-separator {
	color: inherit
}
.quick-input-list .monaco-list-row.focused .monaco-keybinding-key {
	background: none;
}

.quick-input-list .quick-input-list-separator-as-item {
	padding: 4px 6px;
	font-size: 12px;
}

/* Quick input separators as full-row item */
.quick-input-list .quick-input-list-separator-as-item .label-name {
	font-weight: 600;
}

.quick-input-list .quick-input-list-separator-as-item .label-description {
	/* Override default description opacity so we don't have a contrast ratio issue. */
	opacity: 1 !important;
}

/* Hide border when the item becomes the sticky one */
.quick-input-list .monaco-tree-sticky-row .quick-input-list-entry.quick-input-list-separator-as-item.quick-input-list-separator-border {
	border-top-style: none;
}

/* Give sticky row the same padding as the scrollable list */
.quick-input-list .monaco-tree-sticky-row {
	padding: 0 5px;
}

/* Hide the twistie containers so that there isn't blank indent */
.quick-input-list .monaco-tl-twistie {
	display: none !important;
}

/* Quick input snap lines visible while DnD */
.quick-input-widget-snapline {
	position: absolute;
	z-index: 2549;
}

.quick-input-widget-snapline.hidden {
	display: none;
}

.quick-input-widget-snapline.horizontal {
	border-top: 1px dashed var(--vscode-editorRuler-foreground);
	height: 0;
	width: 100%;
	left: 0;
}

.quick-input-widget-snapline.vertical {
	border-left: 1px dashed var(--vscode-editorRuler-foreground);
	height: 100%;
	width: 0;
	top: 0;
}<|MERGE_RESOLUTION|>--- conflicted
+++ resolved
@@ -8,11 +8,7 @@
 	width: 600px;
 	z-index: 2550;
 	left: 50%;
-<<<<<<< HEAD
 	top: 25% !important;
-	margin-left: -300px;
-=======
->>>>>>> 7a3d738b
 	-webkit-app-region: no-drag;
 	border-radius: 6px;
 	padding: 6px;

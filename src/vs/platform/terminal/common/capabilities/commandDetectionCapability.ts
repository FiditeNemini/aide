/*---------------------------------------------------------------------------------------------
 *  Copyright (c) Microsoft Corporation. All rights reserved.
 *  Licensed under the MIT License. See License.txt in the project root for license information.
 *--------------------------------------------------------------------------------------------*/

import { timeout } from 'vs/base/common/async';
import { debounce } from 'vs/base/common/decorators';
import { Emitter } from 'vs/base/common/event';
import { ILogService } from 'vs/platform/log/common/log';
import { ICommandDetectionCapability, TerminalCapability, ITerminalCommand } from 'vs/platform/terminal/common/capabilities/capabilities';
import { ISerializedCommand, ISerializedCommandDetectionCapability } from 'vs/platform/terminal/common/terminalProcess';
// Importing types is safe in any layer
// eslint-disable-next-line code-import-patterns
import type { IBuffer, IDisposable, IMarker, Terminal } from 'xterm-headless';

export interface ICurrentPartialCommand {
	previousCommandMarker?: IMarker;

	promptStartMarker?: IMarker;

	commandStartMarker?: IMarker;
	commandStartX?: number;
	commandStartLineContent?: string;

	commandRightPromptStartX?: number;
	commandRightPromptEndX?: number;

	commandLines?: IMarker;

	commandExecutedMarker?: IMarker;
	commandExecutedX?: number;

	commandFinishedMarker?: IMarker;

	currentContinuationMarker?: IMarker;
	continuations?: { marker: IMarker; end: number }[];

	command?: string;

	/**
	 * Something invalidated the command before it finished, this will prevent the onCommandFinished
	 * event from firing.
	 */
	isInvalid?: boolean;
}

interface ITerminalDimensions {
	cols: number;
	rows: number;
}

interface IBeforeCommandFinishedEvent {
	command: ITerminalCommand;
	veto?: boolean;
}

export class CommandDetectionCapability implements ICommandDetectionCapability {
	readonly type = TerminalCapability.CommandDetection;

	protected _commands: ITerminalCommand[] = [];
	private _exitCode: number | undefined;
	private _cwd: string | undefined;
	private _currentCommand: ICurrentPartialCommand = {};
	private _isWindowsPty: boolean = false;
	private _onCursorMoveListener?: IDisposable;
	private _commandMarkers: IMarker[] = [];
	private _dimensions: ITerminalDimensions;

	get commands(): readonly ITerminalCommand[] { return this._commands; }
	get executingCommand(): string | undefined { return this._currentCommand.command; }
	// TODO: as is unsafe here and it duplicates behavor of executingCommand
	get executingCommandObject(): ITerminalCommand | undefined {
		if (this._currentCommand.commandStartMarker) {
			return { marker: this._currentCommand.commandStartMarker } as ITerminalCommand;
		}
		return undefined;
	}
	get cwd(): string | undefined { return this._cwd; }

	private readonly _onCommandStarted = new Emitter<ITerminalCommand>();
	readonly onCommandStarted = this._onCommandStarted.event;
<<<<<<< HEAD
	private readonly _onBeforeCommandFinished = new Emitter<ITerminalCommand>();
=======
	private readonly _onBeforeCommandFinished = new Emitter<IBeforeCommandFinishedEvent>();
>>>>>>> 73ccdb76
	readonly onBeforeCommandFinished = this._onBeforeCommandFinished.event;
	private readonly _onCommandFinished = new Emitter<ITerminalCommand>();
	readonly onCommandFinished = this._onCommandFinished.event;
	private readonly _onCommandInvalidated = new Emitter<ITerminalCommand[]>();
	readonly onCommandInvalidated = this._onCommandInvalidated.event;
<<<<<<< HEAD
	private readonly _onCurrentCommandInvalidated = new Emitter<void>();
	readonly onCurrentCommandInvalidated = this._onCurrentCommandInvalidated.event;
=======
>>>>>>> 73ccdb76

	constructor(
		private readonly _terminal: Terminal,
		@ILogService private readonly _logService: ILogService
	) {
		this._dimensions = {
			cols: this._terminal.cols,
			rows: this._terminal.rows
		};
		this._terminal.onResize(e => this._handleResize(e));
<<<<<<< HEAD
		this._terminal.onCursorMove(() => this._handleCursorMove());
=======
>>>>>>> 73ccdb76
		this._setupClearListeners();
	}

	private _handleResize(e: { cols: number; rows: number }) {
		if (this._isWindowsPty) {
			this._preHandleResizeWindows(e);
		}
		this._dimensions.cols = e.cols;
		this._dimensions.rows = e.rows;
	}

<<<<<<< HEAD
	@debounce(500)
	private _handleCursorMove() {
		// Early versions of conpty do not have real support for an alt buffer, in addition certain
		// commands such as tsc watch will write to the top of the normal buffer. The following
		// checks when the cursor has moved while the normal buffer is empty and if it is above the
		// current command, all decorations within the viewport will be invalidated.
		//
		// This function is debounced so that the cursor is only checked when it is stable so
		// conpty's screen reprinting will not trigger decoration clearing.
		//
		// This is mostly a workaround for Windows but applies to all OS' because of the tsc watch
		// case.
		if (this._terminal.buffer.active === this._terminal.buffer.normal && this._currentCommand.commandStartMarker) {
			if (this._terminal.buffer.active.baseY + this._terminal.buffer.active.cursorY < this._currentCommand.commandStartMarker.line) {
				this._clearCommandsInViewport();
				this._currentCommand.isInvalid = true;
				this._onCurrentCommandInvalidated.fire();
			}
		}
	}

=======
>>>>>>> 73ccdb76
	private _setupClearListeners() {
		// Setup listeners for when clear is run in the shell. Since we don't know immediately if
		// this is a Windows pty, listen to both routes and do the Windows check inside them

		// For a Windows backend we cannot listen to CSI J, instead we assume running clear or
		// cls will clear all commands in the viewport. This is not perfect but it's right most
		// of the time.
<<<<<<< HEAD
		this.onBeforeCommandFinished(command => {
			if (this._isWindowsPty) {
				if (command.command.trim().toLowerCase() === 'clear' || command.command.trim().toLowerCase() === 'cls') {
					this._clearCommandsInViewport();
					this._currentCommand.isInvalid = true;
					this._onCurrentCommandInvalidated.fire();
=======
		this.onBeforeCommandFinished(event => {
			if (this._isWindowsPty) {
				if (event.command.command.trim().toLowerCase() === 'clear' || event.command.command.trim().toLowerCase() === 'cls') {
					this._clearCommandsInViewport();
					// Prevent current command to get to command finished listeners
					event.veto = true;
>>>>>>> 73ccdb76
				}
			}
		});

		// For non-Windows backends we can just listen to CSI J which is what the clear command
		// typically emits.
		this._terminal.parser.registerCsiHandler({ final: 'J' }, params => {
			if (!this._isWindowsPty) {
				if (params.length >= 1 && (params[0] === 2 || params[0] === 3)) {
					this._clearCommandsInViewport();
				}
			}
			// We don't want to override xterm.js' default behavior, just augment it
			return false;
		});
	}

	private _preHandleResizeWindows(e: { cols: number; rows: number }) {
		// Resize behavior is different under conpty; instead of bringing parts of the scrollback
		// back into the viewport, new lines are inserted at the bottom (ie. the same behavior as if
		// there was no scrollback).
		//
		// On resize this workaround will wait for a conpty reprint to occur by waiting for the
		// cursor to move, it will then calculate the number of lines that the commands within the
		// viewport _may have_ shifted. After verifying the content of the current line is
		// incorrect, the line after shifting is checked and if that matches delete events are fired
		// on the xterm.js buffer to move the markers.
		//
		// While a bit hacky, this approach is quite safe and seems to work great at least for pwsh.
		const baseY = this._terminal.buffer.active.baseY;
		const rowsDifference = e.rows - this._dimensions.rows;
		// Only do when rows increase, do in the next frame as this needs to happen after
		// conpty reprints the screen
		if (rowsDifference > 0) {
			this._waitForCursorMove().then(() => {
				// Calculate the number of lines the content may have shifted, this will max out at
				// scrollback count since the standard behavior will be used then
				const potentialShiftedLineCount = Math.min(rowsDifference, baseY);
				// For each command within the viewport, assume commands are in the correct order
				for (let i = this.commands.length - 1; i >= 0; i--) {
					const command = this.commands[i];
					if (!command.marker || command.marker.line < baseY || command.commandStartLineContent === undefined) {
						break;
					}
					const line = this._terminal.buffer.active.getLine(command.marker.line);
					if (!line || line.translateToString(true) === command.commandStartLineContent) {
						continue;
					}
					const shiftedY = command.marker.line - potentialShiftedLineCount;
					const shiftedLine = this._terminal.buffer.active.getLine(shiftedY);
					if (shiftedLine?.translateToString(true) !== command.commandStartLineContent) {
						continue;
					}
					// HACK: xterm.js doesn't expose this by design as it's an internal core
					// function an embedder could easily do damage with. Additionally, this
					// can't really be upstreamed since the event relies on shell integration to
					// verify the shifting is necessary.
					(this._terminal as any)._core._bufferService.buffer.lines.onDeleteEmitter.fire({
						index: this._terminal.buffer.active.baseY,
						amount: potentialShiftedLineCount
					});
				}
			});
		}
	}

	private _clearCommandsInViewport(): void {
		// Find the number of commands on the tail end of the array that are within the viewport
		let count = 0;
		for (let i = this._commands.length - 1; i >= 0; i--) {
			const line = this._commands[i].marker?.line;
			if (line && line < this._terminal.buffer.active.baseY) {
				break;
			}
			count++;
		}
		// Remove them
		if (count > 0) {
			this._onCommandInvalidated.fire(this._commands.splice(this._commands.length - count, count));
		}
	}

	private _waitForCursorMove(): Promise<void> {
		const cursorX = this._terminal.buffer.active.cursorX;
		const cursorY = this._terminal.buffer.active.cursorY;
		let totalDelay = 0;
		return new Promise<void>((resolve, reject) => {
			const interval = setInterval(() => {
				if (cursorX !== this._terminal.buffer.active.cursorX || cursorY !== this._terminal.buffer.active.cursorY) {
					resolve();
					clearInterval(interval);
					return;
				}
				totalDelay += 10;
				if (totalDelay > 1000) {
					clearInterval(interval);
					resolve();
				}
			}, 10);
		});
	}

	setCwd(value: string) {
		this._cwd = value;
	}

	setIsWindowsPty(value: boolean) {
		this._isWindowsPty = value;
	}

	getCwdForLine(line: number): string | undefined {
		// Handle the current partial command first, anything below it's prompt is considered part
		// of the current command
		if (this._currentCommand.promptStartMarker && line >= this._currentCommand.promptStartMarker?.line) {
			return this._cwd;
		}
		// TODO: It would be more reliable to take the closest cwd above the line if it isn't found for the line
		// TODO: Use a reverse for loop to find the line to avoid creating another array
		const reversed = [...this._commands].reverse();
		return reversed.find(c => c.marker!.line <= line - 1)?.cwd;
	}

	handlePromptStart(): void {
		this._currentCommand.promptStartMarker = this._terminal.registerMarker(0);
		this._logService.debug('CommandDetectionCapability#handlePromptStart', this._terminal.buffer.active.cursorX, this._currentCommand.promptStartMarker?.line);
	}

	handleContinuationStart(): void {
		this._currentCommand.currentContinuationMarker = this._terminal.registerMarker(0);
		this._logService.debug('CommandDetectionCapability#handleContinuationStart', this._currentCommand.currentContinuationMarker);
	}

	handleContinuationEnd(): void {
		if (!this._currentCommand.currentContinuationMarker) {
			this._logService.warn('CommandDetectionCapability#handleContinuationEnd Received continuation end without start');
			return;
		}
		if (!this._currentCommand.continuations) {
			this._currentCommand.continuations = [];
		}
		this._currentCommand.continuations.push({
			marker: this._currentCommand.currentContinuationMarker,
			end: this._terminal.buffer.active.cursorX
		});
		this._currentCommand.currentContinuationMarker = undefined;
		this._logService.debug('CommandDetectionCapability#handleContinuationEnd', this._currentCommand.continuations[this._currentCommand.continuations.length - 1]);
	}

	handleRightPromptStart(): void {
		this._currentCommand.commandRightPromptStartX = this._terminal.buffer.active.cursorX;
		this._logService.debug('CommandDetectionCapability#handleRightPromptStart', this._currentCommand.commandRightPromptStartX);
	}

	handleRightPromptEnd(): void {
		this._currentCommand.commandRightPromptEndX = this._terminal.buffer.active.cursorX;
		this._logService.debug('CommandDetectionCapability#handleRightPromptEnd', this._currentCommand.commandRightPromptEndX);
	}

	handleCommandStart(): void {
		if (this._isWindowsPty) {
			this._handleCommandStartWindows();
			return;
		}
		this._currentCommand.commandStartX = this._terminal.buffer.active.cursorX;
		this._currentCommand.commandStartMarker = this._terminal.registerMarker(0);
		this._onCommandStarted.fire({ marker: this._currentCommand.commandStartMarker } as ITerminalCommand);
		this._logService.debug('CommandDetectionCapability#handleCommandStart', this._currentCommand.commandStartX, this._currentCommand.commandStartMarker?.line);
	}

	private _handleCommandStartWindows(): void {
		this._currentCommand.commandStartX = this._terminal.buffer.active.cursorX;

		// On Windows track all cursor movements after the command start sequence
		this._commandMarkers.length = 0;
		// HACK: Fire command started on the following frame on Windows to allow the cursor
		// position to update as conpty often prints the sequence on a different line to the
		// actual line the command started on.
		timeout(0).then(() => {
			if (!this._currentCommand.commandExecutedMarker) {
				this._onCursorMoveListener = this._terminal.onCursorMove(() => {
					if (this._commandMarkers.length === 0 || this._commandMarkers[this._commandMarkers.length - 1].line !== this._terminal.buffer.active.cursorY) {
						const marker = this._terminal.registerMarker(0);
						if (marker) {
							this._commandMarkers.push(marker);
						}
					}
				});
			}
			this._currentCommand.commandStartMarker = this._terminal.registerMarker(0);
			if (this._currentCommand.commandStartMarker) {
				const line = this._terminal.buffer.active.getLine(this._currentCommand.commandStartMarker.line);
				if (line) {
					this._currentCommand.commandStartLineContent = line.translateToString(true);
				}
			}
			this._onCommandStarted.fire({ marker: this._currentCommand.commandStartMarker } as ITerminalCommand);
			this._logService.debug('CommandDetectionCapability#_handleCommandStartWindows', this._currentCommand.commandStartX, this._currentCommand.commandStartMarker?.line);
		});
	}

	handleCommandExecuted(): void {
		if (this._isWindowsPty) {
			this._handleCommandExecutedWindows();
			return;
		}

		this._currentCommand.commandExecutedMarker = this._terminal.registerMarker(0);
		this._currentCommand.commandExecutedX = this._terminal.buffer.active.cursorX;
		this._logService.debug('CommandDetectionCapability#handleCommandExecuted', this._currentCommand.commandExecutedX, this._currentCommand.commandExecutedMarker?.line);

		// Sanity check optional props
		if (!this._currentCommand.commandStartMarker || !this._currentCommand.commandExecutedMarker || this._currentCommand.commandStartX === undefined) {
			return;
		}

		// Calculate the command
		this._currentCommand.command = this._terminal.buffer.active.getLine(this._currentCommand.commandStartMarker.line)?.translateToString(true, this._currentCommand.commandStartX, this._currentCommand.commandRightPromptStartX).trim();
		let y = this._currentCommand.commandStartMarker.line + 1;
		const commandExecutedLine = this._currentCommand.commandExecutedMarker.line;
		for (; y < commandExecutedLine; y++) {
			const line = this._terminal.buffer.active.getLine(y);
			if (line) {
				const continuation = this._currentCommand.continuations?.find(e => e.marker.line === y);
				if (continuation) {
					this._currentCommand.command += '\n';
				}
				const startColumn = continuation?.end ?? 0;
				this._currentCommand.command += line.translateToString(true, startColumn);
			}
		}
		if (y === commandExecutedLine) {
			this._currentCommand.command += this._terminal.buffer.active.getLine(commandExecutedLine)?.translateToString(true, undefined, this._currentCommand.commandExecutedX) || '';
		}
	}

	private _handleCommandExecutedWindows(): void {
		// On Windows, use the gathered cursor move markers to correct the command start and
		// executed markers
		this._onCursorMoveListener?.dispose();
		this._onCursorMoveListener = undefined;
		this._evaluateCommandMarkersWindows();
		this._currentCommand.commandExecutedX = this._terminal.buffer.active.cursorX;
		this._logService.debug('CommandDetectionCapability#handleCommandExecuted', this._currentCommand.commandExecutedX, this._currentCommand.commandExecutedMarker?.line);
	}

	handleCommandFinished(exitCode: number | undefined): void {
		if (this._isWindowsPty) {
			this._preHandleCommandFinishedWindows();
		}

		this._currentCommand.commandFinishedMarker = this._terminal.registerMarker(0);
		const command = this._currentCommand.command;
		this._logService.debug('CommandDetectionCapability#handleCommandFinished', this._terminal.buffer.active.cursorX, this._currentCommand.commandFinishedMarker?.line, this._currentCommand.command, this._currentCommand);
		this._exitCode = exitCode;

		// HACK: Handle a special case on some versions of bash where identical commands get merged
		// in the output of `history`, this detects that case and sets the exit code to the the last
		// command's exit code. This covered the majority of cases but will fail if the same command
		// runs with a different exit code, that will need a more robust fix where we send the
		// command ID and exit code over to the capability to adjust there.
		if (this._exitCode === undefined) {
			const lastCommand = this.commands.length > 0 ? this.commands[this.commands.length - 1] : undefined;
			if (command && command.length > 0 && lastCommand?.command === command) {
				this._exitCode = lastCommand.exitCode;
			}
		}

		if (this._currentCommand.commandStartMarker === undefined || !this._terminal.buffer.active) {
			return;
		}

		if (command !== undefined && !command.startsWith('\\')) {
			const buffer = this._terminal.buffer.active;
			const timestamp = Date.now();
			const executedMarker = this._currentCommand.commandExecutedMarker;
			const endMarker = this._currentCommand.commandFinishedMarker;
			const newCommand: ITerminalCommand = {
				command,
				marker: this._currentCommand.commandStartMarker,
				endMarker,
				executedMarker,
				timestamp,
				cwd: this._cwd,
				exitCode: this._exitCode,
				commandStartLineContent: this._currentCommand.commandStartLineContent,
				hasOutput: !!(executedMarker && endMarker && executedMarker?.line < endMarker!.line),
				getOutput: () => getOutputForCommand(executedMarker, endMarker, buffer)
			};
			this._commands.push(newCommand);
			this._logService.debug('CommandDetectionCapability#onCommandFinished', newCommand);

<<<<<<< HEAD
			this._onBeforeCommandFinished.fire(newCommand);
			if (!this._currentCommand.isInvalid) {
=======
			// Fire the command finished event provided there is no veto
			const beforeEvent: IBeforeCommandFinishedEvent = { command: newCommand };
			this._onBeforeCommandFinished.fire(beforeEvent);
			if (!beforeEvent.veto) {
>>>>>>> 73ccdb76
				this._onCommandFinished.fire(newCommand);
			}
		}
		this._currentCommand.previousCommandMarker = this._currentCommand.commandStartMarker;
		this._currentCommand = {};
	}

	private _preHandleCommandFinishedWindows(): void {
		if (this._currentCommand.commandExecutedMarker) {
			return;
		}
		// This is done on command finished just in case command executed never happens (for example
		// PSReadLine tab completion)
		if (this._commandMarkers.length === 0) {
			// If the command start timeout doesn't happen before command finished, just use the
			// current marker.
			if (!this._currentCommand.commandStartMarker) {
				this._currentCommand.commandStartMarker = this._terminal.registerMarker(0);
			}
			if (this._currentCommand.commandStartMarker) {
				this._commandMarkers.push(this._currentCommand.commandStartMarker);
			}
		}
		this._evaluateCommandMarkersWindows();
	}

	private _evaluateCommandMarkersWindows(): void {
		// On Windows, use the gathered cursor move markers to correct the command start and
		// executed markers.
		if (this._commandMarkers.length === 0) {
			return;
		}
		this._commandMarkers = this._commandMarkers.sort((a, b) => a.line - b.line);
		this._currentCommand.commandStartMarker = this._commandMarkers[0];
		if (this._currentCommand.commandStartMarker) {
			const line = this._terminal.buffer.active.getLine(this._currentCommand.commandStartMarker.line);
			if (line) {
				this._currentCommand.commandStartLineContent = line.translateToString(true);
			}
		}
		this._currentCommand.commandExecutedMarker = this._commandMarkers[this._commandMarkers.length - 1];
	}

	setCommandLine(commandLine: string) {
		this._logService.debug('CommandDetectionCapability#setCommandLine', commandLine);
		this._currentCommand.command = commandLine;
	}

	serialize(): ISerializedCommandDetectionCapability {
		const commands: ISerializedCommand[] = this.commands.map(e => {
			return {
				startLine: e.marker?.line,
				startX: undefined,
				endLine: e.endMarker?.line,
				executedLine: e.executedMarker?.line,
				command: e.command,
				cwd: e.cwd,
				exitCode: e.exitCode,
				commandStartLineContent: e.commandStartLineContent,
				timestamp: e.timestamp
			};
		});
		if (this._currentCommand.commandStartMarker) {
			commands.push({
				startLine: this._currentCommand.commandStartMarker.line,
				startX: this._currentCommand.commandStartX,
				endLine: undefined,
				executedLine: undefined,
				command: '',
				cwd: this._cwd,
				exitCode: undefined,
				commandStartLineContent: undefined,
				timestamp: 0,
			});
		}
		return {
			isWindowsPty: this._isWindowsPty,
			commands
		};
	}

	deserialize(serialized: ISerializedCommandDetectionCapability): void {
		if (serialized.isWindowsPty) {
			this.setIsWindowsPty(serialized.isWindowsPty);
		}
		const buffer = this._terminal.buffer.normal;
		for (const e of serialized.commands) {
			const marker = e.startLine !== undefined ? this._terminal.registerMarker(e.startLine - (buffer.baseY + buffer.cursorY)) : undefined;
			// Check for invalid command
			if (!marker) {
				continue;
			}
			// Partial command
			if (!e.endLine) {
				this._currentCommand.commandStartMarker = marker;
				this._currentCommand.commandStartX = e.startX;
				this._cwd = e.cwd;
				this._onCommandStarted.fire({ marker } as ITerminalCommand);
				continue;
			}
			// Full command
			const endMarker = e.endLine !== undefined ? this._terminal.registerMarker(e.endLine - (buffer.baseY + buffer.cursorY)) : undefined;
			const executedMarker = e.executedLine !== undefined ? this._terminal.registerMarker(e.executedLine - (buffer.baseY + buffer.cursorY)) : undefined;
			const newCommand = {
				command: e.command,
				marker,
				endMarker,
				executedMarker,
				timestamp: e.timestamp,
				cwd: e.cwd,
				commandStartLineContent: e.commandStartLineContent,
				exitCode: e.exitCode,
				hasOutput: !!(executedMarker && endMarker && executedMarker.line < endMarker.line),
				getOutput: () => getOutputForCommand(executedMarker, endMarker, buffer)
			};
			this._commands.push(newCommand);
			this._logService.debug('CommandDetectionCapability#onCommandFinished', newCommand);
			this._onCommandFinished.fire(newCommand);
		}
	}
}

function getOutputForCommand(executedMarker: IMarker | undefined, endMarker: IMarker | undefined, buffer: IBuffer): string | undefined {
	if (!executedMarker || !endMarker) {
		return undefined;
	}
	const startLine = executedMarker.line;
	const endLine = endMarker.line;

	if (startLine === endLine) {
		return undefined;
	}
	let output = '';
	for (let i = startLine; i < endLine; i++) {
		output += buffer.getLine(i)?.translateToString() + '\n';
	}
	return output === '' ? undefined : output;
}<|MERGE_RESOLUTION|>--- conflicted
+++ resolved
@@ -79,21 +79,14 @@
 
 	private readonly _onCommandStarted = new Emitter<ITerminalCommand>();
 	readonly onCommandStarted = this._onCommandStarted.event;
-<<<<<<< HEAD
 	private readonly _onBeforeCommandFinished = new Emitter<ITerminalCommand>();
-=======
-	private readonly _onBeforeCommandFinished = new Emitter<IBeforeCommandFinishedEvent>();
->>>>>>> 73ccdb76
 	readonly onBeforeCommandFinished = this._onBeforeCommandFinished.event;
 	private readonly _onCommandFinished = new Emitter<ITerminalCommand>();
 	readonly onCommandFinished = this._onCommandFinished.event;
 	private readonly _onCommandInvalidated = new Emitter<ITerminalCommand[]>();
 	readonly onCommandInvalidated = this._onCommandInvalidated.event;
-<<<<<<< HEAD
 	private readonly _onCurrentCommandInvalidated = new Emitter<void>();
 	readonly onCurrentCommandInvalidated = this._onCurrentCommandInvalidated.event;
-=======
->>>>>>> 73ccdb76
 
 	constructor(
 		private readonly _terminal: Terminal,
@@ -104,10 +97,7 @@
 			rows: this._terminal.rows
 		};
 		this._terminal.onResize(e => this._handleResize(e));
-<<<<<<< HEAD
 		this._terminal.onCursorMove(() => this._handleCursorMove());
-=======
->>>>>>> 73ccdb76
 		this._setupClearListeners();
 	}
 
@@ -119,7 +109,6 @@
 		this._dimensions.rows = e.rows;
 	}
 
-<<<<<<< HEAD
 	@debounce(500)
 	private _handleCursorMove() {
 		// Early versions of conpty do not have real support for an alt buffer, in addition certain
@@ -141,8 +130,6 @@
 		}
 	}
 
-=======
->>>>>>> 73ccdb76
 	private _setupClearListeners() {
 		// Setup listeners for when clear is run in the shell. Since we don't know immediately if
 		// this is a Windows pty, listen to both routes and do the Windows check inside them
@@ -150,21 +137,12 @@
 		// For a Windows backend we cannot listen to CSI J, instead we assume running clear or
 		// cls will clear all commands in the viewport. This is not perfect but it's right most
 		// of the time.
-<<<<<<< HEAD
 		this.onBeforeCommandFinished(command => {
 			if (this._isWindowsPty) {
 				if (command.command.trim().toLowerCase() === 'clear' || command.command.trim().toLowerCase() === 'cls') {
 					this._clearCommandsInViewport();
 					this._currentCommand.isInvalid = true;
 					this._onCurrentCommandInvalidated.fire();
-=======
-		this.onBeforeCommandFinished(event => {
-			if (this._isWindowsPty) {
-				if (event.command.command.trim().toLowerCase() === 'clear' || event.command.command.trim().toLowerCase() === 'cls') {
-					this._clearCommandsInViewport();
-					// Prevent current command to get to command finished listeners
-					event.veto = true;
->>>>>>> 73ccdb76
 				}
 			}
 		});
@@ -456,15 +434,8 @@
 			this._commands.push(newCommand);
 			this._logService.debug('CommandDetectionCapability#onCommandFinished', newCommand);
 
-<<<<<<< HEAD
 			this._onBeforeCommandFinished.fire(newCommand);
 			if (!this._currentCommand.isInvalid) {
-=======
-			// Fire the command finished event provided there is no veto
-			const beforeEvent: IBeforeCommandFinishedEvent = { command: newCommand };
-			this._onBeforeCommandFinished.fire(beforeEvent);
-			if (!beforeEvent.veto) {
->>>>>>> 73ccdb76
 				this._onCommandFinished.fire(newCommand);
 			}
 		}

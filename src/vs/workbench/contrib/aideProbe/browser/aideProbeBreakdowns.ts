--- conflicted
+++ resolved
@@ -204,13 +204,8 @@
 				}
 			}, null);
 		} else {
-<<<<<<< HEAD
-			explanationWidgetPosition = new Position(symbol.range.startLineNumber, 300);
-			codeEditor = await this.editorService.openCodeEditor({
-=======
 			explanationWidgetPosition = new Position(symbol.range.startLineNumber - 1, symbol.range.startColumn);
 			codeEditor = await this.codeEditorService.openCodeEditor({
->>>>>>> a0ac315f
 				resource: uri,
 				options: {
 					pinned: false,

/*---------------------------------------------------------------------------------------------
 *  Copyright (c) Microsoft Corporation. All rights reserved.
 *  Licensed under the MIT License. See License.txt in the project root for license information.
 *--------------------------------------------------------------------------------------------*/

import * as dom from 'vs/base/browser/dom';
import { StandardKeyboardEvent } from 'vs/base/browser/keyboardEvent';
import { Button } from 'vs/base/browser/ui/button/button';
import { KeybindingLabel, unthemedKeybindingLabelOptions } from 'vs/base/browser/ui/keybindingLabel/keybindingLabel';
import { IListRenderer, IListVirtualDelegate } from 'vs/base/browser/ui/list/list';
import { DomScrollableElement } from 'vs/base/browser/ui/scrollbar/scrollableElement';
import { Emitter, Event } from 'vs/base/common/event';
import { KeyCode } from 'vs/base/common/keyCodes';
import { Disposable, DisposableStore, dispose } from 'vs/base/common/lifecycle';
import { OS } from 'vs/base/common/platform';
import { relativePath } from 'vs/base/common/resources';
import { ScrollbarVisibility } from 'vs/base/common/scrollable';
import { ThemeIcon } from 'vs/base/common/themables';
import 'vs/css!./media/aideProbe';
import 'vs/css!./media/aideProbeExplanationWidget';
import { IDimension } from 'vs/editor/common/core/dimension';
import { SymbolKind, SymbolKinds } from 'vs/editor/common/languages';
import { ICommandService } from 'vs/platform/commands/common/commands';
import { IConfigurationService } from 'vs/platform/configuration/common/configuration';
import { IContextKeyService } from 'vs/platform/contextkey/common/contextkey';
import { IContextMenuService } from 'vs/platform/contextview/browser/contextView';
import { IHoverService } from 'vs/platform/hover/browser/hover';
import { IInstantiationService } from 'vs/platform/instantiation/common/instantiation';
import { IKeybindingService } from 'vs/platform/keybinding/common/keybinding';
import { WorkbenchList } from 'vs/platform/list/browser/listService';
import { IOpenerService } from 'vs/platform/opener/common/opener';
import { ITelemetryService } from 'vs/platform/telemetry/common/telemetry';
import { IThemeService } from 'vs/platform/theme/common/themeService';
import { IWorkspaceContextService } from 'vs/platform/workspace/common/workspace';
import { Heroicon } from 'vs/workbench/browser/heroicon';
import { IViewPaneOptions, ViewPane } from 'vs/workbench/browser/parts/views/viewPane';
import { IViewDescriptorService } from 'vs/workbench/common/views';
import { ChatMarkdownRenderer } from 'vs/workbench/contrib/aideChat/browser/aideChatMarkdownRenderer';
import { IAideProbeExplanationService } from 'vs/workbench/contrib/aideProbe/browser/aideProbeExplanations';
import { IAideProbeModel } from 'vs/workbench/contrib/aideProbe/browser/aideProbeModel';
import { IAideProbeService } from 'vs/workbench/contrib/aideProbe/browser/aideProbeService';
import { IAideProbeListItem, AideProbeViewModel, IAideProbeBreakdownViewModel, IAideProbeInitialSymbolsViewModel, isBreakdownVM, isInitialSymbolsVM } from 'vs/workbench/contrib/aideProbe/browser/aideProbeViewModel';
import { AideProbeStatus } from 'vs/workbench/contrib/aideProbe/common/aideProbe';

const $ = dom.$;

const welcomeActions = [
<<<<<<< HEAD
	{ title: 'Anchored editing', actionId: 'workbench.action.aideProbe.focus', descrption: 'Quickly iterate over the code at the current location or under selection.' },
	{ title: 'Toggle editing mode', actionId: 'workbench.action.aideProbe.toggleMode', descrption: 'Switch between anchored and agentic editing modes.' },
=======
	{ title: 'Anchored editing', actionId: 'workbench.action.aideProbe.enterAnchoredEditing', descrption: 'Select a code range and quickly iterate over it.' },
	{ title: 'Agentic editing', flag: 'beta', actionId: 'workbench.action.aideProbe.enterAgenticEditing', descrption: 'Kick off tasks without providing a focus area. Takes a bit longer.' },
>>>>>>> 6104501e
	{ title: 'Add context', actionId: 'workbench.action.aideControls.attachContext', descrption: 'Provide files as context to both agentic or anchored editing' },
	{ title: 'Make follow-ups', flag: 'alpha', actionId: 'workbench.action.aideProbe.followups', descrption: 'Automagically fix implementation and references based on new changes in a code range.' },
	{ title: 'Toggle AST Navigation', actionId: 'astNavigation.toggleMode', descrption: 'Quickly navigate through semantic blocks of code.' }
];


export class AideProbeViewPane extends ViewPane {

	static readonly id = 'workbench.aideProbeViewPane';

	private container!: HTMLElement;
	private resultWrapper!: HTMLElement;
	private responseWrapper!: HTMLElement;
	private scrollableElement!: DomScrollableElement;
	private dimensions!: IDimension;

	private model: IAideProbeModel | undefined;
	private viewModel: AideProbeViewModel | undefined;

	private welcomeElement!: HTMLElement;

	listFocusIndex: number | undefined;
	private list: WorkbenchList<IAideProbeListItem> | undefined;

	private readonly _onDidChangeFocus = this._register(new Emitter<IListChangeEvent>());
	readonly onDidChangeFocus = this._onDidChangeFocus.event;

	private readonly markdownRenderer: ChatMarkdownRenderer;
	private readonly viewModelDisposables = this._register(new DisposableStore());

	constructor(
		options: IViewPaneOptions,
		@IAideProbeService private readonly aideProbeService: IAideProbeService,
		@IKeybindingService keybindingService: IKeybindingService,
		@IContextMenuService contextMenuService: IContextMenuService,
		@IConfigurationService configurationService: IConfigurationService,
		@IContextKeyService contextKeyService: IContextKeyService,
		@IViewDescriptorService viewDescriptorService: IViewDescriptorService,
		@IInstantiationService instantiationService: IInstantiationService,
		@IOpenerService openerService: IOpenerService,
		@IThemeService themeService: IThemeService,
		@ITelemetryService telemetryService: ITelemetryService,
		@ICommandService private readonly commandService: ICommandService,
		@IHoverService hoverService: IHoverService,
		@IAideProbeExplanationService private readonly explanationService: IAideProbeExplanationService,
	) {
		super(options, keybindingService, contextMenuService, configurationService, contextKeyService, viewDescriptorService, instantiationService, openerService, themeService, telemetryService, hoverService);

		this.markdownRenderer = this._register(this.instantiationService.createInstance(ChatMarkdownRenderer, undefined));

		this.init();
		this._register(aideProbeService.onNewEvent(() => {
			if (!this.model) {
				this.init();
			}
		}));
	}

	private init() {
		this.model = this.aideProbeService.getSession();
		if (this.model) {
			this.viewModel = this.instantiationService.createInstance(AideProbeViewModel, this.model);
			this.viewModelDisposables.add(Event.accumulate(this.viewModel.onDidChange)(() => {
				this.updateList();
			}));
		}
	}

	// TODO(@g-danna) Use built-in welcome APIs?
	private createWelcome(parent: HTMLElement) {
		const element = this.welcomeElement = $('.aide-welcome');
		parent.appendChild(element);
		const header = $('.list-header');
		this._register(this.instantiationService.createInstance(Heroicon, header, 'micro/bolt'));
		const headerText = $('.header-text');
		headerText.textContent = 'Welcome to Aide';
		header.appendChild(headerText);
		element.appendChild(header);

		const listContainer = $('.list-container');
		element.appendChild(listContainer);

		for (const welcomeItem of welcomeActions) {
			const button = this._register(this.instantiationService.createInstance(Button, listContainer, { title: welcomeItem.title }));

			const header = $('.welcome-item-header');

			const title = $('.welcome-item-title');
			title.textContent = welcomeItem.title;
			header.appendChild(title);

			if (welcomeItem.flag) {
				const flag = $('.flag-tag');
				flag.textContent = welcomeItem.flag;
				title.appendChild(flag);
			}

			const kb = this.keybindingService.lookupKeybinding(welcomeItem.actionId, this.contextKeyService);
			if (kb) {
				const k = this._register(new KeybindingLabel($('div'), OS, { disableTitle: true, ...unthemedKeybindingLabelOptions }));
				k.set(kb);
				if (k.element) {
					header.appendChild(k.element);
				}
			}

			button.element.appendChild(header);

			const description = $('.welcome-item-description');
			description.textContent = welcomeItem.descrption;
			button.element.appendChild(description);

			this._register(button.onDidClick(() => {
				this.commandService.executeCommand(welcomeItem.actionId);
			}));
		}
		return element;
	}

	private showList() {
		dom.hide(this.welcomeElement);
		dom.show(this.responseWrapper);
	}

	showWelcome() {
		dom.show(this.welcomeElement);
		dom.hide(this.responseWrapper);
	}

	private createList() {
		const header = $('.list-header');
		this._register(this.instantiationService.createInstance(Heroicon, header, 'micro/list-bullet'));
		const headerText = $('.header-text');
		headerText.textContent = 'Plan';
		header.appendChild(headerText);
		this.responseWrapper.append(header);

		const listDelegate = this.instantiationService.createInstance(ProbeListDelegate);
		const renderer = this._register(this.instantiationService.createInstance(ProbeListRenderer, this.markdownRenderer));
		const listContainer = $('.list-container');
		this.responseWrapper.append(listContainer);

		const list = this._register(<WorkbenchList<IAideProbeListItem>>this.instantiationService.createInstance(
			WorkbenchList,
			'PlanList',
			listContainer,
			listDelegate,
			[renderer],
			{
				setRowLineHeight: false,
				supportDynamicHeights: true,
				horizontalScrolling: false,
				alwaysConsumeMouseWheel: false
			}
		));

		list.layout(this.dimensions?.height - 36);
		this._register(renderer.onDidChangeItemHeight(event => {
			list.updateElementHeight(event.index, event.height);
		}));
		this._register(list.onDidChangeFocus(event => {
			if (event.indexes.length === 1) {
				const index = event.indexes[0];
				list.setSelection([index]);
				const element = list.element(index);

				this._onDidChangeFocus.fire({ index, element });

				if (event.browserEvent && element && element.uri) {
					this.listFocusIndex = index;
					this.openListItemReference(element, !!event.browserEvent);
				}
			}
		}));

		this._register(list.onKeyDown((e) => {
			const event = new StandardKeyboardEvent(e);
			if (event.equals(KeyCode.DownArrow) && this.listFocusIndex === list.length - 1) {
				this.list?.setFocus([]);
				this.list?.setSelection([]);
			}
		}));

		this._register(list.onDidOpen(async (event) => {
			const { element } = event;
			if (element && element.uri) {
				const index = this.getListIndex(element);

				if (event.browserEvent) {
					this.listFocusIndex = index;
				}

				element.expanded = !element.expanded;
				if (this.list) {
					this.list.splice(index, 1, [element]);
					this.list.rerender();
				}
				this._onDidChangeFocus.fire({ index, element: element });
				this.openListItemReference(element, !!event.browserEvent);
			}
		}));

		return list;
	}

	private getListIndex(element: IAideProbeListItem): number {
		let matchIndex = -1;
		if (isInitialSymbolsVM(element)) {
			this.viewModel?.initialSymbols.forEach((item, index) => {
				if (item.uri.fsPath === element.uri.fsPath && item.symbolName === element.symbolName) {
					matchIndex = index;
				}
			});
		} else if (isBreakdownVM(element)) {
			this.viewModel?.breakdowns.forEach((item, index) => {
				if (item.uri.fsPath === element.uri.fsPath && item.name === element.name) {
					matchIndex = index;
				}
			});
		}
		return matchIndex;
	}

	async openListItemReference(element: IAideProbeListItem, setFocus: boolean = false): Promise<void> {
		const index = this.getListIndex(element);

		if (this.list && index !== -1 && setFocus) {
			this.list.setFocus([index]);
			if (element.type === 'breakdown') {
				this.explanationService.changeActiveBreakdown(element);
			} else if (element.type === 'initialSymbol') {
				this.explanationService.displayInitialSymbol(element);
			}
		}
	}

	private updateList() {
		if (!this.list && (this.viewModel?.initialSymbols.length || this.viewModel?.breakdowns.length)) {
			this.list = this.createList();
			this.showList();
			return;
		}

		if (!this.viewModel || !this.list) {
			return;
		}

		const items = [...this.viewModel.initialSymbols, ...this.viewModel.breakdowns];

		let matchingIndex = -1;

		if (items.length === 0) {
			this.list.splice(0, 0, items);
		} else {
			items.forEach((item, index) => {
				item.index = index;
				const matchIndex = this.getListIndex(item);
				if (this.list) {
					if (matchIndex === -1) {
						this.list.splice(items.length - 1, 0, [item]);
					} else {
						if (matchIndex === this.listFocusIndex) {
							item.expanded = true;
						}
						this.list.splice(matchIndex, 1, [item]);
					}
				}
				matchingIndex = matchIndex;
			});
		}

		// isBreakDownVM
		// and we want to rerender just the element with only the element we are focussed
		// right now

		if (this.listFocusIndex !== undefined) {
			this.list.setFocus([this.listFocusIndex]);
		} else if (matchingIndex !== -1) {
			this.list.setFocus([matchingIndex]);
		}

		this.list.rerender();
	}

	protected override renderBody(container: HTMLElement): void {
		super.renderBody(container);
		this.container = dom.append(container, $('.aide-probe-view'));

		this.welcomeElement = this.createWelcome(this.container);

		this.resultWrapper = $('.resultWrapper', { tabIndex: 0 });
		this.scrollableElement = this._register(new DomScrollableElement(
			this.resultWrapper,
			{
				alwaysConsumeMouseWheel: true,
				horizontal: ScrollbarVisibility.Hidden,
				vertical: ScrollbarVisibility.Visible
			}
		));
		const scrollableElementNode = this.scrollableElement.getDomNode();
		dom.append(this.container, scrollableElementNode);
		this.responseWrapper = dom.append(this.resultWrapper, $('.responseWrapper'));

		this.onDidChangeItems();
	}

	private onDidChangeItems(): void {
		if (this.viewModel?.status !== AideProbeStatus.IN_PROGRESS) {
			// render results
		} else {
			this.renderFinalAnswer();
		}

		if (this.dimensions) {
			this.layoutBody(this.dimensions.height, this.dimensions.width);
		}
	}

	clear(): void {
		this.list?.splice(0, this.list.length);
		this.list?.rerender();
		this.list?.layout(0, this.dimensions?.width);
	}

	private renderFinalAnswer(): void {
		dom.clearNode(this.responseWrapper);
		if (this.viewModel?.model.response?.result) {
			const result = this.viewModel.model.response.result;
			this.responseWrapper.appendChild(this.markdownRenderer.render(result).element);
		}
	}

	protected override layoutBody(height: number, width: number): void {
		super.layoutBody(height, width);
		this.dimensions = { width, height };
		this.list?.layout(this.dimensions.height - 36);
		this.list?.rerender();
		this.scrollableElement.scanDomNode();
	}
}

interface IAideProbeListItemTemplate {
	currentItem?: IAideProbeListItem;
	currentItemIndex?: number;
	container: HTMLElement;
	toDispose: DisposableStore;
}

interface IProbeListItemHeightChangeParams {
	element: IAideProbeListItem;
	index: number;
	height: number;
}

interface IListChangeEvent {
	index: number;
	element: IAideProbeListItem;
}

class ProbeListRenderer extends Disposable implements IListRenderer<IAideProbeListItem, IAideProbeListItemTemplate> {
	static readonly TEMPLATE_ID = 'probeListRenderer';

	protected readonly _onDidChangeItemHeight = this._register(new Emitter<IProbeListItemHeightChangeParams>());
	readonly onDidChangeItemHeight: Event<IProbeListItemHeightChangeParams> = this._onDidChangeItemHeight.event;

	constructor(
		private readonly markdownRenderer: ChatMarkdownRenderer,
		@IWorkspaceContextService private readonly contextService: IWorkspaceContextService,
	) {
		super();
	}

	get templateId(): string {
		return ProbeListRenderer.TEMPLATE_ID;
	}

	renderTemplate(container: HTMLElement): IAideProbeListItemTemplate {
		const data: IAideProbeListItemTemplate = Object.create(null);
		data.toDispose = new DisposableStore();
		data.container = dom.append(container, $('.edits-list-item'));
		return data;
	}

	renderElement(element: IAideProbeListItem, index: number, templateData: IAideProbeListItemTemplate) {
		templateData.currentItem = element;
		templateData.currentItemIndex = index;
		dom.clearNode(templateData.container);

		if (isInitialSymbolsVM(element)) {
			this.renderInitialSymbol(element, templateData);
		} else if (isBreakdownVM(element)) {
			this.renderBreakdown(element, templateData);
		}

		this.updateItemHeight(templateData);
	}

	renderInitialSymbol(element: IAideProbeInitialSymbolsViewModel, templateData: IAideProbeListItemTemplate): void {
		const { uri, symbolName, thinking } = element;

		const themeIconClasses = ThemeIcon.asCSSSelector(SymbolKinds.toIcon(SymbolKind.Method));
		const iconElement = $(`.plan-icon${themeIconClasses}`);
		templateData.container.appendChild(iconElement);

		const symbolElement = $('.plan-symbol');
		templateData.container.appendChild(symbolElement);

		const symbolHeader = $('.plan-symbol-header');
		symbolHeader.textContent = symbolName;
		symbolElement.appendChild(symbolHeader);

		const symbolPath = $('.plan-symbol-path');
		const workspaceFolder = this.contextService.getWorkspace().folders[0];
		const workspaceFolderUri = workspaceFolder.uri;
		const path = relativePath(workspaceFolderUri, uri);
		if (path) {
			symbolPath.textContent = path.toString();
			symbolElement.appendChild(symbolPath);
		}

		if (thinking) {
			const thinkingElement = $('.plan-thinking');
			thinkingElement.textContent = thinking;
			symbolElement.appendChild(thinkingElement);
		}
	}

	renderBreakdown(element: IAideProbeBreakdownViewModel, templateData: IAideProbeListItemTemplate): void {
		const { uri, name, response, expanded } = element;

		const initialIconClasses = ThemeIcon.asClassNameArray(SymbolKinds.toIcon(SymbolKind.Method));
		const iconElement = $('.plan-icon');
		iconElement.classList.add(...initialIconClasses);
		templateData.container.appendChild(iconElement);

		const symbolElement = $('.plan-symbol');
		templateData.container.appendChild(symbolElement);

		const symbolHeader = $('.plan-symbol-header');
		symbolHeader.textContent = name;
		symbolElement.appendChild(symbolHeader);

		const symbolPath = $('.plan-symbol-path');
		const workspaceFolder = this.contextService.getWorkspace().folders[0];
		const workspaceFolderUri = workspaceFolder.uri;
		const path = relativePath(workspaceFolderUri, uri);
		if (path) {
			symbolPath.textContent = path.toString();
			symbolElement.appendChild(symbolPath);
		}

		if (response && expanded) {
			const responseElement = $('.plan-response');
			const markdownResult = this.markdownRenderer.render(response);
			responseElement.appendChild(markdownResult.element);
			symbolElement.appendChild(responseElement);
		}

		element.symbol.then(symbol => {
			if (symbol && symbol.kind) {
				const resolvedIconSelector = ThemeIcon.asClassNameArray(SymbolKinds.toIcon(symbol.kind));
				iconElement.classList.remove(...initialIconClasses);
				iconElement.classList.add(...resolvedIconSelector);
			}
		});
	}

	disposeTemplate(templateData: IAideProbeListItemTemplate): void {
		dispose(templateData.toDispose);
	}

	private updateItemHeight(templateData: IAideProbeListItemTemplate): void {
		if (!templateData.currentItem || typeof templateData.currentItemIndex !== 'number') {
			return;
		}

		const { currentItem: element, currentItemIndex: index } = templateData;

		const newHeight = templateData.container.offsetHeight || 52;
		const fireEvent = !element.currentRenderedHeight || element.currentRenderedHeight !== newHeight;
		element.currentRenderedHeight = newHeight;
		if (fireEvent) {
			const disposable = templateData.toDispose.add(dom.scheduleAtNextAnimationFrame(dom.getWindow(templateData.container), () => {
				element.currentRenderedHeight = templateData.container.offsetHeight || 52;
				disposable.dispose();
				this._onDidChangeItemHeight.fire({ element, index, height: element.currentRenderedHeight });
			}));
		}
	}
}

class ProbeListDelegate implements IListVirtualDelegate<IAideProbeListItem> {
	private defaultElementHeight: number = 52;

	getHeight(element: IAideProbeListItem): number {
		return this.defaultElementHeight;
	}

	getTemplateId(element: IAideProbeListItem): string {
		return ProbeListRenderer.TEMPLATE_ID;
	}

	hasDynamicHeight(element: IAideProbeListItem): boolean {
		return true;
	}
}<|MERGE_RESOLUTION|>--- conflicted
+++ resolved
@@ -45,13 +45,13 @@
 const $ = dom.$;
 
 const welcomeActions = [
-<<<<<<< HEAD
-	{ title: 'Anchored editing', actionId: 'workbench.action.aideProbe.focus', descrption: 'Quickly iterate over the code at the current location or under selection.' },
+	{
+		title: 'AI editing', actionId: 'workbench.action.aideProbe.focus', children: [
+			{ title: 'Anchored editing', descrption: 'Select a code range and quickly iterate over it.' },
+			{ title: 'Agentic editing', flag: 'beta', descrption: 'Kick off tasks without providing a focus area. Takes a bit longer.' },
+		],
+	},
 	{ title: 'Toggle editing mode', actionId: 'workbench.action.aideProbe.toggleMode', descrption: 'Switch between anchored and agentic editing modes.' },
-=======
-	{ title: 'Anchored editing', actionId: 'workbench.action.aideProbe.enterAnchoredEditing', descrption: 'Select a code range and quickly iterate over it.' },
-	{ title: 'Agentic editing', flag: 'beta', actionId: 'workbench.action.aideProbe.enterAgenticEditing', descrption: 'Kick off tasks without providing a focus area. Takes a bit longer.' },
->>>>>>> 6104501e
 	{ title: 'Add context', actionId: 'workbench.action.aideControls.attachContext', descrption: 'Provide files as context to both agentic or anchored editing' },
 	{ title: 'Make follow-ups', flag: 'alpha', actionId: 'workbench.action.aideProbe.followups', descrption: 'Automagically fix implementation and references based on new changes in a code range.' },
 	{ title: 'Toggle AST Navigation', actionId: 'astNavigation.toggleMode', descrption: 'Quickly navigate through semantic blocks of code.' }
@@ -135,40 +135,55 @@
 		element.appendChild(listContainer);
 
 		for (const welcomeItem of welcomeActions) {
-			const button = this._register(this.instantiationService.createInstance(Button, listContainer, { title: welcomeItem.title }));
-
-			const header = $('.welcome-item-header');
-
-			const title = $('.welcome-item-title');
-			title.textContent = welcomeItem.title;
-			header.appendChild(title);
-
-			if (welcomeItem.flag) {
-				const flag = $('.flag-tag');
-				flag.textContent = welcomeItem.flag;
-				title.appendChild(flag);
-			}
-
-			const kb = this.keybindingService.lookupKeybinding(welcomeItem.actionId, this.contextKeyService);
-			if (kb) {
-				const k = this._register(new KeybindingLabel($('div'), OS, { disableTitle: true, ...unthemedKeybindingLabelOptions }));
-				k.set(kb);
-				if (k.element) {
-					header.appendChild(k.element);
-				}
-			}
-
-			button.element.appendChild(header);
-
+			const button = this.renderListItem(welcomeItem, listContainer);
+			if (welcomeItem.children) {
+				const childrenList = $('.welcome-children-list');
+				button.element.appendChild(childrenList);
+				for (const child of welcomeItem.children) {
+					this.renderListItem(child, childrenList);
+				}
+			}
+		}
+		return element;
+	}
+
+	private renderListItem(welcomeItem: { title: string; actionId: string; descrption?: string; flag?: string }, listContainer: HTMLElement) {
+		const button = this._register(this.instantiationService.createInstance(Button, listContainer, { title: welcomeItem.title }));
+
+		const header = $('.welcome-item-header');
+
+		const title = $('.welcome-item-title');
+		title.textContent = welcomeItem.title;
+		header.appendChild(title);
+
+		if (welcomeItem.flag) {
+			const flag = $('.flag-tag');
+			flag.textContent = welcomeItem.flag;
+			title.appendChild(flag);
+		}
+
+		const kb = this.keybindingService.lookupKeybinding(welcomeItem.actionId, this.contextKeyService);
+		if (kb) {
+			const k = this._register(new KeybindingLabel($('div'), OS, { disableTitle: true, ...unthemedKeybindingLabelOptions }));
+			k.set(kb);
+			if (k.element) {
+				header.appendChild(k.element);
+			}
+		}
+
+		button.element.appendChild(header);
+
+		if (welcomeItem.descrption) {
 			const description = $('.welcome-item-description');
 			description.textContent = welcomeItem.descrption;
 			button.element.appendChild(description);
-
-			this._register(button.onDidClick(() => {
-				this.commandService.executeCommand(welcomeItem.actionId);
-			}));
-		}
-		return element;
+		}
+
+		this._register(button.onDidClick(() => {
+			this.commandService.executeCommand(welcomeItem.actionId);
+		}));
+
+		return button;
 	}
 
 	private showList() {

/*---------------------------------------------------------------------------------------------
 *  Copyright (c) Microsoft Corporation. All rights reserved.
 *  Licensed under the MIT License. See License.txt in the project root for license information.
 *--------------------------------------------------------------------------------------------*/

import { CancellationToken } from 'vs/base/common/cancellation';
import { Event } from 'vs/base/common/event';
import { IMarkdownString } from 'vs/base/common/htmlContent';
import { IDisposable } from 'vs/base/common/lifecycle';
import { IRange } from 'vs/editor/common/core/range';
import { ISelection } from 'vs/editor/common/core/selection';
import { ProviderResult, TextEdit, WorkspaceEdit } from 'vs/editor/common/languages';
import { ITextModel } from 'vs/editor/common/model';
import { localize } from 'vs/nls';
import { MenuId } from 'vs/platform/actions/common/actions';
import { Extensions, IConfigurationRegistry } from 'vs/platform/configuration/common/configurationRegistry';
import { RawContextKey } from 'vs/platform/contextkey/common/contextkey';
import { createDecorator } from 'vs/platform/instantiation/common/instantiation';
import { IProgress } from 'vs/platform/progress/common/progress';
import { Registry } from 'vs/platform/registry/common/platform';
import { diffInserted, diffRemoved, editorHoverHighlight, editorWidgetBackground, editorWidgetBorder, focusBorder, inputBackground, inputPlaceholderForeground, registerColor, transparent, widgetShadow } from 'vs/platform/theme/common/colorRegistry';
import { Extensions as ExtensionsMigration, IConfigurationMigrationRegistry } from 'vs/workbench/common/configuration';
import { URI } from 'vs/base/common/uri';

export interface IInlineChatSlashCommand {
	command: string;
	detail?: string;
	refer?: boolean;
	executeImmediately?: boolean;
}

export interface IInlineChatSession {
	id: number;
	placeholder?: string;
	input?: string;
	message?: string;
	slashCommands?: IInlineChatSlashCommand[];
	wholeRange?: IRange;
}

export interface IInlineChatRequest {
	prompt: string;
	selection: ISelection;
	wholeRange: IRange;
	attempt: number;
	requestId: string;
	live: boolean;
	previewDocument: URI;
	withIntentDetection: boolean;
}

export type IInlineChatResponse = IInlineChatEditResponse | IInlineChatBulkEditResponse;

export const enum InlineChatResponseType {
	EditorEdit = 'editorEdit',
	BulkEdit = 'bulkEdit'
}

export const enum InlineChatResponseTypes {
	Empty = 'empty',
	OnlyEdits = 'onlyEdits',
	OnlyMessages = 'onlyMessages',
	Mixed = 'mixed'
}

export interface IInlineChatEditResponse {
	id: number;
	type: InlineChatResponseType.EditorEdit;
	edits: TextEdit[];
	message?: IMarkdownString;
	placeholder?: string;
	wholeRange?: IRange;
}

export interface IInlineChatBulkEditResponse {
	id: number;
	type: InlineChatResponseType.BulkEdit;
	edits: WorkspaceEdit;
	message?: IMarkdownString;
	placeholder?: string;
	wholeRange?: IRange;
}

export interface IInlineChatProgressItem {
	markdownFragment?: string;
	edits?: TextEdit[];
	editsShouldBeInstant?: boolean;
	message?: string;
	slashCommand?: string;
}

export const enum InlineChatResponseFeedbackKind {
	Unhelpful = 0,
	Helpful = 1,
	Undone = 2,
	Accepted = 3,
	Bug = 4
}

export interface IInlineChatReplyFollowup {
	kind: 'reply';
	message: string;
	title?: string;
	tooltip?: string;
}

export interface IInlineChatCommandFollowup {
	kind: 'command';
	commandId: string;
	args?: any[];
	title: string; // supports codicon strings
	when?: string;
}

export type IInlineChatFollowup = IInlineChatReplyFollowup | IInlineChatCommandFollowup;

export interface IInlineChatSessionProvider {

	debugName: string;
	label: string;
	supportIssueReporting?: boolean;

	prepareInlineChatSession(model: ITextModel, range: ISelection, token: CancellationToken): ProviderResult<IInlineChatSession>;

	provideResponse(item: IInlineChatSession, request: IInlineChatRequest, progress: IProgress<IInlineChatProgressItem>, token: CancellationToken): ProviderResult<IInlineChatResponse>;

	provideFollowups?(session: IInlineChatSession, response: IInlineChatResponse, token: CancellationToken): ProviderResult<IInlineChatFollowup[]>;

	handleInlineChatResponseFeedback?(session: IInlineChatSession, response: IInlineChatResponse, kind: InlineChatResponseFeedbackKind): void;
}

export const IInlineChatService = createDecorator<IInlineChatService>('IInlineChatService');

export interface InlineChatProviderChangeEvent {
	readonly added?: IInlineChatSessionProvider;
	readonly removed?: IInlineChatSessionProvider;
}

export interface IInlineChatService {
	_serviceBrand: undefined;

	onDidChangeProviders: Event<InlineChatProviderChangeEvent>;
	addProvider(provider: IInlineChatSessionProvider): IDisposable;
	getAllProvider(): Iterable<IInlineChatSessionProvider>;
}

export const INLINE_CHAT_ID = 'interactiveEditor';
export const INTERACTIVE_EDITOR_ACCESSIBILITY_HELP_ID = 'interactiveEditorAccessiblityHelp';

export const CTX_INLINE_CHAT_HAS_PROVIDER = new RawContextKey<boolean>('inlineChatHasProvider', false, localize('inlineChatHasProvider', "Whether a provider for interactive editors exists"));
export const CTX_INLINE_CHAT_VISIBLE = new RawContextKey<boolean>('inlineChatVisible', false, localize('inlineChatVisible', "Whether the interactive editor input is visible"));
export const CTX_INLINE_CHAT_FOCUSED = new RawContextKey<boolean>('inlineChatFocused', false, localize('inlineChatFocused', "Whether the interactive editor input is focused"));
export const CTX_INLINE_CHAT_RESPONSE_FOCUSED = new RawContextKey<boolean>('inlineChatResponseFocused', false, localize('inlineChatResponseFocused', "Whether the interactive widget's response is focused"));
export const CTX_INLINE_CHAT_EMPTY = new RawContextKey<boolean>('inlineChatEmpty', false, localize('inlineChatEmpty', "Whether the interactive editor input is empty"));
export const CTX_INLINE_CHAT_INNER_CURSOR_FIRST = new RawContextKey<boolean>('inlineChatInnerCursorFirst', false, localize('inlineChatInnerCursorFirst', "Whether the cursor of the iteractive editor input is on the first line"));
export const CTX_INLINE_CHAT_INNER_CURSOR_LAST = new RawContextKey<boolean>('inlineChatInnerCursorLast', false, localize('inlineChatInnerCursorLast', "Whether the cursor of the iteractive editor input is on the last line"));
export const CTX_INLINE_CHAT_INNER_CURSOR_START = new RawContextKey<boolean>('inlineChatInnerCursorStart', false, localize('inlineChatInnerCursorStart', "Whether the cursor of the iteractive editor input is on the start of the input"));
export const CTX_INLINE_CHAT_INNER_CURSOR_END = new RawContextKey<boolean>('inlineChatInnerCursorEnd', false, localize('inlineChatInnerCursorEnd', "Whether the cursor of the iteractive editor input is on the end of the input"));
export const CTX_INLINE_CHAT_MESSAGE_CROP_STATE = new RawContextKey<'cropped' | 'not_cropped' | 'expanded'>('inlineChatMarkdownMessageCropState', 'not_cropped', localize('inlineChatMarkdownMessageCropState', "Whether the interactive editor message is cropped, not cropped or expanded"));
export const CTX_INLINE_CHAT_OUTER_CURSOR_POSITION = new RawContextKey<'above' | 'below' | ''>('inlineChatOuterCursorPosition', '', localize('inlineChatOuterCursorPosition', "Whether the cursor of the outer editor is above or below the interactive editor input"));
export const CTX_INLINE_CHAT_HAS_ACTIVE_REQUEST = new RawContextKey<boolean>('inlineChatHasActiveRequest', false, localize('inlineChatHasActiveRequest', "Whether interactive editor has an active request"));
export const CTX_INLINE_CHAT_HAS_STASHED_SESSION = new RawContextKey<boolean>('inlineChatHasStashedSession', false, localize('inlineChatHasStashedSession', "Whether interactive editor has kept a session for quick restore"));
export const CTX_INLINE_CHAT_LAST_RESPONSE_TYPE = new RawContextKey<InlineChatResponseType | undefined>('inlineChatLastResponseType', undefined, localize('inlineChatResponseType', "What type was the last response of the current interactive editor session"));
export const CTX_INLINE_CHAT_RESPONSE_TYPES = new RawContextKey<InlineChatResponseTypes | undefined>('inlineChatResponseTypes', InlineChatResponseTypes.Empty, localize('inlineChatResponseTypes', "What type was the responses have been receieved"));
export const CTX_INLINE_CHAT_DID_EDIT = new RawContextKey<boolean>('inlineChatDidEdit', undefined, localize('inlineChatDidEdit', "Whether interactive editor did change any code"));
export const CTX_INLINE_CHAT_USER_DID_EDIT = new RawContextKey<boolean>('inlineChatUserDidEdit', undefined, localize('inlineChatUserDidEdit', "Whether the user did changes ontop of the inline chat"));
export const CTX_INLINE_CHAT_LAST_FEEDBACK = new RawContextKey<'unhelpful' | 'helpful' | ''>('inlineChatLastFeedbackKind', '', localize('inlineChatLastFeedbackKind', "The last kind of feedback that was provided"));
export const CTX_INLINE_CHAT_SUPPORT_ISSUE_REPORTING = new RawContextKey<boolean>('inlineChatSupportIssueReporting', false, localize('inlineChatSupportIssueReporting', "Whether the interactive editor supports issue reporting"));
export const CTX_INLINE_CHAT_DOCUMENT_CHANGED = new RawContextKey<boolean>('inlineChatDocumentChanged', false, localize('inlineChatDocumentChanged', "Whether the document has changed concurrently"));
export const CTX_INLINE_CHAT_CHANGE_HAS_DIFF = new RawContextKey<boolean>('inlineChatChangeHasDiff', false, localize('inlineChatChangeHasDiff', "Whether the current change supports showing a diff"));
export const CTX_INLINE_CHAT_CHANGE_SHOWS_DIFF = new RawContextKey<boolean>('inlineChatChangeShowsDiff', false, localize('inlineChatChangeShowsDiff', "Whether the current change showing a diff"));
export const CTX_INLINE_CHAT_EDIT_MODE = new RawContextKey<EditMode>('config.inlineChat.mode', EditMode.Live);

// --- (select) action identifier

export const ACTION_ACCEPT_CHANGES = 'inlineChat.acceptChanges';
export const ACTION_REGENERATE_RESPONSE = 'inlineChat.regenerate';
export const ACTION_VIEW_IN_CHAT = 'inlineChat.viewInChat';

// --- menus

export const MENU_INLINE_CHAT_INPUT = MenuId.for('inlineChatInput');
export const MENU_INLINE_CHAT_WIDGET = MenuId.for('inlineChatWidget');
export const MENU_INLINE_CHAT_WIDGET_MARKDOWN_MESSAGE = MenuId.for('inlineChatWidget.markdownMessage');
export const MENU_INLINE_CHAT_WIDGET_STATUS = MenuId.for('inlineChatWidget.status');
export const MENU_INLINE_CHAT_WIDGET_FEEDBACK = MenuId.for('inlineChatWidget.feedback');
export const MENU_INLINE_CHAT_WIDGET_DISCARD = MenuId.for('inlineChatWidget.undo');

// --- colors


export const inlineChatBackground = registerColor('inlineChat.background', { dark: editorWidgetBackground, light: editorWidgetBackground, hcDark: editorWidgetBackground, hcLight: editorWidgetBackground }, localize('inlineChat.background', "Background color of the interactive editor widget"));
export const inlineChatBorder = registerColor('inlineChat.border', { dark: editorWidgetBorder, light: editorWidgetBorder, hcDark: editorWidgetBorder, hcLight: editorWidgetBorder }, localize('inlineChat.border', "Border color of the interactive editor widget"));
export const inlineChatShadow = registerColor('inlineChat.shadow', { dark: widgetShadow, light: widgetShadow, hcDark: widgetShadow, hcLight: widgetShadow }, localize('inlineChat.shadow', "Shadow color of the interactive editor widget"));
export const inlineChatRegionHighlight = registerColor('inlineChat.regionHighlight', { dark: editorHoverHighlight, light: editorHoverHighlight, hcDark: editorHoverHighlight, hcLight: editorHoverHighlight }, localize('inlineChat.regionHighlight', "Background highlighting of the current interactive region. Must be transparent."), true);
export const inlineChatInputBorder = registerColor('inlineChatInput.border', { dark: editorWidgetBorder, light: editorWidgetBorder, hcDark: editorWidgetBorder, hcLight: editorWidgetBorder }, localize('inlineChatInput.border', "Border color of the interactive editor input"));
export const inlineChatInputFocusBorder = registerColor('inlineChatInput.focusBorder', { dark: focusBorder, light: focusBorder, hcDark: focusBorder, hcLight: focusBorder }, localize('inlineChatInput.focusBorder', "Border color of the interactive editor input when focused"));
export const inlineChatInputPlaceholderForeground = registerColor('inlineChatInput.placeholderForeground', { dark: inputPlaceholderForeground, light: inputPlaceholderForeground, hcDark: inputPlaceholderForeground, hcLight: inputPlaceholderForeground }, localize('inlineChatInput.placeholderForeground', "Foreground color of the interactive editor input placeholder"));
export const inlineChatInputBackground = registerColor('inlineChatInput.background', { dark: inputBackground, light: inputBackground, hcDark: inputBackground, hcLight: inputBackground }, localize('inlineChatInput.background', "Background color of the interactive editor input"));

export const inlineChatDiffInserted = registerColor('inlineChatDiff.inserted', { dark: transparent(diffInserted, .5), light: transparent(diffInserted, .5), hcDark: transparent(diffInserted, .5), hcLight: transparent(diffInserted, .5) }, localize('inlineChatDiff.inserted', "Background color of inserted text in the interactive editor input"));
export const overviewRulerInlineChatDiffInserted = registerColor('editorOverviewRuler.inlineChatInserted', { dark: transparent(diffInserted, 0.6), light: transparent(diffInserted, 0.8), hcDark: transparent(diffInserted, 0.6), hcLight: transparent(diffInserted, 0.8) }, localize('editorOverviewRuler.inlineChatInserted', 'Overview ruler marker color for inline chat inserted content.'));

export const inlineChatDiffRemoved = registerColor('inlineChatDiff.removed', { dark: transparent(diffRemoved, .5), light: transparent(diffRemoved, .5), hcDark: transparent(diffRemoved, .5), hcLight: transparent(diffRemoved, .5) }, localize('inlineChatDiff.removed', "Background color of removed text in the interactive editor input"));
export const overviewRulerInlineChatDiffRemoved = registerColor('editorOverviewRuler.inlineChatRemoved', { dark: transparent(diffRemoved, 0.6), light: transparent(diffRemoved, 0.8), hcDark: transparent(diffRemoved, 0.6), hcLight: transparent(diffRemoved, 0.8) }, localize('editorOverviewRuler.inlineChatRemoved', 'Overview ruler marker color for inline chat removed content.'));


// settings

export const enum EditMode {
	Live = 'live',
	Preview = 'preview',
	/** @deprecated */
	LivePreview = 'livePreview',
}

Registry.as<IConfigurationMigrationRegistry>(ExtensionsMigration.ConfigurationMigration).registerConfigurationMigrations(
	[{
		key: 'interactiveEditor.editMode', migrateFn: (value: any) => {
			return [['inlineChat.mode', { value: value }]];
		}
	}]
);

export const enum InlineChatConfigKeys {
	Mode = 'inlineChat.mode',
	FinishOnType = 'inlineChat.finishOnType',
	AcceptedOrDiscardBeforeSave = 'inlineChat.acceptedOrDiscardBeforeSave',
	HoldToSpeech = 'inlineChat.holdToSpeech',
	AccessibleDiffView = 'inlineChat.accessibleDiffView'
}

Registry.as<IConfigurationRegistry>(Extensions.Configuration).registerConfiguration({
	id: 'editor',
	properties: {
<<<<<<< HEAD
		'inlineChat.mode': {
			description: localize('mode', "Configure if changes crafted in the interactive editor are applied directly to the document or are previewed first."),
=======
		[InlineChatConfigKeys.Mode]: {
			description: localize('mode', "Configure if changes crafted with inline chat are applied directly to the document or are previewed first."),
>>>>>>> 63a3873d
			default: EditMode.Live,
			type: 'string',
			enum: [EditMode.Live, EditMode.Preview],
			markdownEnumDescriptions: [
				localize('mode.live', "Changes are applied directly to the document, can be highlighted via inline diffs, and accepted/discarded by hunks. Ending a session will keep the changes."),
				localize('mode.preview', "Changes are previewed only and need to be accepted via the apply button. Ending a session will discard the changes."),
			],
			tags: ['experimental']
		},
		[InlineChatConfigKeys.FinishOnType]: {
			description: localize('finishOnType', "Whether to finish an inline chat session when typing outside of changed regions."),
			default: false,
			type: 'boolean'
		},
		[InlineChatConfigKeys.AcceptedOrDiscardBeforeSave]: {
			description: localize('acceptedOrDiscardBeforeSave', "Whether pending inline chat sessions prevent saving."),
			default: true,
			type: 'boolean'
		},
		[InlineChatConfigKeys.HoldToSpeech]: {
			description: localize('holdToSpeech', "Whether holding the inline chat keybinding will automatically enable speech recognition."),
			default: true,
			type: 'boolean'
		},
		[InlineChatConfigKeys.AccessibleDiffView]: {
			description: localize('accessibleDiffView', "Whether the inline chat also renders an accessible diff viewer for its changes."),
			default: 'auto',
			type: 'string',
			enum: ['auto', 'on', 'off'],
			markdownEnumDescriptions: [
				localize('accessibleDiffView.auto', "The accessible diff viewer is based screen reader mode being enabled."),
				localize('accessibleDiffView.on', "The accessible diff viewer is always enabled."),
				localize('accessibleDiffView.off', "The accessible diff viewer is never enabled."),
			],
		}
	}
});<|MERGE_RESOLUTION|>--- conflicted
+++ resolved
@@ -233,13 +233,8 @@
 Registry.as<IConfigurationRegistry>(Extensions.Configuration).registerConfiguration({
 	id: 'editor',
 	properties: {
-<<<<<<< HEAD
-		'inlineChat.mode': {
-			description: localize('mode', "Configure if changes crafted in the interactive editor are applied directly to the document or are previewed first."),
-=======
 		[InlineChatConfigKeys.Mode]: {
 			description: localize('mode', "Configure if changes crafted with inline chat are applied directly to the document or are previewed first."),
->>>>>>> 63a3873d
 			default: EditMode.Live,
 			type: 'string',
 			enum: [EditMode.Live, EditMode.Preview],

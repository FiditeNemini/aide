/*---------------------------------------------------------------------------------------------
 *  Copyright (c) Microsoft Corporation. All rights reserved.
 *  Licensed under the MIT License. See License.txt in the project root for license information.
 *--------------------------------------------------------------------------------------------*/

import * as dom from 'vs/base/browser/dom';
import { Orientation, Sash } from 'vs/base/browser/ui/sash/sash';
import { disposableTimeout } from 'vs/base/common/async';
import { CancellationToken } from 'vs/base/common/cancellation';
import { Emitter, Event } from 'vs/base/common/event';
import { Disposable, DisposableStore, IDisposable, MutableDisposable } from 'vs/base/common/lifecycle';
import { Selection } from 'vs/editor/common/core/selection';
import { MenuId } from 'vs/platform/actions/common/actions';
import { IContextKeyService } from 'vs/platform/contextkey/common/contextkey';
import { IInstantiationService } from 'vs/platform/instantiation/common/instantiation';
import { ServiceCollection } from 'vs/platform/instantiation/common/serviceCollection';
import { ILayoutService } from 'vs/platform/layout/browser/layoutService';
import { IQuickInputService, IQuickWidget } from 'vs/platform/quickinput/common/quickInput';
import { editorBackground, inputBackground, quickInputBackground, quickInputForeground } from 'vs/platform/theme/common/colorRegistry';
import { IChatWidgetService, IQuickChatService, IQuickChatOpenOptions } from 'vs/workbench/contrib/chat/browser/chat';
import { IChatViewOptions } from 'vs/workbench/contrib/chat/browser/chatViewPane';
import { ChatWidget } from 'vs/workbench/contrib/chat/browser/chatWidget';
import { ChatAgentLocation } from 'vs/workbench/contrib/chat/common/chatAgents';
import { ChatModel } from 'vs/workbench/contrib/chat/common/chatModel';
import { IParsedChatRequest } from 'vs/workbench/contrib/chat/common/chatParserTypes';
import { IChatService } from 'vs/workbench/contrib/chat/common/chatService';

export class QuickChatService extends Disposable implements IQuickChatService {
	readonly _serviceBrand: undefined;

	private readonly _onDidClose = this._register(new Emitter<void>());
	readonly onDidClose = this._onDidClose.event;

	private _input: IQuickWidget | undefined;
	// TODO@TylerLeonhardt: support multiple chat providers eventually
	private _currentChat: QuickChat | undefined;
	private _container: HTMLElement | undefined;

	constructor(
		@IQuickInputService private readonly quickInputService: IQuickInputService,
		@IChatService private readonly chatService: IChatService,
		@IInstantiationService private readonly instantiationService: IInstantiationService,
	) {
		super();
	}

	get enabled(): boolean {
		return this.chatService.getProviderInfos().length > 0;
	}

	get focused(): boolean {
		const widget = this._input?.widget as HTMLElement | undefined;
		if (!widget) {
			return false;
		}
		return dom.isAncestorOfActiveElement(widget);
	}

	toggle(providerId?: string, options?: IQuickChatOpenOptions): void {
		// If the input is already shown, hide it. This provides a toggle behavior of the quick
		// pick. This should not happen when there is a query.
		if (this.focused && !options?.query) {
			this.close();
		} else {
			this.open(providerId, options);
			// If this is a partial query, the value should be cleared when closed as otherwise it
			// would remain for the next time the quick chat is opened in any context.
			if (options?.isPartialQuery) {
				const disposable = this._store.add(Event.once(this.onDidClose)(() => {
					this._currentChat?.clearValue();
					this._store.delete(disposable);
				}));
			}
		}
	}

	open(providerId?: string, options?: IQuickChatOpenOptions): void {
		if (this._input) {
			if (this._currentChat && options?.query) {
				this._currentChat.focus();
				this._currentChat.setValue(options.query, options.selection);
				if (!options.isPartialQuery) {
					this._currentChat.acceptInput();
				}
				return;
			}
			return this.focus();
		}

		if (!providerId) {
			providerId = 'cs-chat';
		}

		// Check if any providers are available. If not, show nothing
		// This shouldn't be needed because of the precondition, but just in case
		const providerInfo = providerId
			? this.chatService.getProviderInfos().find(info => info.id === providerId)
			: this.chatService.getProviderInfos()[0];
		if (!providerInfo) {
			return;
		}

		const disposableStore = new DisposableStore();

		this._input = this.quickInputService.createQuickWidget();
		this._input.contextKey = 'chatInputVisible';
		this._input.ignoreFocusOut = true;
		disposableStore.add(this._input);

		this._container ??= dom.$('.interactive-session');
		this._input.widget = this._container;

		this._input.show();
		if (!this._currentChat || this._currentChat.providerId !== providerInfo.id) {
			this._container.replaceChildren();

			this._currentChat = this.instantiationService.createInstance(QuickChat, {
				providerId: providerInfo.id,
			});

			// show needs to come after the quickpick is shown
			this._currentChat.render(this._container);
		} else {
			this._currentChat.show();
		}

		disposableStore.add(this._input.onDidHide(() => {
			disposableStore.dispose();
			this._currentChat!.hide();
			this._input = undefined;
			this._onDidClose.fire();
		}));

		this._currentChat.focus();

		if (options?.query) {
			this._currentChat.setValue(options.query, options.selection);
			if (!options.isPartialQuery) {
				this._currentChat.acceptInput();
			}
		}
	}
	focus(): void {
		this._currentChat?.focus();
	}
	close(): void {
		this._input?.dispose();
		this._input = undefined;
	}
	async openInChatView(): Promise<void> {
		await this._currentChat?.openChatView();
		this.close();
	}
}

class QuickChat extends Disposable {
	// TODO@TylerLeonhardt: be responsive to window size
	static DEFAULT_MIN_HEIGHT = 200;
	private static readonly DEFAULT_HEIGHT_OFFSET = 100;

	private widget!: ChatWidget;
	private sash!: Sash;
	private model: ChatModel | undefined;
	private _currentQuery: string | undefined;
	private readonly maintainScrollTimer: MutableDisposable<IDisposable> = this._register(new MutableDisposable<IDisposable>());
	private _deferUpdatingDynamicLayout: boolean = false;

	readonly providerId: string;

	constructor(
		private readonly _options: IChatViewOptions,
		@IInstantiationService private readonly instantiationService: IInstantiationService,
		@IContextKeyService private readonly contextKeyService: IContextKeyService,
		@IChatService private readonly chatService: IChatService,
		@IChatWidgetService private readonly _chatWidgetService: IChatWidgetService,
		@ILayoutService private readonly layoutService: ILayoutService
	) {
		super();
		this.providerId = _options.providerId;
	}

	clear() {
		this.model?.dispose();
		this.model = undefined;
		this.updateModel();
		this.widget.inputEditor.setValue('');
	}

	focus(selection?: Selection): void {
		if (this.widget) {
			this.widget.focusInput();
			const value = this.widget.inputEditor.getValue();
			if (value) {
				this.widget.inputEditor.setSelection(selection ?? {
					startLineNumber: 1,
					startColumn: 1,
					endLineNumber: 1,
					endColumn: value.length + 1
				});
			}
		}
	}

	hide(): void {
		this.widget.setVisible(false);
		// Maintain scroll position for a short time so that if the user re-shows the chat
		// the same scroll position will be used.
		this.maintainScrollTimer.value = disposableTimeout(() => {
			// At this point, clear this mutable disposable which will be our signal that
			// the timer has expired and we should stop maintaining scroll position
			this.maintainScrollTimer.clear();
		}, 30 * 1000); // 30 seconds
	}

	show(): void {
		this.widget.setVisible(true);
		// If the mutable disposable is set, then we are keeping the existing scroll position
		// so we should not update the layout.
		if (this._deferUpdatingDynamicLayout) {
			this._deferUpdatingDynamicLayout = false;
			this.widget.updateDynamicChatTreeItemLayout(2, this.maxHeight);
		}
		if (!this.maintainScrollTimer.value) {
			this.widget.layoutDynamicChatTreeItemMode();
		}
	}

	render(parent: HTMLElement): void {
		if (this.widget) {
			throw new Error('Cannot render quick chat twice');
		}
		const scopedInstantiationService = this.instantiationService.createChild(
			new ServiceCollection([
				IContextKeyService,
				this._register(this.contextKeyService.createScoped(parent))
			])
		);
		this.widget = this._register(
			scopedInstantiationService.createInstance(
				ChatWidget,
				ChatAgentLocation.Panel,
				{ resource: true },
<<<<<<< HEAD
				{ renderInputOnTop: false, renderStyle: 'compact' },
=======
				{ renderInputOnTop: true, renderStyle: 'compact', menus: { inputSideToolbar: MenuId.ChatInputSide } },
>>>>>>> bb7bd51f
				{
					listForeground: quickInputForeground,
					listBackground: quickInputBackground,
					inputEditorBackground: inputBackground,
					resultEditorBackground: editorBackground
				}));
		this.widget.render(parent);
		this.widget.setVisible(true);
		this.widget.setDynamicChatTreeItemLayout(2, this.maxHeight);
		this.updateModel();
		this.sash = this._register(new Sash(parent, { getHorizontalSashTop: () => parent.offsetHeight }, { orientation: Orientation.HORIZONTAL }));
		this.registerListeners(parent);
	}

	private get maxHeight(): number {
		return this.layoutService.mainContainerDimension.height - QuickChat.DEFAULT_HEIGHT_OFFSET;
	}

	private registerListeners(parent: HTMLElement): void {
		this._register(this.layoutService.onDidLayoutMainContainer(() => {
			if (this.widget.visible) {
				this.widget.updateDynamicChatTreeItemLayout(2, this.maxHeight);
			} else {
				// If the chat is not visible, then we should defer updating the layout
				// because it relies on offsetHeight which only works correctly
				// when the chat is visible.
				this._deferUpdatingDynamicLayout = true;
			}
		}));
		this._register(this.widget.inputEditor.onDidChangeModelContent((e) => {
			this._currentQuery = this.widget.inputEditor.getValue();
		}));
		this._register(this.widget.onDidClear(() => this.clear()));
		this._register(this.widget.onDidChangeHeight((e) => this.sash.layout()));
		const width = parent.offsetWidth;
		this._register(this.sash.onDidStart(() => {
			this.widget.isDynamicChatTreeItemLayoutEnabled = false;
		}));
		this._register(this.sash.onDidChange((e) => {
			if (e.currentY < QuickChat.DEFAULT_MIN_HEIGHT || e.currentY > this.maxHeight) {
				return;
			}
			this.widget.layout(e.currentY, width);
			this.sash.layout();
		}));
		this._register(this.sash.onDidReset(() => {
			this.widget.isDynamicChatTreeItemLayoutEnabled = true;
			this.widget.layoutDynamicChatTreeItemMode();
		}));
	}

	async acceptInput(): Promise<void> {
		return this.widget.acceptInput();
	}

	async openChatView(): Promise<void> {
		const widget = await this._chatWidgetService.revealViewForProvider(this._options.providerId);
		if (!widget?.viewModel || !this.model) {
			return;
		}

		for (const request of this.model.getRequests()) {
			if (request.response?.response.value || request.response?.result) {
				this.chatService.addCompleteRequest(widget.viewModel.sessionId,
					request.message as IParsedChatRequest,
					request.variableData,
					{
						message: request.response.response.value,
						result: request.response.result,
						followups: request.response.followups
					});
			} else if (request.message) {

			}
		}

		const value = this.widget.inputEditor.getValue();
		if (value) {
			widget.inputEditor.setValue(value);
		}
		widget.focusInput();
	}

	setValue(value: string, selection?: Selection): void {
		this.widget.inputEditor.setValue(value);
		this.focus(selection);
	}

	clearValue(): void {
		this.widget.inputEditor.setValue('');
	}

	private updateModel(): void {
		this.model ??= this.chatService.startSession(this._options.providerId, CancellationToken.None);
		if (!this.model) {
			throw new Error('Could not start chat session');
		}

		this.widget.setModel(this.model, { inputValue: this._currentQuery });
	}
}<|MERGE_RESOLUTION|>--- conflicted
+++ resolved
@@ -240,11 +240,7 @@
 				ChatWidget,
 				ChatAgentLocation.Panel,
 				{ resource: true },
-<<<<<<< HEAD
-				{ renderInputOnTop: false, renderStyle: 'compact' },
-=======
-				{ renderInputOnTop: true, renderStyle: 'compact', menus: { inputSideToolbar: MenuId.ChatInputSide } },
->>>>>>> bb7bd51f
+				{ renderInputOnTop: false, renderStyle: 'compact', menus: { inputSideToolbar: MenuId.ChatInputSide } },
 				{
 					listForeground: quickInputForeground,
 					listBackground: quickInputBackground,

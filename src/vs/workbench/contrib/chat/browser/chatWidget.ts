/*---------------------------------------------------------------------------------------------
 *  Copyright (c) Microsoft Corporation. All rights reserved.
 *  Licensed under the MIT License. See License.txt in the project root for license information.
 *--------------------------------------------------------------------------------------------*/

import * as dom from 'vs/base/browser/dom';
import { ITreeContextMenuEvent, ITreeElement } from 'vs/base/browser/ui/tree/tree';
import { disposableTimeout } from 'vs/base/common/async';
import { CancellationToken } from 'vs/base/common/cancellation';
import { Emitter } from 'vs/base/common/event';
import { Disposable, DisposableStore, IDisposable, MutableDisposable, combinedDisposable, toDisposable } from 'vs/base/common/lifecycle';
import { isEqual } from 'vs/base/common/resources';
import { URI } from 'vs/base/common/uri';
import 'vs/css!./media/chat';
import { ICodeEditor } from 'vs/editor/browser/editorBrowser';
import { MenuId } from 'vs/platform/actions/common/actions';
import { IContextKey, IContextKeyService } from 'vs/platform/contextkey/common/contextkey';
import { IContextMenuService } from 'vs/platform/contextview/browser/contextView';
import { IInstantiationService } from 'vs/platform/instantiation/common/instantiation';
import { ServiceCollection } from 'vs/platform/instantiation/common/serviceCollection';
import { WorkbenchObjectTree } from 'vs/platform/list/browser/listService';
import { IViewsService } from 'vs/workbench/common/views';
import { ChatTreeItem, IChatAccessibilityService, IChatCodeBlockInfo, IChatFileTreeInfo, IChatWidget, IChatWidgetService, IChatWidgetViewContext } from 'vs/workbench/contrib/chat/browser/chat';
import { ChatInputPart } from 'vs/workbench/contrib/chat/browser/chatInputPart';
import { ChatAccessibilityProvider, ChatListDelegate, ChatListItemRenderer, IChatListItemRendererOptions, IChatRendererDelegate } from 'vs/workbench/contrib/chat/browser/chatListRenderer';
import { ChatEditorOptions } from 'vs/workbench/contrib/chat/browser/chatOptions';
import { ChatViewPane } from 'vs/workbench/contrib/chat/browser/chatViewPane';
import { CONTEXT_CHAT_REQUEST_IN_PROGRESS, CONTEXT_IN_CHAT_LIST, CONTEXT_IN_CHAT_SESSION } from 'vs/workbench/contrib/chat/common/chatContextKeys';
import { IChatContributionService } from 'vs/workbench/contrib/chat/common/chatContributionService';
import { IChatModel } from 'vs/workbench/contrib/chat/common/chatModel';
import { IChatReplyFollowup, IChatService, IChatUserProvidedContext, ISlashCommand } from 'vs/workbench/contrib/chat/common/chatService';
import { ChatViewModel, IChatResponseViewModel, isRequestVM, isResponseVM, isWelcomeVM } from 'vs/workbench/contrib/chat/common/chatViewModel';

const $ = dom.$;

function revealLastElement(list: WorkbenchObjectTree<any>) {
	list.scrollTop = list.scrollHeight - list.renderHeight;
}

export interface IViewState {
	inputValue?: string;
	// renderData
}

export interface IChatWidgetStyles {
	listForeground: string;
	listBackground: string;
	inputEditorBackground: string;
	resultEditorBackground: string;
}

export class ChatWidget extends Disposable implements IChatWidget {
	public static readonly CONTRIBS: { new(...args: [IChatWidget, ...any]): any }[] = [];

	private _onDidFocus = this._register(new Emitter<void>());
	readonly onDidFocus = this._onDidFocus.event;

	private _onDidBlur = this._register(new Emitter<void>());
	readonly onDidBlur = this._onDidBlur.event;

	private _onDidChangeViewModel = this._register(new Emitter<void>());
	readonly onDidChangeViewModel = this._onDidChangeViewModel.event;

	private _onDidClear = this._register(new Emitter<void>());
	readonly onDidClear = this._onDidClear.event;

	private _onDidAcceptInput = this._register(new Emitter<void | string>());
	readonly onDidAcceptInput = this._onDidAcceptInput.event;

	private _onDidChangeHeight = this._register(new Emitter<number>());
	readonly onDidChangeHeight = this._onDidChangeHeight.event;

	private tree!: WorkbenchObjectTree<ChatTreeItem>;
	private renderer!: ChatListItemRenderer;

	private inputPart!: ChatInputPart;
	private editorOptions!: ChatEditorOptions;

	private listContainer!: HTMLElement;
	private container!: HTMLElement;

	private bodyDimension: dom.Dimension | undefined;
	private visibleChangeCount = 0;
	private requestInProgress: IContextKey<boolean>;
	private _visible = false;
	public get visible() {
		return this._visible;
	}

	private previousTreeScrollHeight: number = 0;

	private viewModelDisposables = this._register(new DisposableStore());
	private _viewModel: ChatViewModel | undefined;
	private set viewModel(viewModel: ChatViewModel | undefined) {
		if (this._viewModel === viewModel) {
			return;
		}

		this.viewModelDisposables.clear();

		this._viewModel = viewModel;
		if (viewModel) {
			this.viewModelDisposables.add(viewModel);
		}

		this.slashCommandsPromise = undefined;
		this.lastSlashCommands = undefined;

		this.getSlashCommands().then(() => {
			if (!this._isDisposed) {
				this.onDidChangeItems();
			}
		});

		this._onDidChangeViewModel.fire();
	}

	get viewModel() {
		return this._viewModel;
	}

	private lastSlashCommands: ISlashCommand[] | undefined;
	private slashCommandsPromise: Promise<ISlashCommand[] | undefined> | undefined;
	private chatUserProvidedContext: IChatUserProvidedContext | undefined;

	private readonly chatListFocused: IContextKey<boolean>;

	constructor(
		readonly viewContext: IChatWidgetViewContext,
		private readonly styles: IChatWidgetStyles,
		@IContextKeyService private readonly contextKeyService: IContextKeyService,
		@IInstantiationService private readonly instantiationService: IInstantiationService,
		@IChatService private readonly chatService: IChatService,
		@IChatWidgetService chatWidgetService: IChatWidgetService,
		@IContextMenuService private readonly contextMenuService: IContextMenuService,
		@IChatAccessibilityService private readonly _chatAccessibilityService: IChatAccessibilityService,
		@IInstantiationService private readonly _instantiationService: IInstantiationService
	) {
		super();
		CONTEXT_IN_CHAT_SESSION.bindTo(contextKeyService).set(true);
		this.chatListFocused = CONTEXT_IN_CHAT_LIST.bindTo(contextKeyService);
		this.requestInProgress = CONTEXT_CHAT_REQUEST_IN_PROGRESS.bindTo(contextKeyService);

		this._register((chatWidgetService as ChatWidgetService).register(this));
	}

	get providerId(): string {
		return this.viewModel?.providerId || '';
	}

	get inputEditor(): ICodeEditor {
		return this.inputPart.inputEditor!;
	}

	get inputUri(): URI {
		return this.inputPart.inputUri;
	}

	private _isDisposed: boolean = false;
	public override dispose(): void {
		this._isDisposed = true;
		super.dispose();
	}

	render(parent: HTMLElement): void {
		const viewId = 'viewId' in this.viewContext ? this.viewContext.viewId : undefined;
		this.editorOptions = this._register(this.instantiationService.createInstance(ChatEditorOptions, viewId, this.styles.listForeground, this.styles.inputEditorBackground, this.styles.resultEditorBackground));
		const renderInputOnTop = this.viewContext.renderInputOnTop ?? false;
		const renderStyle = this.viewContext.renderStyle;

		this.container = dom.append(parent, $('.interactive-session'));
		if (renderInputOnTop) {
			this.createInput(this.container, { renderFollowups: false, renderStyle });
			this.listContainer = dom.append(this.container, $(`.interactive-list`));
		} else {
			this.listContainer = dom.append(this.container, $(`.interactive-list`));
			this.createInput(this.container);
		}

		this.createList(this.listContainer, { renderStyle });

		if (this.viewContext.renderOnlyInput) {
			this.renderer.setVisible(false);
			this.listContainer.style.display = 'none';
		}

		this._register(this.editorOptions.onDidChange(() => this.onDidStyleChange()));
		this.onDidStyleChange();

		// Do initial render
		if (this.viewModel) {
			this.onDidChangeItems();
			revealLastElement(this.tree);
		}

		ChatWidget.CONTRIBS.forEach(contrib => this._register(this.instantiationService.createInstance(contrib, this)));
	}

	focusInput(): void {
		this.inputPart.focus();
	}

	hasInputFocus(): boolean {
		return this.inputPart.hasFocus();
	}

	moveFocus(item: ChatTreeItem, type: 'next' | 'previous'): void {
		const items = this.viewModel?.getItems();
		if (!items) {
			return;
		}
		const responseItems = items.filter(i => isResponseVM(i));
		const targetIndex = responseItems.indexOf(item);
		if (targetIndex === undefined) {
			return;
		}
		const indexToFocus = type === 'next' ? targetIndex + 1 : targetIndex - 1;
		if (indexToFocus < 0 || indexToFocus > responseItems.length - 1) {
			return;
		}
		this.focus(responseItems[indexToFocus]);
	}

	clear(): void {
		if (this._dynamicMessageLayoutData) {
			this._dynamicMessageLayoutData.enabled = true;
		}
		this._onDidClear.fire();
	}

	private onDidChangeItems(skipDynamicLayout?: boolean) {
		if (this.tree && this._visible) {
			const treeItems = (this.viewModel?.getItems() ?? [])
				.map(item => {
					return <ITreeElement<ChatTreeItem>>{
						element: item,
						collapsed: false,
						collapsible: false
					};
				});

			this.tree.setChildren(null, treeItems, {
				diffIdentityProvider: {
					getId: (element) => {
						return ((isResponseVM(element) || isRequestVM(element)) ? element.dataId : element.id) +
							// TODO? We can give the welcome message a proper VM or get rid of the rest of the VMs
							((isWelcomeVM(element) && !this.viewModel?.isInitialized) ? '_initializing' : '') +
							// Ensure re-rendering an element once slash commands are loaded, so the colorization can be applied.
							`${(isRequestVM(element) || isWelcomeVM(element)) && !!this.lastSlashCommands ? '_scLoaded' : ''}` +
							// If a response is in the process of progressive rendering, we need to ensure that it will
							// be re-rendered so progressive rendering is restarted, even if the model wasn't updated.
							`${isResponseVM(element) && element.renderData ? `_${this.visibleChangeCount}` : ''}`;
					},
				}
			});

			if (!skipDynamicLayout && this._dynamicMessageLayoutData) {
				this.layoutDynamicChatTreeItemMode();
			}

			const lastItem = treeItems[treeItems.length - 1]?.element;
			if (lastItem && isResponseVM(lastItem) && lastItem.isComplete) {
				this.renderFollowups(lastItem.replyFollowups);
			} else {
				this.renderFollowups(undefined);
			}
		}
	}

	private async renderFollowups(items?: IChatReplyFollowup[]): Promise<void> {
		this.inputPart.renderFollowups(items);

		if (this.bodyDimension) {
			this.layout(this.bodyDimension.height, this.bodyDimension.width);
		}
	}

	setVisible(visible: boolean): void {
		this._visible = visible;
		this.visibleChangeCount++;
		this.renderer.setVisible(visible);

		if (visible) {
			this._register(disposableTimeout(() => {
				// Progressive rendering paused while hidden, so start it up again.
				// Do it after a timeout because the container is not visible yet (it should be but offsetHeight returns 0 here)
				if (this._visible) {
					this.onDidChangeItems(true);
				}
			}, 0));
		}
	}

	async getSlashCommands(): Promise<ISlashCommand[] | undefined> {
		if (!this.viewModel) {
			return;
		}

		if (!this.slashCommandsPromise) {
			this.slashCommandsPromise = this.chatService.getSlashCommands(this.viewModel.sessionId, CancellationToken.None).then(commands => {
				this.lastSlashCommands = commands ?? [];
				return this.lastSlashCommands;
			});
		}

		return this.slashCommandsPromise;
	}

	private createList(listContainer: HTMLElement, options: IChatListItemRendererOptions): void {
		const scopedInstantiationService = this.instantiationService.createChild(new ServiceCollection([IContextKeyService, this.contextKeyService]));
		const delegate = scopedInstantiationService.createInstance(ChatListDelegate);
		const rendererDelegate: IChatRendererDelegate = {
			getListLength: () => this.tree.getNode(null).visibleChildrenCount,
			getSlashCommands: () => this.lastSlashCommands ?? [],
		};
		this.renderer = this._register(scopedInstantiationService.createInstance(
			ChatListItemRenderer,
			this.editorOptions,
			options,
			rendererDelegate
		));
		this._register(this.renderer.onDidClickFollowup(item => {
			this.acceptInput(item);
		}));

		this.tree = <WorkbenchObjectTree<ChatTreeItem>>scopedInstantiationService.createInstance(
			WorkbenchObjectTree,
			'Chat',
			listContainer,
			delegate,
			[this.renderer],
			{
				identityProvider: { getId: (e: ChatTreeItem) => e.id },
				horizontalScrolling: false,
				supportDynamicHeights: true,
				hideTwistiesOfChildlessElements: true,
				accessibilityProvider: this._instantiationService.createInstance(ChatAccessibilityProvider),
				keyboardNavigationLabelProvider: { getKeyboardNavigationLabel: (e: ChatTreeItem) => isRequestVM(e) ? e.message : isResponseVM(e) ? e.response.value : '' }, // TODO
				setRowLineHeight: false,
				overrideStyles: {
					listFocusBackground: this.styles.listBackground,
					listInactiveFocusBackground: this.styles.listBackground,
					listActiveSelectionBackground: this.styles.listBackground,
					listFocusAndSelectionBackground: this.styles.listBackground,
					listInactiveSelectionBackground: this.styles.listBackground,
					listHoverBackground: this.styles.listBackground,
					listBackground: this.styles.listBackground,
					listFocusForeground: this.styles.listForeground,
					listHoverForeground: this.styles.listForeground,
					listInactiveFocusForeground: this.styles.listForeground,
					listInactiveSelectionForeground: this.styles.listForeground,
					listActiveSelectionForeground: this.styles.listForeground,
					listFocusAndSelectionForeground: this.styles.listForeground,
				}
			});
		this.tree.onContextMenu(e => this.onContextMenu(e));

		this._register(this.tree.onDidChangeContentHeight(() => {
			this.onDidChangeTreeContentHeight();
		}));
		this._register(this.renderer.onDidChangeItemHeight(e => {
			this.tree.updateElementHeight(e.element, e.height);
		}));
		this._register(this.tree.onDidFocus(() => {
			this._onDidFocus.fire();
			this.chatListFocused.set(this.tree.isDOMFocused());
		}));
<<<<<<< HEAD
		this._register(this.tree.onDidBlur(() => {
			this._onDidBlur.fire();
		}));
=======
		this._register(this.tree.onDidBlur(() => this.chatListFocused.set(false)));
>>>>>>> 54fc6334
	}

	private onContextMenu(e: ITreeContextMenuEvent<ChatTreeItem | null>): void {
		e.browserEvent.preventDefault();
		e.browserEvent.stopPropagation();

		this.contextMenuService.showContextMenu({
			menuId: MenuId.ChatContext,
			menuActionOptions: { shouldForwardArgs: true },
			contextKeyService: this.contextKeyService,
			getAnchor: () => e.anchor,
			getActionsContext: () => e.element,
		});
	}

	private onDidChangeTreeContentHeight(): void {
		if (this.tree.scrollHeight !== this.previousTreeScrollHeight) {
			// Due to rounding, the scrollTop + renderHeight will not exactly match the scrollHeight.
			// Consider the tree to be scrolled all the way down if it is within 2px of the bottom.
			const lastElementWasVisible = this.tree.scrollTop + this.tree.renderHeight >= this.previousTreeScrollHeight - 2;
			if (lastElementWasVisible) {
				dom.scheduleAtNextAnimationFrame(() => {
					// Can't set scrollTop during this event listener, the list might overwrite the change
					revealLastElement(this.tree);
				}, 0);
			}
		}

		this.previousTreeScrollHeight = this.tree.scrollHeight;
	}

	private createInput(container: HTMLElement, options?: { renderFollowups: boolean; renderStyle?: 'default' | 'compact' }): void {
		this.inputPart = this._register(this.instantiationService.createInstance(ChatInputPart, {
			renderFollowups: options?.renderFollowups ?? true,
			renderStyle: options?.renderStyle,
		}));
		this.inputPart.render(container, '', this);

		this._register(this.inputPart.onDidFocus(() => this._onDidFocus.fire()));
		this._register(this.inputPart.onDidBlur(() => this._onDidBlur.fire()));
		this._register(this.inputPart.onDidAcceptFollowup(followup => this.acceptInput(followup)));
		this._register(this.inputPart.onDidChangeHeight(() => this.bodyDimension && this.layout(this.bodyDimension.height, this.bodyDimension.width)));
	}

	private onDidStyleChange(): void {
		this.container.style.setProperty('--vscode-interactive-result-editor-background-color', this.editorOptions.configuration.resultEditor.backgroundColor?.toString() ?? '');
		this.container.style.setProperty('--vscode-interactive-session-foreground', this.editorOptions.configuration.foreground?.toString() ?? '');
	}

	setModel(model: IChatModel, viewState: IViewState): void {
		if (!this.container) {
			throw new Error('Call render() before setModel()');
		}

		this.container.setAttribute('data-session-id', model.sessionId);
		this.viewModel = this.instantiationService.createInstance(ChatViewModel, model);
		this.viewModelDisposables.add(this.viewModel.onDidChange(e => {
			this.slashCommandsPromise = undefined;
			this.requestInProgress.set(this.viewModel!.requestInProgress);
			this.onDidChangeItems();
			if (e?.kind === 'addRequest') {
				revealLastElement(this.tree);
				this.focusInput();
			}
		}));
		this.viewModelDisposables.add(this.viewModel.onDidDisposeModel(() => {
			// Disposes the viewmodel and listeners
			this.viewModel = undefined;
			this.onDidChangeItems();
		}));
		this.inputPart.setState(model.providerId, viewState.inputValue ?? '');

		if (this.tree) {
			this.onDidChangeItems();
			revealLastElement(this.tree);
		}
	}

	getFocus(): ChatTreeItem | undefined {
		return this.tree.getFocus()[0] ?? undefined;
	}

	reveal(item: ChatTreeItem): void {
		this.tree.reveal(item);
	}

	focus(item: ChatTreeItem): void {
		const items = this.tree.getNode(null).children;
		const node = items.find(i => i.element?.id === item.id);
		if (!node) {
			return;
		}

		this.tree.setFocus([node.element]);
		this.tree.domFocus();
	}

	updateInput(value = ''): void {
		this.inputPart.setValue(value);
	}

	async acceptInput(query?: string | IChatReplyFollowup): Promise<void> {
		// TODO(skcd): This is how we want to use the context which the user has
		// provided
		const chatUserProvidedContext = this.chatUserProvidedContext;
		this.chatUserProvidedContext = undefined;
		if (this.viewModel) {
			const editorValue = this.inputPart.inputEditor.getValue();
			this._onDidAcceptInput.fire(editorValue);

			if (this.viewContext.renderOnlyInput) {
				return;
			}

			this._chatAccessibilityService.acceptRequest();
			const input = query ?? editorValue;
			const usedSlashCommand = this.lookupSlashCommand(typeof input === 'string' ? input : input.message);
			const result = await this.chatService.sendRequest(this.viewModel.sessionId, input, chatUserProvidedContext, usedSlashCommand);

			if (result) {
				this.inputPart.acceptInput(query);
				result.responseCompletePromise.then(async () => {
					const responses = this.viewModel?.getItems().filter(isResponseVM);
					const lastResponse = responses?.[responses.length - 1];
					this._chatAccessibilityService.acceptResponse(lastResponse);
				});
			} else {
				this._chatAccessibilityService.acceptResponse();
			}
		}
	}

	private lookupSlashCommand(input: string): ISlashCommand | undefined {
		return this.lastSlashCommands?.find(sc => input.startsWith(`/${sc.command}`));
	}

	getCodeBlockInfosForResponse(response: IChatResponseViewModel): IChatCodeBlockInfo[] {
		return this.renderer.getCodeBlockInfosForResponse(response);
	}

	getCodeBlockInfoForEditor(uri: URI): IChatCodeBlockInfo | undefined {
		return this.renderer.getCodeBlockInfoForEditor(uri);
	}

	getFileTreeInfosForResponse(response: IChatResponseViewModel): IChatFileTreeInfo[] {
		return this.renderer.getFileTreeInfosForResponse(response);
	}

	getLastFocusedFileTreeForResponse(response: IChatResponseViewModel): IChatFileTreeInfo | undefined {
		return this.renderer.getLastFocusedFileTreeForResponse(response);
	}

	focusLastMessage(): void {
		if (!this.viewModel) {
			return;
		}

		const items = this.tree.getNode(null).children;
		const lastItem = items[items.length - 1];
		if (!lastItem) {
			return;
		}

		this.tree.setFocus([lastItem.element]);
		this.tree.domFocus();
	}

	layout(height: number, width: number): void {
		width = Math.min(width, 850);
		this.bodyDimension = new dom.Dimension(width, height);

		const inputPartHeight = this.inputPart.layout(height, width);
		const lastElementVisible = this.tree.scrollTop + this.tree.renderHeight >= this.tree.scrollHeight;

		const listHeight = height - inputPartHeight;

		this.tree.layout(listHeight, width);
		this.tree.getHTMLElement().style.height = `${listHeight}px`;
		this.renderer.layout(width);
		if (lastElementVisible) {
			revealLastElement(this.tree);
		}

		this.listContainer.style.height = `${height - inputPartHeight}px`;

		this._onDidChangeHeight.fire(height);
	}

	private _dynamicMessageLayoutData?: { numOfMessages: number; maxHeight: number; enabled: boolean };

	// An alternative to layout, this allows you to specify the number of ChatTreeItems
	// you want to show, and the max height of the container. It will then layout the
	// tree to show that many items.
	// TODO@TylerLeonhardt: This could use some refactoring to make it clear which layout strategy is being used
	setDynamicChatTreeItemLayout(numOfChatTreeItems: number, maxHeight: number) {
		this._dynamicMessageLayoutData = { numOfMessages: numOfChatTreeItems, maxHeight, enabled: true };
		this._register(this.renderer.onDidChangeItemHeight(() => this.layoutDynamicChatTreeItemMode()));

		const mutableDisposable = this._register(new MutableDisposable());
		this._register(this.tree.onDidScroll((e) => {
			// TODO@TylerLeonhardt this should probably just be disposed when this is disabled
			// and then set up again when it is enabled again
			if (!this._dynamicMessageLayoutData?.enabled) {
				return;
			}
			mutableDisposable.value = dom.scheduleAtNextAnimationFrame(() => {
				if (!e.scrollTopChanged || e.heightChanged || e.scrollHeightChanged) {
					return;
				}
				const renderHeight = e.height;
				const diff = e.scrollHeight - renderHeight - e.scrollTop;
				if (diff === 0) {
					return;
				}

				const possibleMaxHeight = (this._dynamicMessageLayoutData?.maxHeight ?? maxHeight);
				const width = this.bodyDimension?.width ?? this.container.offsetWidth;
				const inputPartHeight = this.inputPart.layout(possibleMaxHeight, width);
				const newHeight = Math.min(renderHeight + diff, possibleMaxHeight - inputPartHeight);
				this.layout(newHeight + inputPartHeight, width);
			});
		}));
	}

	updateDynamicChatTreeItemLayout(numOfChatTreeItems: number, maxHeight: number) {
		this._dynamicMessageLayoutData = { numOfMessages: numOfChatTreeItems, maxHeight, enabled: true };
		let hasChanged = false;
		let height = this.bodyDimension!.height;
		let width = this.bodyDimension!.width;
		if (maxHeight < this.bodyDimension!.height) {
			height = maxHeight;
			hasChanged = true;
		}
		const containerWidth = this.container.offsetWidth;
		if (this.bodyDimension?.width !== containerWidth) {
			width = containerWidth;
			hasChanged = true;
		}
		if (hasChanged) {
			this.layout(height, width);
		}
	}

	get isDynamicChatTreeItemLayoutEnabled(): boolean {
		return this._dynamicMessageLayoutData?.enabled ?? false;
	}

	set isDynamicChatTreeItemLayoutEnabled(value: boolean) {
		if (!this._dynamicMessageLayoutData) {
			return;
		}
		this._dynamicMessageLayoutData.enabled = value;
	}

	layoutDynamicChatTreeItemMode(): void {
		if (!this.viewModel || !this._dynamicMessageLayoutData?.enabled) {
			return;
		}

		const width = this.bodyDimension?.width ?? this.container.offsetWidth;
		const inputHeight = this.inputPart.layout(this._dynamicMessageLayoutData!.maxHeight, width);

		const totalMessages = this.viewModel.getItems();
		// grab the last N messages
		const messages = totalMessages.slice(-this._dynamicMessageLayoutData!.numOfMessages);

		const needsRerender = messages.some(m => m.currentRenderedHeight === undefined);
		const listHeight = needsRerender
			? this._dynamicMessageLayoutData!.maxHeight
			: messages.reduce((acc, message) => acc + message.currentRenderedHeight!, 0);

		this.layout(
			Math.min(
				// we add an additional 18px in order to show that there is scrollable content
				inputHeight + listHeight + (totalMessages.length > 2 ? 18 : 0),
				this._dynamicMessageLayoutData!.maxHeight
			),
			width
		);

		if (needsRerender || !listHeight) {
			// TODO: figure out a better place to reveal the last element
			revealLastElement(this.tree);
		}
	}

	saveState(): void {
		this.inputPart.saveState();
	}

	getViewState(): IViewState {
		this.inputPart.saveState();
		return { inputValue: this.inputPart.inputEditor.getValue() };
	}


	// Add new file context to the user message
	addFileContextForUserMessage(filePath: string): void {
		if (this.chatUserProvidedContext === undefined) {
			this.chatUserProvidedContext = {
				fileContext: [filePath],
				codeSymbolsContext: [],
			};
		} else {
			this.chatUserProvidedContext?.fileContext.push(filePath);
		}
	}

	addCodeSymbolContextForUserMessage(filePath: string, startLineNumber: number, endLineNumber: number, documentSymbolName: string): void {
		if (this.chatUserProvidedContext === undefined) {
			this.chatUserProvidedContext = {
				fileContext: [],
				codeSymbolsContext: [{ filePath, startLineNumber, endLineNumber, documentSymbolName }],
			};
		} else {
			this.chatUserProvidedContext?.codeSymbolsContext.push({ filePath, startLineNumber, endLineNumber, documentSymbolName });
		}
	}

	getCodeContextProvidedByUser(): IChatUserProvidedContext | undefined {
		return this.chatUserProvidedContext;
	}
}

export class ChatWidgetService implements IChatWidgetService {

	declare readonly _serviceBrand: undefined;

	private _widgets: ChatWidget[] = [];
	private _lastFocusedWidget: ChatWidget | undefined = undefined;

	get lastFocusedWidget(): ChatWidget | undefined {
		return this._lastFocusedWidget;
	}

	constructor(
		@IViewsService private readonly viewsService: IViewsService,
		@IChatContributionService private readonly chatContributionService: IChatContributionService,
	) { }

	getWidgetByInputUri(uri: URI): ChatWidget | undefined {
		return this._widgets.find(w => isEqual(w.inputUri, uri));
	}

	getWidgetBySessionId(sessionId: string): ChatWidget | undefined {
		return this._widgets.find(w => w.viewModel?.sessionId === sessionId);
	}

	async revealViewForProvider(providerId: string): Promise<ChatWidget | undefined> {
		const viewId = this.chatContributionService.getViewIdForProvider(providerId);
		const view = await this.viewsService.openView<ChatViewPane>(viewId);

		return view?.widget;
	}

	private setLastFocusedWidget(widget: ChatWidget | undefined): void {
		if (widget === this._lastFocusedWidget) {
			return;
		}

		this._lastFocusedWidget = widget;
	}

	register(newWidget: ChatWidget): IDisposable {
		if (this._widgets.some(widget => widget === newWidget)) {
			throw new Error('Cannot register the same widget multiple times');
		}

		this._widgets.push(newWidget);

		return combinedDisposable(
			newWidget.onDidFocus(() => this.setLastFocusedWidget(newWidget)),
			toDisposable(() => this._widgets.splice(this._widgets.indexOf(newWidget), 1))
		);
	}
}<|MERGE_RESOLUTION|>--- conflicted
+++ resolved
@@ -365,13 +365,10 @@
 			this._onDidFocus.fire();
 			this.chatListFocused.set(this.tree.isDOMFocused());
 		}));
-<<<<<<< HEAD
 		this._register(this.tree.onDidBlur(() => {
 			this._onDidBlur.fire();
-		}));
-=======
-		this._register(this.tree.onDidBlur(() => this.chatListFocused.set(false)));
->>>>>>> 54fc6334
+			this.chatListFocused.set(false);
+		}));
 	}
 
 	private onContextMenu(e: ITreeContextMenuEvent<ChatTreeItem | null>): void {

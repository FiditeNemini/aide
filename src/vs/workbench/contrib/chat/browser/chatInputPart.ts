/*---------------------------------------------------------------------------------------------
 *  Copyright (c) Microsoft Corporation. All rights reserved.
 *  Licensed under the MIT License. See License.txt in the project root for license information.
 *--------------------------------------------------------------------------------------------*/

import * as dom from 'vs/base/browser/dom';
import { DEFAULT_FONT_FAMILY } from 'vs/base/browser/fonts';
import { IHistoryNavigationWidget } from 'vs/base/browser/history';
import * as aria from 'vs/base/browser/ui/aria/aria';
import { Checkbox } from 'vs/base/browser/ui/toggle/toggle';
import { IAction } from 'vs/base/common/actions';
import { Codicon } from 'vs/base/common/codicons';
import { Emitter } from 'vs/base/common/event';
import { HistoryNavigator } from 'vs/base/common/history';
import { Disposable, DisposableStore } from 'vs/base/common/lifecycle';
import { FileAccess } from 'vs/base/common/network';
import { isMacintosh } from 'vs/base/common/platform';
import { ThemeIcon } from 'vs/base/common/themables';
import { URI } from 'vs/base/common/uri';
import { IEditorConstructionOptions } from 'vs/editor/browser/config/editorConfiguration';
import { EditorExtensionsRegistry } from 'vs/editor/browser/editorExtensions';
import { CodeEditorWidget } from 'vs/editor/browser/widget/codeEditor/codeEditorWidget';
import { EDITOR_FONT_DEFAULTS } from 'vs/editor/common/config/editorOptions';
import { IDimension } from 'vs/editor/common/core/dimension';
import { IPosition } from 'vs/editor/common/core/position';
import { ITextModel } from 'vs/editor/common/model';
import { IModelService } from 'vs/editor/common/services/model';
import { HoverController } from 'vs/editor/contrib/hover/browser/hover';
import { localize } from 'vs/nls';
import { IAccessibilityService } from 'vs/platform/accessibility/common/accessibility';
import { DropdownWithPrimaryActionViewItem } from 'vs/platform/actions/browser/dropdownWithPrimaryActionViewItem';
import { createAndFillInActionBarActions } from 'vs/platform/actions/browser/menuEntryActionViewItem';
import { HiddenItemStrategy, MenuWorkbenchToolBar } from 'vs/platform/actions/browser/toolbar';
import { IMenuService, MenuId, MenuItemAction } from 'vs/platform/actions/common/actions';
import { IAIModelSelectionService } from 'vs/platform/aiModel/common/aiModels';
import { IConfigurationService } from 'vs/platform/configuration/common/configuration';
import { IContextKey, IContextKeyService } from 'vs/platform/contextkey/common/contextkey';
import { IContextMenuService } from 'vs/platform/contextview/browser/contextView';
import { registerAndCreateHistoryNavigationContext } from 'vs/platform/history/browser/contextScopedHistoryWidget';
import { IInstantiationService } from 'vs/platform/instantiation/common/instantiation';
import { ServiceCollection } from 'vs/platform/instantiation/common/serviceCollection';
import { IKeybindingService } from 'vs/platform/keybinding/common/keybinding';
import { INotificationService } from 'vs/platform/notification/common/notification';
import { defaultCheckboxStyles } from 'vs/platform/theme/browser/defaultStyles';
import { asCssVariableWithDefault, checkboxBorder, inputBackground } from 'vs/platform/theme/common/colorRegistry';
import { IThemeService } from 'vs/platform/theme/common/themeService';
import { AccessibilityVerbositySettingId } from 'vs/workbench/contrib/accessibility/browser/accessibilityConfiguration';
import { AccessibilityCommandId } from 'vs/workbench/contrib/accessibility/common/accessibilityCommands';
import { CancelAction, ChatSubmitSecondaryAgentAction, IChatExecuteActionContext, SubmitAction } from 'vs/workbench/contrib/chat/browser/actions/chatExecuteActions';
import { IChatWidget } from 'vs/workbench/contrib/chat/browser/chat';
import { ChatFollowups } from 'vs/workbench/contrib/chat/browser/chatFollowups';
import { IChatRequester } from 'vs/workbench/contrib/chat/browser/csChat';
import { ChatAgentLocation, IChatAgentService } from 'vs/workbench/contrib/chat/common/chatAgents';
import { CONTEXT_CHAT_INPUT_CURSOR_AT_TOP, CONTEXT_CHAT_INPUT_HAS_FOCUS, CONTEXT_CHAT_INPUT_HAS_TEXT, CONTEXT_IN_CHAT_INPUT } from 'vs/workbench/contrib/chat/common/chatContextKeys';
import { IChatFollowup } from 'vs/workbench/contrib/chat/common/chatService';
import { IChatResponseViewModel } from 'vs/workbench/contrib/chat/common/chatViewModel';
import { IChatHistoryEntry, IChatWidgetHistoryService } from 'vs/workbench/contrib/chat/common/chatWidgetHistoryService';
import { getSimpleCodeEditorWidgetOptions, getSimpleEditorOptions } from 'vs/workbench/contrib/codeEditor/browser/simpleEditorOptions';

const $ = dom.$;

const CS_INPUT_EDITOR_MIN_HEIGHT = 140;
const INPUT_EDITOR_MAX_HEIGHT = 250;

interface IChatInputPartOptions {
	renderFollowups: boolean;
	renderStyle?: 'default' | 'compact';
	menus: {
		executeToolbar: MenuId;
		inputSideToolbar?: MenuId;
		telemetrySource?: string;
	};
	editorOverflowWidgetsDomNode?: HTMLElement;
}

export class ChatInputPart extends Disposable implements IHistoryNavigationWidget {
	static readonly INPUT_SCHEME = 'chatSessionInput';
	private static _counter = 0;

	private _onDidLoadInputState = this._register(new Emitter<any>());
	readonly onDidLoadInputState = this._onDidLoadInputState.event;

	private _onDidChangeHeight = this._register(new Emitter<void>());
	readonly onDidChangeHeight = this._onDidChangeHeight.event;

	private _onDidFocus = this._register(new Emitter<void>());
	readonly onDidFocus = this._onDidFocus.event;

	private _onDidBlur = this._register(new Emitter<void>());
	readonly onDidBlur = this._onDidBlur.event;

	private _onDidAcceptFollowup = this._register(new Emitter<{ followup: IChatFollowup; response: IChatResponseViewModel | undefined }>());
	readonly onDidAcceptFollowup = this._onDidAcceptFollowup.event;

	private inputEditorHeight = 0;
	protected container!: HTMLElement;

	private inputSideToolbarContainer?: HTMLElement;

	private followupsContainer!: HTMLElement;
	private readonly followupsDisposables = this._register(new DisposableStore());

	private implicitContextContainer!: HTMLElement;
	private implicitContextLabel!: HTMLElement;
	private implicitContextCheckbox!: Checkbox;
	private implicitContextSettingEnabled = false;
	get implicitContextEnabled() {
		return this.implicitContextCheckbox.checked;
	}

	private _inputPartHeight: number = 0;
	get inputPartHeight() {
		return this._inputPartHeight;
	}

	private _inputEditor!: CodeEditorWidget;
	private _inputEditorElement!: HTMLElement;

	protected requesterContainer!: HTMLElement;
	protected modelNameContainer!: HTMLElement;

	private toolbar!: MenuWorkbenchToolBar;

	get inputEditor() {
		return this._inputEditor;
	}

	private history: HistoryNavigator<IChatHistoryEntry>;
	private historyNavigationBackwardsEnablement!: IContextKey<boolean>;
	private historyNavigationForewardsEnablement!: IContextKey<boolean>;
	private onHistoryEntry = false;
	private inHistoryNavigation = false;
	private inputModel: ITextModel | undefined;
	private inputEditorHasText: IContextKey<boolean>;
	private chatCursorAtTop: IContextKey<boolean>;
	private inputEditorHasFocus: IContextKey<boolean>;

	private cachedDimensions: dom.Dimension | undefined;
	private cachedToolbarWidth: number | undefined;

	readonly inputUri = URI.parse(`${ChatInputPart.INPUT_SCHEME}:input-${ChatInputPart._counter++}`);

	constructor(
		// private readonly editorOptions: ChatEditorOptions, // TODO this should be used
		protected readonly location: ChatAgentLocation,
		protected readonly options: IChatInputPartOptions,
		@IChatWidgetHistoryService protected readonly historyService: IChatWidgetHistoryService,
		@IModelService protected readonly modelService: IModelService,
		@IInstantiationService protected readonly instantiationService: IInstantiationService,
		@IContextKeyService protected readonly contextKeyService: IContextKeyService,
		@IConfigurationService protected readonly configurationService: IConfigurationService,
		@IKeybindingService protected readonly keybindingService: IKeybindingService,
		@IAccessibilityService protected readonly accessibilityService: IAccessibilityService,
		@IAIModelSelectionService protected readonly aiModelSelectionService: IAIModelSelectionService,
	) {
		super();

		this.inputEditorHasText = CONTEXT_CHAT_INPUT_HAS_TEXT.bindTo(contextKeyService);
		this.chatCursorAtTop = CONTEXT_CHAT_INPUT_CURSOR_AT_TOP.bindTo(contextKeyService);
		this.inputEditorHasFocus = CONTEXT_CHAT_INPUT_HAS_FOCUS.bindTo(contextKeyService);

		this.history = new HistoryNavigator([], 5);
		this._register(this.historyService.onDidClearHistory(() => this.history.clear()));

		this.implicitContextSettingEnabled = this.configurationService.getValue<boolean>('chat.experimental.implicitContext');
		this._register(this.configurationService.onDidChangeConfiguration(e => {
			if (e.affectsConfiguration(AccessibilityVerbositySettingId.Chat)) {
				this.inputEditor.updateOptions({ ariaLabel: this._getAriaLabel() });
			}

			if (e.affectsConfiguration('chat.experimental.implicitContext')) {
				this.implicitContextSettingEnabled = this.configurationService.getValue<boolean>('chat.experimental.implicitContext');
			}
		}));
		this._register(this.aiModelSelectionService.onDidChangeModelSelection(() => {
			this._renderModelName();
		}));
	}

	protected _getAriaLabel(): string {
		const verbose = this.configurationService.getValue<boolean>(AccessibilityVerbositySettingId.Chat);
		if (verbose) {
			const kbLabel = this.keybindingService.lookupKeybinding(AccessibilityCommandId.OpenAccessibilityHelp)?.getLabel();
			return kbLabel ? localize('actions.chat.accessibiltyHelp', "Chat Input,  Type to ask questions or type / for topics, press enter to send out the request. Use {0} for Chat Accessibility Help.", kbLabel) : localize('chatInput.accessibilityHelpNoKb', "Chat Input,  Type code here and press Enter to run. Use the Chat Accessibility Help command for more information.");
		}
		return localize('chatInput', "Chat Input");
	}

<<<<<<< HEAD
	setState(providerId: string, inputValue: string | undefined, requester?: IChatRequester): void {
		this.providerId = providerId;
		const history = this.historyService.getHistory(providerId);
=======
	setState(inputValue: string | undefined): void {
		const history = this.historyService.getHistory();
>>>>>>> a4f9cbe2
		this.history = new HistoryNavigator(history, 50);

		if (typeof inputValue === 'string') {
			this.setValue(inputValue);
		}

		if (providerId === 'cs-chat') {
			this.container.classList.replace('interactive-input-part', 'cschat-input-part');
			if (!this.requesterContainer) {
				const secondChild = this.container.childNodes[1];
				const header = $('.header');
				this.container.insertBefore(header, secondChild);
				const user = dom.append(header, $('.user'));
				const model = dom.append(header, $('.slow-model'));
				dom.append(user, $('.avatar-container'));
				dom.append(user, $('h3.username'));
				this.requesterContainer = user;
				this.modelNameContainer = model;
				this.modelNameContainer.style.display = 'none';

				this.inputEditor.updateOptions({
					fontFamily: EDITOR_FONT_DEFAULTS.fontFamily,
					cursorWidth: 3,
					acceptSuggestionOnEnter: 'on'
				});
			}

			if (requester) {
				this._renderRequester(requester);
			}
			this._renderModelName();
		}
	}

	get element(): HTMLElement {
		return this.container;
	}

	showPreviousValue(): void {
		this.navigateHistory(true);
	}

	showNextValue(): void {
		this.navigateHistory(false);
	}

	private navigateHistory(previous: boolean): void {
		const historyEntry = (previous ?
			(this.history.previous() ?? this.history.first()) : this.history.next())
			?? { text: '' };

		this.onHistoryEntry = previous || this.history.current() !== null;

		aria.status(historyEntry.text);

		this.inHistoryNavigation = true;
		this.setValue(historyEntry.text);
		this.inHistoryNavigation = false;

		this._onDidLoadInputState.fire(historyEntry.state);
		if (previous) {
			this._inputEditor.setPosition({ lineNumber: 1, column: 1 });
		} else {
			const model = this._inputEditor.getModel();
			if (!model) {
				return;
			}

			this._inputEditor.setPosition(getLastPosition(model));
		}
	}

	setValue(value: string): void {
		this.inputEditor.setValue(value);
		// always leave cursor at the end
		this.inputEditor.setPosition({ lineNumber: 1, column: value.length + 1 });
	}

	focus() {
		this._inputEditor.focus();
	}

	hasFocus(): boolean {
		return this._inputEditor.hasWidgetFocus();
	}

	/**
	 * Reset the input and update history.
	 * @param userQuery If provided, this will be added to the history. Followups and programmatic queries should not be passed.
	 */
	async acceptInput(userQuery?: string, inputState?: any): Promise<void> {
		if (userQuery) {
			let element = this.history.getHistory().find(candidate => candidate.text === userQuery);
			if (!element) {
				element = { text: userQuery, state: inputState };
			} else {
				element.state = inputState;
			}
			this.history.add(element);
		}

		if (this.accessibilityService.isScreenReaderOptimized() && isMacintosh) {
			this._acceptInputForVoiceover();
		} else {
			this._inputEditor.focus();
			this._inputEditor.setValue('');
		}
	}

	private _acceptInputForVoiceover(): void {
		const domNode = this._inputEditor.getDomNode();
		if (!domNode) {
			return;
		}
		// Remove the input editor from the DOM temporarily to prevent VoiceOver
		// from reading the cleared text (the request) to the user.
		this._inputEditorElement.removeChild(domNode);
		this._inputEditor.setValue('');
		this._inputEditorElement.appendChild(domNode);
		this._inputEditor.focus();
	}

	render(container: HTMLElement, initialValue: string, widget: IChatWidget) {
		this.container = dom.append(container, $('.interactive-input-part'));
		this.container.classList.toggle('compact', this.options.renderStyle === 'compact');

		this.followupsContainer = dom.append(this.container, $('.interactive-input-followups'));
		this.implicitContextContainer = dom.append(this.container, $('.chat-implicit-context'));
		this.initImplicitContext(this.implicitContextContainer);
		const inputAndSideToolbar = dom.append(this.container, $('.interactive-input-and-side-toolbar'));
		const inputContainer = dom.append(inputAndSideToolbar, $('.interactive-input-and-execute-toolbar'));

		const inputScopedContextKeyService = this._register(this.contextKeyService.createScoped(inputContainer));
		CONTEXT_IN_CHAT_INPUT.bindTo(inputScopedContextKeyService).set(true);
		const scopedInstantiationService = this.instantiationService.createChild(new ServiceCollection([IContextKeyService, inputScopedContextKeyService]));

		const { historyNavigationBackwardsEnablement, historyNavigationForwardsEnablement } = this._register(registerAndCreateHistoryNavigationContext(inputScopedContextKeyService, this));
		this.historyNavigationBackwardsEnablement = historyNavigationBackwardsEnablement;
		this.historyNavigationForewardsEnablement = historyNavigationForwardsEnablement;

		const options: IEditorConstructionOptions = getSimpleEditorOptions(this.configurationService);
		options.overflowWidgetsDomNode = this.options.editorOverflowWidgetsDomNode;
		options.readOnly = false;
		options.ariaLabel = this._getAriaLabel();
		options.fontFamily = DEFAULT_FONT_FAMILY;
		options.fontSize = 13;
		options.lineHeight = 20;
		options.padding = this.options.renderStyle === 'compact' ? { top: 2, bottom: 2 } : { top: 8, bottom: 8 };
		options.cursorWidth = 1;
		options.wrappingStrategy = 'advanced';
		options.bracketPairColorization = { enabled: false };
		options.suggest = {
			showIcons: false,
			showSnippets: false,
			showWords: true,
			showStatusBar: false,
			insertMode: 'replace',
		};
		options.scrollbar = { ...(options.scrollbar ?? {}), vertical: 'hidden' };

		this._inputEditorElement = dom.append(inputContainer, $('.interactive-input-editor'));
		const editorOptions = getSimpleCodeEditorWidgetOptions();
		editorOptions.contributions?.push(...EditorExtensionsRegistry.getSomeEditorContributions([HoverController.ID]));
		this._inputEditor = this._register(scopedInstantiationService.createInstance(CodeEditorWidget, this._inputEditorElement, options, editorOptions));

		this._register(this._inputEditor.onDidChangeModelContent(() => {
			const currentHeight = Math.min(this._inputEditor.getContentHeight(), INPUT_EDITOR_MAX_HEIGHT);
			if (currentHeight !== this.inputEditorHeight) {
				this.inputEditorHeight = currentHeight;
				this._onDidChangeHeight.fire();
			}

			// Only allow history navigation when the input is empty.
			// (If this model change happened as a result of a history navigation, this is canceled out by a call in this.navigateHistory)
			const model = this._inputEditor.getModel();
			const inputHasText = !!model && model.getValue().trim().length > 0;
			this.inputEditorHasText.set(inputHasText);

			// If the user is typing on a history entry, then reset the onHistoryEntry flag so that history navigation can be disabled
			if (!this.inHistoryNavigation) {
				this.onHistoryEntry = false;
			}

			if (!this.onHistoryEntry) {
				this.historyNavigationForewardsEnablement.set(!inputHasText);
				this.historyNavigationBackwardsEnablement.set(!inputHasText);
			}
		}));
		this._register(this._inputEditor.onDidFocusEditorText(() => {
			this.inputEditorHasFocus.set(true);
			this._onDidFocus.fire();
			inputContainer.classList.toggle('focused', true);
		}));
		this._register(this._inputEditor.onDidBlurEditorText(() => {
			this.inputEditorHasFocus.set(false);
			inputContainer.classList.toggle('focused', false);

			this._onDidBlur.fire();
		}));
		this._register(this._inputEditor.onDidChangeCursorPosition(e => {
			const model = this._inputEditor.getModel();
			if (!model) {
				return;
			}

			const atTop = e.position.column === 1 && e.position.lineNumber === 1;
			this.chatCursorAtTop.set(atTop);

			if (this.onHistoryEntry) {
				this.historyNavigationBackwardsEnablement.set(atTop);
				this.historyNavigationForewardsEnablement.set(e.position.equals(getLastPosition(model)));
			}
		}));

		this.toolbar = this._register(this.instantiationService.createInstance(MenuWorkbenchToolBar, inputContainer, this.options.menus.executeToolbar, {
			telemetrySource: this.options.menus.telemetrySource,
			menuOptions: {
				shouldForwardArgs: true
			},
			hiddenItemStrategy: HiddenItemStrategy.Ignore, // keep it lean when hiding items and avoid a "..." overflow menu
			actionViewItemProvider: (action, options) => {
				if (this.location === ChatAgentLocation.Panel) {
					if ((action.id === SubmitAction.ID || action.id === CancelAction.ID) && action instanceof MenuItemAction) {
						const dropdownAction = this.instantiationService.createInstance(MenuItemAction, { id: 'chat.moreExecuteActions', title: localize('notebook.moreExecuteActionsLabel', "More..."), icon: Codicon.chevronDown }, undefined, undefined, undefined, undefined);
						return this.instantiationService.createInstance(ChatSubmitDropdownActionItem, action, dropdownAction);
					}
				}

				return undefined;
			}
		}));
		this.toolbar.getElement().classList.add('interactive-execute-toolbar');
		this.toolbar.context = { widget } satisfies IChatExecuteActionContext;
		this._register(this.toolbar.onDidChangeMenuItems(() => {
			if (this.cachedDimensions && typeof this.cachedToolbarWidth === 'number' && this.cachedToolbarWidth !== this.toolbar.getItemsWidth()) {
				this.layout(this.cachedDimensions.height, this.cachedDimensions.width);
			}
		}));

		if (this.options.menus.inputSideToolbar) {
			const toolbarSide = this._register(this.instantiationService.createInstance(MenuWorkbenchToolBar, inputAndSideToolbar, this.options.menus.inputSideToolbar, {
				telemetrySource: this.options.menus.telemetrySource,
				menuOptions: {
					shouldForwardArgs: true
				}
			}));
			this.inputSideToolbarContainer = toolbarSide.getElement();
			toolbarSide.getElement().classList.add('chat-side-toolbar');
			toolbarSide.context = { widget } satisfies IChatExecuteActionContext;
		}

		let inputModel = this.modelService.getModel(this.inputUri);
		if (!inputModel) {
			inputModel = this.modelService.createModel('', null, this.inputUri, true);
			this._register(inputModel);
		}

		this.inputModel = inputModel;
		this.inputModel.updateOptions({ bracketColorizationOptions: { enabled: false, independentColorPoolPerBracketType: false } });
		this._inputEditor.setModel(this.inputModel);
		if (initialValue) {
			this.inputModel.setValue(initialValue);
			const lineNumber = this.inputModel.getLineCount();
			this._inputEditor.setPosition({ lineNumber, column: this.inputModel.getLineMaxColumn(lineNumber) });
		}
	}

	private initImplicitContext(container: HTMLElement) {
		this.implicitContextCheckbox = new Checkbox('#selection', true, { ...defaultCheckboxStyles, checkboxBorder: asCssVariableWithDefault(checkboxBorder, inputBackground) });
		container.append(this.implicitContextCheckbox.domNode);
		this.implicitContextLabel = dom.append(container, $('span.chat-implicit-context-label'));
		this.implicitContextLabel.textContent = '#selection';
	}

	setImplicitContextKinds(kinds: string[]) {
		dom.setVisibility(this.implicitContextSettingEnabled && kinds.length > 0, this.implicitContextContainer);
		this.implicitContextLabel.textContent = localize('use', "Use") + ' ' + kinds.map(k => `#${k}`).join(', ');
	}

	async renderFollowups(items: IChatFollowup[] | undefined, response: IChatResponseViewModel | undefined): Promise<void> {
		if (!this.options.renderFollowups) {
			return;
		}
		this.followupsDisposables.clear();
		dom.clearNode(this.followupsContainer);

		if (items && items.length > 0) {
			this.followupsDisposables.add(this.instantiationService.createInstance<typeof ChatFollowups<IChatFollowup>, ChatFollowups<IChatFollowup>>(ChatFollowups, this.followupsContainer, items, this.location, undefined, followup => this._onDidAcceptFollowup.fire({ followup, response })));
		}
	}

	get contentHeight(): number {
		const data = this.getLayoutData();
		return data.followupsHeight + data.inputPartEditorHeight + data.inputPartVerticalPadding + data.inputEditorBorder + data.implicitContextHeight;
	}

	layout(height: number, width: number) {
		this.cachedDimensions = new dom.Dimension(width, height);

		return this._layout(height, width);
	}

	private previousInputEditorDimension: IDimension | undefined;
	private _layout(height: number, width: number, allowRecurse = true): void {

		const data = this.getLayoutData();

		const inputEditorHeight = Math.min(data.inputPartEditorHeight, height - data.followupsHeight - data.inputPartVerticalPadding);

		this._inputPartHeight = data.followupsHeight + inputEditorHeight + data.inputPartVerticalPadding + data.inputEditorBorder + data.implicitContextHeight;

		const initialEditorScrollWidth = this._inputEditor.getScrollWidth();
		const newEditorWidth = width - data.inputPartHorizontalPadding - data.editorBorder - data.editorPadding - data.executeToolbarWidth - data.sideToolbarWidth - data.toolbarPadding;
		const newDimension = { width: newEditorWidth, height: inputEditorHeight };
		if (!this.previousInputEditorDimension || (this.previousInputEditorDimension.width !== newDimension.width || this.previousInputEditorDimension.height !== newDimension.height)) {
			// This layout call has side-effects that are hard to understand. eg if we are calling this inside a onDidChangeContent handler, this can trigger the next onDidChangeContent handler
			// to be invoked, and we have a lot of these on this editor. Only doing a layout this when the editor size has actually changed makes it much easier to follow.
			this._inputEditor.layout(newDimension);
			this.previousInputEditorDimension = newDimension;
		}

		if (allowRecurse && initialEditorScrollWidth < 10) {
			// This is probably the initial layout. Now that the editor is layed out with its correct width, it should report the correct contentHeight
			return this._layout(height, width, false);
		}
	}

	private getLayoutData() {
		return {
			inputEditorBorder: 2,
			followupsHeight: this.followupsContainer.offsetHeight,
			inputPartEditorHeight: this.providerId === 'cs-chat' ? Math.max(this._inputEditor.getContentHeight(), CS_INPUT_EDITOR_MIN_HEIGHT) : Math.min(this._inputEditor.getContentHeight(), INPUT_EDITOR_MAX_HEIGHT),
			inputPartHorizontalPadding: this.options.renderStyle === 'compact' ? 8 : this.providerId === 'cs-chat' ? 24 : 40,
			inputPartVerticalPadding: this.options.renderStyle === 'compact' ? 12 : this.providerId === 'cs-chat' ? 34 : 24,
			implicitContextHeight: this.implicitContextContainer.offsetHeight,
			editorBorder: this.providerId === 'cs-chat' ? 0 : 2,
			editorPadding: 12,
			toolbarPadding: 4,
			executeToolbarWidth: this.cachedToolbarWidth = this.toolbar.getItemsWidth(),
			sideToolbarWidth: this.inputSideToolbarContainer ? dom.getTotalWidth(this.inputSideToolbarContainer) + 4 /*gap*/ : 0,
		};
	}

	saveState(): void {
		const inputHistory = this.history.getHistory();
		this.historyService.saveHistory(inputHistory);
	}

	private _renderRequester(requester: IChatRequester): void {
		const username = requester.username || localize('requester', "You");
		this.requesterContainer.querySelector('h3.username')!.textContent = username;

		const avatarContainer = this.requesterContainer.querySelector('.avatar-container')!;
		if (requester.avatarIconUri) {
			const avatarImgIcon = $<HTMLImageElement>('img.icon');
			avatarImgIcon.src = FileAccess.uriToBrowserUri(requester.avatarIconUri).toString(true);
			avatarContainer.replaceChildren($('.avatar', undefined, avatarImgIcon));
		} else {
			const defaultIcon = Codicon.account;
			const avatarIcon = $(ThemeIcon.asCSSSelector(defaultIcon));
			avatarContainer.replaceChildren($('.avatar.codicon-avatar', undefined, avatarIcon));
		}
	}

	private async _renderModelName(): Promise<void> {
		const modelSelectionSettings = await this.aiModelSelectionService.getValidatedModelSelectionSettings();
		const modelName = modelSelectionSettings.models[modelSelectionSettings.slowModel].name;

		if (modelName) {
			this.modelNameContainer.textContent = modelName;
			this.modelNameContainer.style.display = 'block';
		} else {
			this.modelNameContainer.style.display = 'none';
		}
	}
}

function getLastPosition(model: ITextModel): IPosition {
	return { lineNumber: model.getLineCount(), column: model.getLineLength(model.getLineCount()) + 1 };
}

// This does seems like a lot just to customize an item with dropdown. This whole class exists just because we need an
// onDidChange listener on the submenu, which is apparently not needed in other cases.
class ChatSubmitDropdownActionItem extends DropdownWithPrimaryActionViewItem {
	constructor(
		action: MenuItemAction,
		dropdownAction: IAction,
		@IMenuService menuService: IMenuService,
		@IContextMenuService contextMenuService: IContextMenuService,
		@IChatAgentService chatAgentService: IChatAgentService,
		@IContextKeyService contextKeyService: IContextKeyService,
		@IKeybindingService keybindingService: IKeybindingService,
		@INotificationService notificationService: INotificationService,
		@IThemeService themeService: IThemeService,
		@IAccessibilityService accessibilityService: IAccessibilityService
	) {
		super(
			action,
			dropdownAction,
			[],
			'',
			contextMenuService,
			{
				getKeyBinding: (action: IAction) => keybindingService.lookupKeybinding(action.id, contextKeyService)
			},
			keybindingService,
			notificationService,
			contextKeyService,
			themeService,
			accessibilityService);
		const menu = menuService.createMenu(MenuId.ChatExecuteSecondary, contextKeyService);
		const setActions = () => {
			const secondary: IAction[] = [];
			createAndFillInActionBarActions(menu, { shouldForwardArgs: true }, secondary);
			const secondaryAgent = chatAgentService.getSecondaryAgent();
			if (secondaryAgent) {
				secondary.forEach(a => {
					if (a.id === ChatSubmitSecondaryAgentAction.ID) {
						a.label = localize('chat.submitToSecondaryAgent', "Send to @{0}", secondaryAgent.name);
					}

					return a;
				});
			}

			this.update(dropdownAction, secondary);
		};
		setActions();
		this._register(menu.onDidChange(() => setActions()));
	}
}<|MERGE_RESOLUTION|>--- conflicted
+++ resolved
@@ -13,14 +13,11 @@
 import { Emitter } from 'vs/base/common/event';
 import { HistoryNavigator } from 'vs/base/common/history';
 import { Disposable, DisposableStore } from 'vs/base/common/lifecycle';
-import { FileAccess } from 'vs/base/common/network';
 import { isMacintosh } from 'vs/base/common/platform';
-import { ThemeIcon } from 'vs/base/common/themables';
 import { URI } from 'vs/base/common/uri';
 import { IEditorConstructionOptions } from 'vs/editor/browser/config/editorConfiguration';
 import { EditorExtensionsRegistry } from 'vs/editor/browser/editorExtensions';
 import { CodeEditorWidget } from 'vs/editor/browser/widget/codeEditor/codeEditorWidget';
-import { EDITOR_FONT_DEFAULTS } from 'vs/editor/common/config/editorOptions';
 import { IDimension } from 'vs/editor/common/core/dimension';
 import { IPosition } from 'vs/editor/common/core/position';
 import { ITextModel } from 'vs/editor/common/model';
@@ -59,7 +56,7 @@
 
 const $ = dom.$;
 
-const CS_INPUT_EDITOR_MIN_HEIGHT = 140;
+// const CS_INPUT_EDITOR_MIN_HEIGHT = 140;
 const INPUT_EDITOR_MAX_HEIGHT = 250;
 
 interface IChatInputPartOptions {
@@ -186,46 +183,40 @@
 		return localize('chatInput', "Chat Input");
 	}
 
-<<<<<<< HEAD
-	setState(providerId: string, inputValue: string | undefined, requester?: IChatRequester): void {
-		this.providerId = providerId;
-		const history = this.historyService.getHistory(providerId);
-=======
-	setState(inputValue: string | undefined): void {
+	setState(inputValue: string | undefined, requester?: IChatRequester): void {
 		const history = this.historyService.getHistory();
->>>>>>> a4f9cbe2
 		this.history = new HistoryNavigator(history, 50);
 
 		if (typeof inputValue === 'string') {
 			this.setValue(inputValue);
 		}
 
-		if (providerId === 'cs-chat') {
-			this.container.classList.replace('interactive-input-part', 'cschat-input-part');
-			if (!this.requesterContainer) {
-				const secondChild = this.container.childNodes[1];
-				const header = $('.header');
-				this.container.insertBefore(header, secondChild);
-				const user = dom.append(header, $('.user'));
-				const model = dom.append(header, $('.slow-model'));
-				dom.append(user, $('.avatar-container'));
-				dom.append(user, $('h3.username'));
-				this.requesterContainer = user;
-				this.modelNameContainer = model;
-				this.modelNameContainer.style.display = 'none';
-
-				this.inputEditor.updateOptions({
-					fontFamily: EDITOR_FONT_DEFAULTS.fontFamily,
-					cursorWidth: 3,
-					acceptSuggestionOnEnter: 'on'
-				});
-			}
-
-			if (requester) {
-				this._renderRequester(requester);
-			}
-			this._renderModelName();
-		}
+		// if (providerId === 'cs-chat') {
+		// 	this.container.classList.replace('interactive-input-part', 'cschat-input-part');
+		// 	if (!this.requesterContainer) {
+		// 		const secondChild = this.container.childNodes[1];
+		// 		const header = $('.header');
+		// 		this.container.insertBefore(header, secondChild);
+		// 		const user = dom.append(header, $('.user'));
+		// 		const model = dom.append(header, $('.slow-model'));
+		// 		dom.append(user, $('.avatar-container'));
+		// 		dom.append(user, $('h3.username'));
+		// 		this.requesterContainer = user;
+		// 		this.modelNameContainer = model;
+		// 		this.modelNameContainer.style.display = 'none';
+
+		// 		this.inputEditor.updateOptions({
+		// 			fontFamily: EDITOR_FONT_DEFAULTS.fontFamily,
+		// 			cursorWidth: 3,
+		// 			acceptSuggestionOnEnter: 'on'
+		// 		});
+		// 	}
+
+		// 	if (requester) {
+		// 		this._renderRequester(requester);
+		// 	}
+		// 	this._renderModelName();
+		// }
 	}
 
 	get element(): HTMLElement {
@@ -522,14 +513,27 @@
 	}
 
 	private getLayoutData() {
+		// return {
+		// 	inputEditorBorder: 2,
+		// 	followupsHeight: this.followupsContainer.offsetHeight,
+		// 	inputPartEditorHeight: this.providerId === 'cs-chat' ? Math.max(this._inputEditor.getContentHeight(), CS_INPUT_EDITOR_MIN_HEIGHT) : Math.min(this._inputEditor.getContentHeight(), INPUT_EDITOR_MAX_HEIGHT),
+		// 	inputPartHorizontalPadding: this.options.renderStyle === 'compact' ? 8 : this.providerId === 'cs-chat' ? 24 : 40,
+		// 	inputPartVerticalPadding: this.options.renderStyle === 'compact' ? 12 : this.providerId === 'cs-chat' ? 34 : 24,
+		// 	implicitContextHeight: this.implicitContextContainer.offsetHeight,
+		// 	editorBorder: this.providerId === 'cs-chat' ? 0 : 2,
+		// 	editorPadding: 12,
+		// 	toolbarPadding: 4,
+		// 	executeToolbarWidth: this.cachedToolbarWidth = this.toolbar.getItemsWidth(),
+		// 	sideToolbarWidth: this.inputSideToolbarContainer ? dom.getTotalWidth(this.inputSideToolbarContainer) + 4 /*gap*/ : 0,
+		// };
 		return {
 			inputEditorBorder: 2,
 			followupsHeight: this.followupsContainer.offsetHeight,
-			inputPartEditorHeight: this.providerId === 'cs-chat' ? Math.max(this._inputEditor.getContentHeight(), CS_INPUT_EDITOR_MIN_HEIGHT) : Math.min(this._inputEditor.getContentHeight(), INPUT_EDITOR_MAX_HEIGHT),
-			inputPartHorizontalPadding: this.options.renderStyle === 'compact' ? 8 : this.providerId === 'cs-chat' ? 24 : 40,
-			inputPartVerticalPadding: this.options.renderStyle === 'compact' ? 12 : this.providerId === 'cs-chat' ? 34 : 24,
+			inputPartEditorHeight: Math.min(this._inputEditor.getContentHeight(), INPUT_EDITOR_MAX_HEIGHT),
+			inputPartHorizontalPadding: this.options.renderStyle === 'compact' ? 8 : 40,
+			inputPartVerticalPadding: this.options.renderStyle === 'compact' ? 12 : 24,
 			implicitContextHeight: this.implicitContextContainer.offsetHeight,
-			editorBorder: this.providerId === 'cs-chat' ? 0 : 2,
+			editorBorder: 2,
 			editorPadding: 12,
 			toolbarPadding: 4,
 			executeToolbarWidth: this.cachedToolbarWidth = this.toolbar.getItemsWidth(),
@@ -542,21 +546,21 @@
 		this.historyService.saveHistory(inputHistory);
 	}
 
-	private _renderRequester(requester: IChatRequester): void {
-		const username = requester.username || localize('requester', "You");
-		this.requesterContainer.querySelector('h3.username')!.textContent = username;
-
-		const avatarContainer = this.requesterContainer.querySelector('.avatar-container')!;
-		if (requester.avatarIconUri) {
-			const avatarImgIcon = $<HTMLImageElement>('img.icon');
-			avatarImgIcon.src = FileAccess.uriToBrowserUri(requester.avatarIconUri).toString(true);
-			avatarContainer.replaceChildren($('.avatar', undefined, avatarImgIcon));
-		} else {
-			const defaultIcon = Codicon.account;
-			const avatarIcon = $(ThemeIcon.asCSSSelector(defaultIcon));
-			avatarContainer.replaceChildren($('.avatar.codicon-avatar', undefined, avatarIcon));
-		}
-	}
+	// private _renderRequester(requester: IChatRequester): void {
+	// 	const username = requester.username || localize('requester', "You");
+	// 	this.requesterContainer.querySelector('h3.username')!.textContent = username;
+
+	// 	const avatarContainer = this.requesterContainer.querySelector('.avatar-container')!;
+	// 	if (requester.avatarIconUri) {
+	// 		const avatarImgIcon = $<HTMLImageElement>('img.icon');
+	// 		avatarImgIcon.src = FileAccess.uriToBrowserUri(requester.avatarIconUri).toString(true);
+	// 		avatarContainer.replaceChildren($('.avatar', undefined, avatarImgIcon));
+	// 	} else {
+	// 		const defaultIcon = Codicon.account;
+	// 		const avatarIcon = $(ThemeIcon.asCSSSelector(defaultIcon));
+	// 		avatarContainer.replaceChildren($('.avatar.codicon-avatar', undefined, avatarIcon));
+	// 	}
+	// }
 
 	private async _renderModelName(): Promise<void> {
 		const modelSelectionSettings = await this.aiModelSelectionService.getValidatedModelSelectionSettings();

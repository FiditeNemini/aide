--- conflicted
+++ resolved
@@ -74,12 +74,8 @@
 
 export type ChatTreeItem = IChatRequestViewModel | IChatResponseViewModel | IChatWelcomeMessageViewModel;
 
-<<<<<<< HEAD
-export interface IBaseChatWidgetViewContext {
+export interface IChatWidgetViewOptions {
 	renderOnlyInput?: boolean;
-=======
-export interface IChatWidgetViewOptions {
->>>>>>> 257d2bfd
 	renderInputOnTop?: boolean;
 	renderStyle?: 'default' | 'compact';
 	supportsFileReferences?: boolean;

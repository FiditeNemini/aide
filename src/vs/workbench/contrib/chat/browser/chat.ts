--- conflicted
+++ resolved
@@ -47,13 +47,13 @@
 	openInChatView(): void;
 }
 
-<<<<<<< HEAD
 export interface IHoverChatService {
 	readonly _serviceBrand: undefined;
 	readonly enabled: boolean;
 	toggle(providerId?: string): void;
 	open(providerId?: string): void;
-=======
+}
+
 export interface IQuickChatOpenOptions {
 	/**
 	 * The query for quick chat.
@@ -67,7 +67,6 @@
 	 * An optional selection range to apply to the query text box.
 	 */
 	selection?: Selection;
->>>>>>> aae10b4c
 }
 
 export interface IChatAccessibilityService {

/*---------------------------------------------------------------------------------------------
 *  Copyright (c) Microsoft Corporation. All rights reserved.
 *  Licensed under the MIT License. See License.txt in the project root for license information.
 *--------------------------------------------------------------------------------------------*/

.interactive-session {
	max-width: 850px;
	margin: auto;
}

.interactive-list > .monaco-list > .monaco-scrollable-element > .monaco-list-rows > .monaco-list-row > .monaco-tl-row > .monaco-tl-twistie {
	/* Hide twisties from chat tree rows, but not from nested trees within a chat response */
	display: none !important;
}

.interactive-item-container {
	padding: 16px 20px;
	display: flex;
	flex-direction: column;
	gap: 8px;
	color: var(--vscode-interactive-session-foreground);

	cursor: default;
	user-select: text;
	-webkit-user-select: text;
}

.interactive-item-container .header {
	display: flex;
	align-items: center;
	justify-content: space-between;
}

.interactive-item-container .header .user {
	display: flex;
	align-items: center;
	gap: 6px;
}

.interactive-item-container .header .username {
	margin: 0;
	font-size: 12px;
	font-weight: 600;
}

.interactive-item-container .header .detail-container {
	font-size: 0.9em;
	opacity: 0.7;
}

.interactive-item-container:not(.show-progress) .chat-animated-ellipsis {
	display: none;
}

@keyframes ellipsis {
	0% {
		content: "";
	}
	25% {
		content: ".";
	}
	50% {
		content: "..";
	}
	75% {
		content: "...";
	}
	100% {
		content: "";
	}
}

.chat-animated-ellipsis::after {
	content: '';
	white-space: nowrap;
	overflow: hidden;
	width: 3em;
	animation: ellipsis steps(4, end) 1s infinite;
}

.interactive-item-container .header .avatar-container {
	display: flex;
	pointer-events: none;
	user-select: none;
}

.interactive-item-container .header .avatar {
	display: flex;
	align-items: center;
	justify-content: center;
	width: 24px;
	height: 24px;
<<<<<<< HEAD
	pointer-events: none;
	user-select: none;
=======
	border-radius: 50%;
	outline: 1px solid var(--vscode-chat-requestBorder)
}

.interactive-item-container .header .avatar.codicon-avatar {
	background: var(--vscode-chat-avatarBackground);
}

.interactive-item-container .header .avatar+.avatar {
	margin-left: -8px;
>>>>>>> aae10b4c
}

.interactive-item-container .header .avatar .icon {
	width: 24px;
	height: 24px;
}

.interactive-item-container .header .avatar .codicon {
<<<<<<< HEAD
	color: var(--vscode-interactive-session-foreground) !important;
=======
	color: var(--vscode-chat-avatarForeground);
	font-size: 14px;
>>>>>>> aae10b4c
}

.monaco-list-row:not(.focused) .interactive-item-container:not(:hover) .header .monaco-toolbar,
.monaco-list:not(:focus-within) .monaco-list-row .interactive-item-container:not(:hover) .header .monaco-toolbar,
.monaco-list-row:not(.focused) .interactive-item-container:not(:hover) .header .monaco-toolbar .action-label,
.monaco-list:not(:focus-within) .monaco-list-row .interactive-item-container:not(:hover) .header .monaco-toolbar .action-label {
	/* Also apply this rule to the .action-label directly to work around a strange issue- when the
	toolbar is hidden without that second rule, tabbing from the list container into a list item doesn't work
	and the tab key doesn't do anything. */
	display: none;
}

.interactive-item-container .header .monaco-toolbar .monaco-action-bar .actions-container {
	gap: 4px;
}

.interactive-item-container .header .monaco-toolbar .action-label {
	border: 1px solid transparent;
	padding: 2px;
}

.interactive-item-container .header .monaco-toolbar .checked.action-label,
.interactive-item-container .header .monaco-toolbar .checked.action-label:hover {
	color: var(--vscode-inputOption-activeForeground) !important;
	border-color: var(--vscode-inputOption-activeBorder);
	background-color: var(--vscode-inputOption-activeBackground);
}

.interactive-item-container .value {
	width: 100%;
}

.interactive-item-container .value .rendered-markdown table {
	width: 100%;
	text-align: left;
	margin-bottom: 16px;
}

.interactive-item-container .value .rendered-markdown table,
.interactive-item-container .value .rendered-markdown table td,
.interactive-item-container .value .rendered-markdown table th {
	border: 1px solid var(--vscode-chat-requestBorder);
	border-collapse: collapse;
	padding: 4px 6px;
}

.interactive-item-container .value .rendered-markdown a,
.interactive-item-container .value .interactive-session-followups,
.interactive-item-container .value .rendered-markdown a code {
	color: var(--vscode-textLink-foreground);
}

.interactive-item-container .value .rendered-markdown a:hover,
.interactive-item-container .value .rendered-markdown a:active {
	color: var(--vscode-textLink-activeForeground);
}

.interactive-list {
	overflow: hidden;
}

.interactive-request {
	border-bottom: 1px solid var(--vscode-chat-requestBorder);
	border-top: 1px solid var(--vscode-chat-requestBorder);
}

.interactive-item-container .value {
	white-space: normal;
	word-wrap: break-word;
}

.interactive-item-container .value > :last-child.rendered-markdown > :last-child {
	margin-bottom: 0px;
}

.interactive-item-container .value .rendered-markdown h1 {
	font-size: 20px;
	font-weight: 600;
	margin: 16px 0;

}

.interactive-item-container .value .rendered-markdown h2 {
	font-size: 16px;
	font-weight: 600;
	margin: 16px 0;
}

.interactive-item-container .value .rendered-markdown h3 {
	font-size: 14px;
	font-weight: 600;
	margin: 16px 0;
}

.interactive-item-container .value .rendered-markdown p {
	margin: 0 0 16px 0;
	line-height: 1.5em;
}

.interactive-item-container .value .rendered-markdown ul {
	padding-inline-start: 24px;
}

.interactive-item-container .value .rendered-markdown ol {
	padding-inline-start: 28px;
}

.interactive-item-container .value .rendered-markdown li {
	line-height: 1.3rem;
}

.interactive-item-container .monaco-tokenized-source,
.interactive-item-container code {
	font-family: var(--monaco-monospace-font);
	font-size: 12px;
	color: var(--vscode-textPreformat-foreground);
	background-color: var(--vscode-textPreformat-background);
	padding: 1px 3px;
	border-radius: 4px;
}

.interactive-item-container.interactive-item-compact {
	padding: 8px 20px;
}

.interactive-item-container.interactive-item-compact .header {
	height: 16px;
}

.interactive-item-container.interactive-item-compact .header .avatar {
	width: 16px;
	height: 16px;
}

.interactive-item-container.interactive-item-compact .header .avatar .icon {
	width: 16px;
	height: 16px;
}

.interactive-item-container.interactive-item-compact .header .avatar+.avatar .codicon {
	font-size: 12px;
}

.interactive-item-container.interactive-item-compact .header .avatar+.avatar {
	margin-left: -4px;
}

.interactive-item-container.interactive-item-compact .value {
	min-height: 0;
}

.interactive-item-container.interactive-item-compact .value .rendered-markdown p {
	margin: 0 0 8px 0;
}

.interactive-item-container.interactive-item-compact .value .rendered-markdown h1 {
	margin: 8px 0;

}

.interactive-item-container.interactive-item-compact .value .rendered-markdown h2 {
	margin: 8px 0;
}

.interactive-item-container.interactive-item-compact .value .rendered-markdown h3 {
	margin: 8px 0;
}

.interactive-item-container.interactive-item-compact .value .rendered-markdown p {
	margin: 0 0 8px 0;
}

.interactive-session .interactive-input-and-execute-toolbar {
	display: flex;
	box-sizing: border-box;
	cursor: text;
	margin: 0px 20px;
	background-color: var(--vscode-input-background);
	border: 1px solid var(--vscode-input-border, transparent);
	border-radius: 4px;
	position: relative;
	padding: 0 6px;
	margin-bottom: 4px;
	align-items: center;
	justify-content: space-between;
}

.interactive-session .interactive-input-and-side-toolbar {
	display: flex;
	gap: 4px;
	align-items: center;
}

.interactive-session .interactive-input-and-execute-toolbar.focused {
	border-color: var(--vscode-focusBorder);
}

.interactive-session .interactive-input-and-execute-toolbar .monaco-editor,
.interactive-session .interactive-input-and-execute-toolbar .monaco-editor .monaco-editor-background {
	background-color: var(--vscode-input-background) !important;
}

.interactive-session .interactive-input-and-execute-toolbar .monaco-editor .cursors-layer {
	padding-left: 4px;
}

.interactive-session .interactive-input-part .interactive-execute-toolbar {
	height: 22px;
}

.interactive-session .interactive-input-part .interactive-execute-toolbar .codicon-debug-stop {
	color: var(--vscode-icon-foreground) !important;
}

.interactive-response .interactive-result-code-block .interactive-result-editor .monaco-editor,
.interactive-response .interactive-result-code-block .interactive-result-editor .monaco-editor .margin,
.interactive-response .interactive-result-code-block .interactive-result-editor .monaco-editor .monaco-editor-background {
	background-color: var(--vscode-interactive-result-editor-background-color) !important;
}

.interactive-item-compact .interactive-result-code-block {
	margin: 0 0 8px 0;
}

.interactive-item-container .interactive-result-code-block .monaco-toolbar .monaco-action-bar .actions-container {
	padding-inline-start: unset;
}

.interactive-response hr {
	border: none !important;
	border-top: 1px solid var(--vscode-chat-requestBorder) !important;
	margin: 16px 0 !important;
}

.interactive-response .interactive-response-error-details {
	display: flex;
	align-items: start;
	gap: 6px;
}

.interactive-response .interactive-response-error-details .rendered-markdown :last-child {
	margin-bottom: 0px;
}

.interactive-response .interactive-response-error-details .codicon {
	margin-top: 1px;
}

.interactive-response .interactive-response-error-details .codicon-error {
	color: var(--vscode-errorForeground) !important; /* Have to override default styles which apply to all lists */
}

.interactive-response .interactive-response-error-details .codicon-info {
	color: var(--vscode-notificationsInfoIcon-foreground) !important; /* Have to override default styles which apply to all lists */
}

.interactive-item-container .value .interactive-slash-command {
	color: var(--vscode-textLink-foreground);
}

.interactive-session .interactive-input-part {
	padding: 12px 0px;
	display: flex;
	flex-direction: column;
}

.interactive-session-followups {
	display: flex;
	flex-direction: column;
	gap: 6px;
	align-items: start;
}

.interactive-session-followups .monaco-button {
	text-align: left;
	width: initial;
}

.interactive-session-followups .monaco-button .codicon {
	margin-left: 0;
	margin-top: 1px;
}

.interactive-item-container .interactive-response-followups .monaco-button {
	padding: 4px 8px;
}

.interactive-session .interactive-input-part .interactive-input-followups {
	margin: 0px 20px;
}

.interactive-session .interactive-input-part .interactive-input-followups .interactive-session-followups {
	margin-bottom: 8px;
}

.interactive-session .interactive-input-part .interactive-input-followups .interactive-session-followups .monaco-button {
	display: block;
	color: var(--vscode-textLink-foreground);
	font-size: 12px;
}

.interactive-session .interactive-input-part .interactive-input-followups .interactive-session-followups code {
	font-family: var(--monaco-monospace-font);
	font-size: 11px;
}

.interactive-session .interactive-input-part .interactive-input-followups .interactive-session-followups .monaco-button .codicon-sparkle {
	float: left;
}

.interactive-session-followups .monaco-button.interactive-followup-reply {
	padding: 0px;
<<<<<<< HEAD
	font-size: 14px;
	font-weight: 600;
=======
>>>>>>> aae10b4c
	border: none;
	color: var(--vscode-textLink-foreground);
}

.interactive-welcome .value .interactive-session-followups {
	margin-bottom: 16px;
}

.interactive-item-container .monaco-toolbar .codicon {
	/* Very aggressive list styles try to apply focus colors to every codicon in a list row. */
	color: var(--vscode-icon-foreground) !important;
}

.interactive-item-container.filtered-response .value > .rendered-markdown {
	-webkit-mask-image: linear-gradient(rgba(0, 0, 0, 0.85), rgba(0, 0, 0, 0.05));
	mask-image: linear-gradient(rgba(0, 0, 0, 0.85), rgba(0, 0, 0, 0.05));
}

/* #region Quick Chat */

.quick-input-widget .interactive-session .interactive-input-part {
	padding: 8px 6px 6px 6px;
}

.quick-input-widget .interactive-session .interactive-input-part .interactive-execute-toolbar {
	bottom: 1px;
}

.quick-input-widget .interactive-session .interactive-input-and-execute-toolbar {
	margin: 0;
	border-radius: 2px;
	padding: 0 4px 0 6px;
}

.quick-input-widget .interactive-list {
	border-bottom-right-radius: 6px;
	border-bottom-left-radius: 6px;
}

/* #endregion */

.interactive-response-progress-tree .monaco-list-row:not(.selected) .monaco-tl-row:hover {
	background-color: var(--vscode-list-hoverBackground);
}

.interactive-response-progress-tree {
	margin: 16px 0px;
}

.interactive-response-progress-tree.focused {
	border-color: var(--vscode-focusBorder, transparent);
}

.interactive-item-container .value .interactive-response-placeholder-codicon .codicon {
	color: var(--vscode-editorGhostText-foreground);
}

.interactive-item-container .value .interactive-response-placeholder-content {
	color: var(--vscode-editorGhostText-foreground);
	font-size: 12px;
}

.interactive-response  .interactive-response-codicon-details {
	display: flex;
	align-items: start;
	gap: 6px;
}

.interactive-response-progress-tree .monaco-list,
.chat-used-context-list .monaco-list {
	border: none;
	border-radius: 4px;
	width: auto;
}

.interactive-item-container .chat-resource-widget {
	background-color: var(--vscode-chat-slashCommandBackground);
	color: var(--vscode-chat-slashCommandForeground);
	border-radius: 4px;
	white-space: nowrap;
	padding: 1px 3px;
}

.interactive-session .chat-used-context.chat-used-context-collapsed .chat-used-context-list {
	display: none;
}

.interactive-session .chat-used-context {
	display: flex;
	flex-direction: column;
	gap: 6px;
}

.interactive-session .chat-used-context-list {
	border: 1px solid var(--vscode-chat-requestBorder);
	border-radius: 4px;
	padding: 4px;
	margin-bottom: 8px;
}

.interactive-session .chat-used-context-list .monaco-list .monaco-list-row {
	border-radius: 2px;
}

.interactive-session .chat-used-context-label {
	font-size: 12px;
	color: var(--vscode-foreground);
	opacity: 0.8;
	user-select: none;
}

.interactive-session .chat-used-context-label:hover {
	opacity: unset;
}

.interactive-session .chat-used-context-label .monaco-button {
	/* unset Button styles */
	display: inline-flex;
	width: 100%;
	border: none;
	padding: 0;
	text-align: initial;
	justify-content: initial;
}

.interactive-session .chat-used-context-label .monaco-text-button:focus {
	outline: none;
}

.interactive-session .chat-used-context-label .monaco-text-button:focus-visible {
	outline: 1px solid var(--vscode-focusBorder);
}

.interactive-session .chat-used-context .chat-used-context-label .monaco-button .codicon {
<<<<<<< HEAD
	margin: 0 2px 0 0;
}

/* #region Quick Chat */

.monaco-workbench > .hover-chat-container {
	position: fixed;
	right: 13px;
	bottom: 34px;
	display: block;
	border: 1px solid var(--vscode-chat-requestBorder);
	z-index: 5;
}

.hover-chat-input-container::before {
	backdrop-filter: blur(10px);
	content: "";
	top: 0;
	left: 0;
	width: 100%;
	height: 100%;
	position: absolute;
	z-index: -1;
}

.hover-chat-input-container {
	position: relative;
	padding: 2px;
}

.hover-chat-container .hover-chat-hint {
	margin: 0;
	padding-left: 8px;
	margin-bottom: -4px;
	color: var(--vscode-editorGhostText-foreground);
}

.hover-chat-container .interactive-session .interactive-input-part {
	padding: 8px 6px 6px 6px;
}

.hover-chat-container .interactive-session .interactive-input-part .interactive-execute-toolbar {
	bottom: 1px;
}

.hover-chat-container .interactive-session .interactive-input-and-execute-toolbar {
	margin: 0;
	border-radius: 4px;
	padding: 0 6px;
}

.hover-chat-container .interactive-session .interactive-input-and-execute-toolbar .interactive-input-editor {
	width: 346px;
	height: 36px;
}

.hover-chat-container .interactive-list {
	border-bottom-right-radius: 6px;
	border-bottom-left-radius: 6px;
}

/* #endregion */
=======
	margin: 0 0 0 4px;
}
>>>>>>> aae10b4c
<|MERGE_RESOLUTION|>--- conflicted
+++ resolved
@@ -90,10 +90,6 @@
 	justify-content: center;
 	width: 24px;
 	height: 24px;
-<<<<<<< HEAD
-	pointer-events: none;
-	user-select: none;
-=======
 	border-radius: 50%;
 	outline: 1px solid var(--vscode-chat-requestBorder)
 }
@@ -104,7 +100,6 @@
 
 .interactive-item-container .header .avatar+.avatar {
 	margin-left: -8px;
->>>>>>> aae10b4c
 }
 
 .interactive-item-container .header .avatar .icon {
@@ -113,12 +108,8 @@
 }
 
 .interactive-item-container .header .avatar .codicon {
-<<<<<<< HEAD
-	color: var(--vscode-interactive-session-foreground) !important;
-=======
 	color: var(--vscode-chat-avatarForeground);
 	font-size: 14px;
->>>>>>> aae10b4c
 }
 
 .monaco-list-row:not(.focused) .interactive-item-container:not(:hover) .header .monaco-toolbar,
@@ -343,16 +334,16 @@
 	margin: 0 0 8px 0;
 }
 
-.interactive-item-container .interactive-result-code-block .monaco-toolbar .monaco-action-bar .actions-container {
-	padding-inline-start: unset;
-}
-
 .interactive-response hr {
 	border: none !important;
 	border-top: 1px solid var(--vscode-chat-requestBorder) !important;
 	margin: 16px 0 !important;
 }
 
+.interactive-item-container .interactive-result-code-block .monaco-toolbar .monaco-action-bar .actions-container {
+	padding-inline-start: unset;
+}
+
 .interactive-response .interactive-response-error-details {
 	display: flex;
 	align-items: start;
@@ -431,11 +422,6 @@
 
 .interactive-session-followups .monaco-button.interactive-followup-reply {
 	padding: 0px;
-<<<<<<< HEAD
-	font-size: 14px;
-	font-weight: 600;
-=======
->>>>>>> aae10b4c
 	border: none;
 	color: var(--vscode-textLink-foreground);
 }
@@ -570,8 +556,7 @@
 }
 
 .interactive-session .chat-used-context .chat-used-context-label .monaco-button .codicon {
-<<<<<<< HEAD
-	margin: 0 2px 0 0;
+	margin: 0 0 0 4px;
 }
 
 /* #region Quick Chat */
@@ -632,8 +617,4 @@
 	border-bottom-left-radius: 6px;
 }
 
-/* #endregion */
-=======
-	margin: 0 0 0 4px;
-}
->>>>>>> aae10b4c
+/* #endregion */
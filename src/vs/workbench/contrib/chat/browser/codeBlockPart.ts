/*---------------------------------------------------------------------------------------------
 *  Copyright (c) Microsoft Corporation. All rights reserved.
 *  Licensed under the MIT License. See License.txt in the project root for license information.
 *--------------------------------------------------------------------------------------------*/

import 'vs/css!./codeBlockPart';

import * as dom from 'vs/base/browser/dom';
import { Button } from 'vs/base/browser/ui/button/button';
import { Codicon } from 'vs/base/common/codicons';
import { Emitter, Event } from 'vs/base/common/event';
import { Disposable, IReference } from 'vs/base/common/lifecycle';
import { Schemas } from 'vs/base/common/network';
import { URI, UriComponents } from 'vs/base/common/uri';
import { IEditorConstructionOptions } from 'vs/editor/browser/config/editorConfiguration';
import { EditorExtensionsRegistry } from 'vs/editor/browser/editorExtensions';
import { CodeEditorWidget } from 'vs/editor/browser/widget/codeEditor/codeEditorWidget';
import { EDITOR_FONT_DEFAULTS, EditorOption, IEditorOptions } from 'vs/editor/common/config/editorOptions';
import { IRange, Range } from 'vs/editor/common/core/range';
import { ScrollType } from 'vs/editor/common/editorCommon';
import { EndOfLinePreference, ITextModel } from 'vs/editor/common/model';
import { IModelService } from 'vs/editor/common/services/model';
import { IResolvedTextEditorModel, ITextModelContentProvider, ITextModelService } from 'vs/editor/common/services/resolverService';
import { BracketMatchingController } from 'vs/editor/contrib/bracketMatching/browser/bracketMatching';
import { ContextMenuController } from 'vs/editor/contrib/contextmenu/browser/contextmenu';
import { GotoDefinitionAtPositionEditorContribution } from 'vs/editor/contrib/gotoSymbol/browser/link/goToDefinitionAtPosition';
import { HoverController } from 'vs/editor/contrib/hover/browser/hover';
import { ViewportSemanticTokensContribution } from 'vs/editor/contrib/semanticTokens/browser/viewportSemanticTokens';
import { SmartSelectController } from 'vs/editor/contrib/smartSelect/browser/smartSelect';
import { WordHighlighterContribution } from 'vs/editor/contrib/wordHighlighter/browser/wordHighlighter';
import { localize } from 'vs/nls';
import { IAccessibilityService } from 'vs/platform/accessibility/common/accessibility';
import { MenuWorkbenchToolBar } from 'vs/platform/actions/browser/toolbar';
import { MenuId } from 'vs/platform/actions/common/actions';
import { IConfigurationService } from 'vs/platform/configuration/common/configuration';
import { IContextKeyService } from 'vs/platform/contextkey/common/contextkey';
import { IInstantiationService } from 'vs/platform/instantiation/common/instantiation';
import { ServiceCollection } from 'vs/platform/instantiation/common/serviceCollection';
import { AccessibilityVerbositySettingId } from 'vs/workbench/contrib/accessibility/browser/accessibilityConfiguration';
import { IChatRendererDelegate } from 'vs/workbench/contrib/chat/browser/chatListRenderer';
import { IMarkdownVulnerability } from 'vs/workbench/contrib/chat/browser/chatMarkdownDecorationsRenderer';
import { ChatEditorOptions } from 'vs/workbench/contrib/chat/browser/chatOptions';
import { ICSSimpleCodeBlockData } from 'vs/workbench/contrib/chat/browser/csCodeBlockPart';
import { ICSChatResponseViewModel as IChatResponseViewModel, isResponseVM } from 'vs/workbench/contrib/chat/common/csChatViewModel';
import { MenuPreventer } from 'vs/workbench/contrib/codeEditor/browser/menuPreventer';
import { SelectionClipboardContributionID } from 'vs/workbench/contrib/codeEditor/browser/selectionClipboard';
import { getSimpleEditorOptions } from 'vs/workbench/contrib/codeEditor/browser/simpleEditorOptions';

const $ = dom.$;

export interface ICodeBlockData {
	readonly codeBlockIndex: number;
	readonly element: unknown;

	readonly textModel: Promise<IReference<IResolvedTextEditorModel>>;
	readonly languageId: string;

	readonly vulns?: readonly IMarkdownVulnerability[];
	readonly range?: Range;

<<<<<<< HEAD
export type ICodeBlockData = ICSSimpleCodeBlockData | ILocalFileCodeBlockData;
=======
	readonly parentContextKeyService?: IContextKeyService;
	readonly hideToolbar?: boolean;
}
>>>>>>> 936a283c

/**
 * Special markdown code block language id used to render a local file.
 *
 * The text of the code path should be a {@link LocalFileCodeBlockData} json object.
 */
export const localFileLanguageId = 'vscode-local-file';


export function parseLocalFileData(text: string) {

	interface RawLocalFileCodeBlockData {
		readonly uri: UriComponents;
		readonly range?: IRange;
	}

	let data: RawLocalFileCodeBlockData;
	try {
		data = JSON.parse(text);
	} catch (e) {
		throw new Error('Could not parse code block local file data');
	}

	let uri: URI;
	try {
		uri = URI.revive(data?.uri);
	} catch (e) {
		throw new Error('Invalid code block local file data URI');
	}

	let range: IRange | undefined;
	if (data.range) {
		// Note that since this is coming from extensions, position are actually zero based and must be converted.
		range = new Range(data.range.startLineNumber + 1, data.range.startColumn + 1, data.range.endLineNumber + 1, data.range.endColumn + 1);
	}

	return { uri, range };
}

export interface ICodeBlockActionContext {
	code: string;
	languageId: string;
	codeBlockIndex: number;
	element: unknown;
}


export interface ICodeBlockPart {
	readonly editor: CodeEditorWidget;
	readonly onDidChangeContentHeight: Event<void>;
	readonly element: HTMLElement;
	readonly uri: URI | undefined;
	layout(width: number): void;
	render(data: ICodeBlockData, width: number): Promise<void>;
	focus(): void;
	reset(): unknown;
	dispose(): void;
}

const defaultCodeblockPadding = 10;
export class CodeBlockPart extends Disposable implements ICodeBlockPart {
	protected readonly _onDidChangeContentHeight = this._register(new Emitter<void>());
	public readonly onDidChangeContentHeight = this._onDidChangeContentHeight.event;

	public readonly editor: CodeEditorWidget;
	protected readonly toolbar: MenuWorkbenchToolBar;
	protected contextKeyService: IContextKeyService;

	public readonly element: HTMLElement;

	private readonly vulnsButton: Button;
	private readonly vulnsListElement: HTMLElement;

	private currentCodeBlockData: ICodeBlockData | undefined;
	private currentScrollWidth = 0;

	constructor(
		private readonly options: ChatEditorOptions,
		readonly menuId: MenuId,
		delegate: IChatRendererDelegate,
		overflowWidgetsDomNode: HTMLElement | undefined,
		@IInstantiationService instantiationService: IInstantiationService,
		@IContextKeyService contextKeyService: IContextKeyService,
		@IModelService protected readonly modelService: IModelService,
		@IConfigurationService private readonly configurationService: IConfigurationService,
		@IAccessibilityService private readonly accessibilityService: IAccessibilityService,
	) {
		super();
		this.element = $('.interactive-result-code-block');

		this.contextKeyService = this._register(contextKeyService.createScoped(this.element));
		const scopedInstantiationService = instantiationService.createChild(new ServiceCollection([IContextKeyService, this.contextKeyService]));
		const editorElement = dom.append(this.element, $('.interactive-result-editor'));
		this.editor = this.createEditor(scopedInstantiationService, editorElement, {
			...getSimpleEditorOptions(this.configurationService),
			readOnly: true,
			lineNumbers: 'off',
			selectOnLineNumbers: true,
			scrollBeyondLastLine: false,
			lineDecorationsWidth: 8,
			dragAndDrop: false,
			padding: { top: defaultCodeblockPadding, bottom: defaultCodeblockPadding },
			mouseWheelZoom: false,
			scrollbar: {
				alwaysConsumeMouseWheel: false
			},
			definitionLinkOpensInPeek: false,
			gotoLocation: {
				multiple: 'goto',
				multipleDeclarations: 'goto',
				multipleDefinitions: 'goto',
				multipleImplementations: 'goto',
			},
			ariaLabel: localize('chat.codeBlockHelp', 'Code block'),
			overflowWidgetsDomNode,
			...this.getEditorOptionsFromConfig(),
		});

		const toolbarElement = dom.append(this.element, $('.interactive-result-code-block-toolbar'));
		const editorScopedService = this.editor.contextKeyService.createScoped(toolbarElement);
		const editorScopedInstantiationService = scopedInstantiationService.createChild(new ServiceCollection([IContextKeyService, editorScopedService]));
		this.toolbar = this._register(editorScopedInstantiationService.createInstance(MenuWorkbenchToolBar, toolbarElement, menuId, {
			menuOptions: {
				shouldForwardArgs: true
			}
		}));

		const vulnsContainer = dom.append(this.element, $('.interactive-result-vulns'));
		const vulnsHeaderElement = dom.append(vulnsContainer, $('.interactive-result-vulns-header', undefined));
		this.vulnsButton = new Button(vulnsHeaderElement, {
			buttonBackground: undefined,
			buttonBorder: undefined,
			buttonForeground: undefined,
			buttonHoverBackground: undefined,
			buttonSecondaryBackground: undefined,
			buttonSecondaryForeground: undefined,
			buttonSecondaryHoverBackground: undefined,
			buttonSeparator: undefined,
			supportIcons: true
		});

		this.vulnsListElement = dom.append(vulnsContainer, $('ul.interactive-result-vulns-list'));

		this.vulnsButton.onDidClick(() => {
			const element = this.currentCodeBlockData!.element as IChatResponseViewModel;
			element.vulnerabilitiesListExpanded = !element.vulnerabilitiesListExpanded;
			this.vulnsButton.label = this.getVulnerabilitiesLabel();
			this.element.classList.toggle('chat-vulnerabilities-collapsed', !element.vulnerabilitiesListExpanded);
			this._onDidChangeContentHeight.fire();
			// this.updateAriaLabel(collapseButton.element, referencesLabel, element.usedReferencesExpanded);
		});

		this._register(this.toolbar.onDidChangeDropdownVisibility(e => {
			toolbarElement.classList.toggle('force-visibility', e);
		}));

		this._configureForScreenReader();
		this._register(this.accessibilityService.onDidChangeScreenReaderOptimized(() => this._configureForScreenReader()));
		this._register(this.configurationService.onDidChangeConfiguration((e) => {
			if (e.affectedKeys.has(AccessibilityVerbositySettingId.Chat)) {
				this._configureForScreenReader();
			}
		}));

		this._register(this.options.onDidChange(() => {
			this.editor.updateOptions(this.getEditorOptionsFromConfig());
		}));

		this._register(this.editor.onDidScrollChange(e => {
			this.currentScrollWidth = e.scrollWidth;
		}));
		this._register(this.editor.onDidContentSizeChange(e => {
			if (e.contentHeightChanged) {
				this._onDidChangeContentHeight.fire();
			}
		}));
		this._register(this.editor.onDidBlurEditorWidget(() => {
			this.element.classList.remove('focused');
			WordHighlighterContribution.get(this.editor)?.stopHighlighting();
			this.clearWidgets();
		}));
		this._register(this.editor.onDidFocusEditorWidget(() => {
			this.element.classList.add('focused');
			WordHighlighterContribution.get(this.editor)?.restoreViewState(true);
		}));

		// Parent list scrolled
		if (delegate.onDidScroll) {
			this._register(delegate.onDidScroll(e => {
				this.clearWidgets();
			}));
		}
	}

	get uri(): URI | undefined {
		return this.editor.getModel()?.uri;
	}

	private createEditor(instantiationService: IInstantiationService, parent: HTMLElement, options: Readonly<IEditorConstructionOptions>): CodeEditorWidget {
		return this._register(instantiationService.createInstance(CodeEditorWidget, parent, options, {
			isSimpleWidget: false,
			contributions: EditorExtensionsRegistry.getSomeEditorContributions([
				MenuPreventer.ID,
				SelectionClipboardContributionID,
				ContextMenuController.ID,

				WordHighlighterContribution.ID,
				ViewportSemanticTokensContribution.ID,
				BracketMatchingController.ID,
				SmartSelectController.ID,
				HoverController.ID,
				GotoDefinitionAtPositionEditorContribution.ID,
			])
		}));
	}

	focus(): void {
		this.editor.focus();
	}

	private updatePaddingForLayout() {
		// scrollWidth = "the width of the content that needs to be scrolled"
		// contentWidth = "the width of the area where content is displayed"
		const horizontalScrollbarVisible = this.currentScrollWidth > this.editor.getLayoutInfo().contentWidth;
		const scrollbarHeight = this.editor.getLayoutInfo().horizontalScrollbarHeight;
		const bottomPadding = horizontalScrollbarVisible ?
			Math.max(defaultCodeblockPadding - scrollbarHeight, 2) :
			defaultCodeblockPadding;
		this.editor.updateOptions({ padding: { top: defaultCodeblockPadding, bottom: bottomPadding } });
	}

	private _configureForScreenReader(): void {
		const toolbarElt = this.toolbar.getElement();
		if (this.accessibilityService.isScreenReaderOptimized()) {
			toolbarElt.style.display = 'block';
			toolbarElt.ariaLabel = this.configurationService.getValue(AccessibilityVerbositySettingId.Chat) ? localize('chat.codeBlock.toolbarVerbose', 'Toolbar for code block which can be reached via tab') : localize('chat.codeBlock.toolbar', 'Code block toolbar');
		} else {
			toolbarElt.style.display = '';
		}
	}

	private getEditorOptionsFromConfig(): IEditorOptions {
		return {
			wordWrap: this.options.configuration.resultEditor.wordWrap,
			fontLigatures: this.options.configuration.resultEditor.fontLigatures,
			bracketPairColorization: this.options.configuration.resultEditor.bracketPairColorization,
			fontFamily: this.options.configuration.resultEditor.fontFamily === 'default' ?
				EDITOR_FONT_DEFAULTS.fontFamily :
				this.options.configuration.resultEditor.fontFamily,
			fontSize: this.options.configuration.resultEditor.fontSize,
			fontWeight: this.options.configuration.resultEditor.fontWeight,
			lineHeight: this.options.configuration.resultEditor.lineHeight,
		};
	}

	layout(width: number): void {
		const contentHeight = this.getContentHeight();
		const editorBorder = 2;
		this.editor.layout({ width: width - editorBorder, height: contentHeight });
		this.updatePaddingForLayout();
	}

	private getContentHeight() {
		if (this.currentCodeBlockData?.range) {
			const lineCount = this.currentCodeBlockData.range.endLineNumber - this.currentCodeBlockData.range.startLineNumber + 1;
			const lineHeight = this.editor.getOption(EditorOption.lineHeight);
			return lineCount * lineHeight;
		}
		return this.editor.getContentHeight();
	}

	async render(data: ICodeBlockData, width: number) {
		if (data.parentContextKeyService) {
			this.contextKeyService.updateParent(data.parentContextKeyService);
		}

		if (this.options.configuration.resultEditor.wordWrap === 'on') {
			// Initialize the editor with the new proper width so that getContentHeight
			// will be computed correctly in the next call to layout()
			this.layout(width);
		}

		await this.updateEditor(data);

		this.layout(width);
		this.editor.updateOptions({ ariaLabel: localize('chat.codeBlockLabel', "Code block {0}", data.codeBlockIndex + 1) });

		if (data.hideToolbar) {
			dom.hide(this.toolbar.getElement());
		} else {
			dom.show(this.toolbar.getElement());
		}
<<<<<<< HEAD
	}

	protected abstract updateEditor(data: Data): void | Promise<void>;

	reset() {
		this.clearWidgets();
	}

	private clearWidgets() {
		HoverController.get(this.editor)?.hideContentHover();
	}
}


export class SimpleCodeBlockPart extends BaseCodeBlockPart<ISimpleCodeBlockData> {

	private readonly vulnsButton: Button;
	private readonly vulnsListElement: HTMLElement;

	private currentCodeBlockData: ISimpleCodeBlockData | undefined;

	private readonly textModel: Promise<ITextModel>;

	private readonly _uri: URI;

	constructor(
		options: ChatEditorOptions,
		menuId: MenuId,
		delegate: IChatRendererDelegate,
		overflowWidgetsDomNode: HTMLElement | undefined,
		@IInstantiationService instantiationService: IInstantiationService,
		@IContextKeyService contextKeyService: IContextKeyService,
		@IModelService modelService: IModelService,
		@ITextModelService textModelService: ITextModelService,
		@IConfigurationService configurationService: IConfigurationService,
		@IAccessibilityService accessibilityService: IAccessibilityService,
		@ILanguageService protected readonly languageService: ILanguageService,
	) {
		super(options, menuId, delegate, overflowWidgetsDomNode, instantiationService, contextKeyService, modelService, configurationService, accessibilityService);

		const vulnsContainer = dom.append(this.element, $('.interactive-result-vulns'));
		const vulnsHeaderElement = dom.append(vulnsContainer, $('.interactive-result-vulns-header', undefined));
		this.vulnsButton = new Button(vulnsHeaderElement, {
			buttonBackground: undefined,
			buttonBorder: undefined,
			buttonForeground: undefined,
			buttonHoverBackground: undefined,
			buttonSecondaryBackground: undefined,
			buttonSecondaryForeground: undefined,
			buttonSecondaryHoverBackground: undefined,
			buttonSeparator: undefined,
			supportIcons: true
		});
		this._uri = URI.from({ scheme: Schemas.vscodeChatCodeBlock, path: generateUuid() });
		this.textModel = textModelService.createModelReference(this._uri).then(ref => {
			this.editor.setModel(ref.object.textEditorModel);
			this._register(ref);
			return ref.object.textEditorModel;
		});

		this.vulnsListElement = dom.append(vulnsContainer, $('ul.interactive-result-vulns-list'));

		this.vulnsButton.onDidClick(() => {
			const element = this.currentCodeBlockData!.element as IChatResponseViewModel;
			element.vulnerabilitiesListExpanded = !element.vulnerabilitiesListExpanded;
			this.vulnsButton.label = this.getVulnerabilitiesLabel();
			this.element.classList.toggle('chat-vulnerabilities-collapsed', !element.vulnerabilitiesListExpanded);
			this._onDidChangeContentHeight.fire();
			// this.updateAriaLabel(collapseButton.element, referencesLabel, element.usedReferencesExpanded);
		});
	}

	get uri(): URI {
		return this._uri;
	}

	protected override createEditor(instantiationService: IInstantiationService, parent: HTMLElement, options: Readonly<IEditorConstructionOptions>): CodeEditorWidget {
		return this._register(instantiationService.createInstance(CodeEditorWidget, parent, options, {
			isSimpleWidget: false,
			contributions: EditorExtensionsRegistry.getSomeEditorContributions([
				MenuPreventer.ID,
				SelectionClipboardContributionID,
				ContextMenuController.ID,

				WordHighlighterContribution.ID,
				ViewportSemanticTokensContribution.ID,
				BracketMatchingController.ID,
				SmartSelectController.ID,
				HoverController.ID,
				GotoDefinitionAtPositionEditorContribution.ID,
			])
		}));
	}

	override async render(data: ISimpleCodeBlockData, width: number): Promise<void> {
		await super.render(data, width);
=======
>>>>>>> 936a283c

		if (data.vulns?.length && isResponseVM(data.element)) {
			dom.clearNode(this.vulnsListElement);
			this.element.classList.remove('no-vulns');
			this.element.classList.toggle('chat-vulnerabilities-collapsed', !data.element.vulnerabilitiesListExpanded);
			dom.append(this.vulnsListElement, ...data.vulns.map(v => $('li', undefined, $('span.chat-vuln-title', undefined, v.title), ' ' + v.description)));
			this.vulnsButton.label = this.getVulnerabilitiesLabel();
		} else {
			this.element.classList.add('no-vulns');
		}
	}

	reset() {
		this.clearWidgets();
	}

	private clearWidgets() {
		HoverController.get(this.editor)?.hideContentHover();
	}

	private async updateEditor(data: ICodeBlockData): Promise<void> {
		const textModel = (await data.textModel).object.textEditorModel;
		this.editor.setModel(textModel);
		if (data.range) {
			this.editor.setSelection(data.range);
			this.editor.revealRangeInCenter(data.range, ScrollType.Immediate);
		}

		this.toolbar.context = {
			code: textModel.getTextBuffer().getValueInRange(data.range ?? textModel.getFullModelRange(), EndOfLinePreference.TextDefined),
			codeBlockIndex: data.codeBlockIndex,
			element: data.element,
			languageId: textModel.getLanguageId()
		} satisfies ICodeBlockActionContext;
	}

	private getVulnerabilitiesLabel(): string {
		if (!this.currentCodeBlockData || !this.currentCodeBlockData.vulns) {
			return '';
		}

		const referencesLabel = this.currentCodeBlockData.vulns.length > 1 ?
			localize('vulnerabilitiesPlural', "{0} vulnerabilities", this.currentCodeBlockData.vulns.length) :
			localize('vulnerabilitiesSingular', "{0} vulnerability", 1);
		const icon = (element: IChatResponseViewModel) => element.vulnerabilitiesListExpanded ? Codicon.chevronDown : Codicon.chevronRight;
		return `${referencesLabel} $(${icon(this.currentCodeBlockData.element as IChatResponseViewModel).id})`;
	}
}

export class ChatCodeBlockContentProvider extends Disposable implements ITextModelContentProvider {

	constructor(
		@ITextModelService textModelService: ITextModelService,
		@IModelService private readonly _modelService: IModelService,
	) {
		super();
		this._register(textModelService.registerTextModelContentProvider(Schemas.vscodeChatCodeBlock, this));
	}

	async provideTextContent(resource: URI): Promise<ITextModel | null> {
		const existing = this._modelService.getModel(resource);
		if (existing) {
			return existing;
		}
		return this._modelService.createModel('', null, resource);
	}
}<|MERGE_RESOLUTION|>--- conflicted
+++ resolved
@@ -40,7 +40,6 @@
 import { IChatRendererDelegate } from 'vs/workbench/contrib/chat/browser/chatListRenderer';
 import { IMarkdownVulnerability } from 'vs/workbench/contrib/chat/browser/chatMarkdownDecorationsRenderer';
 import { ChatEditorOptions } from 'vs/workbench/contrib/chat/browser/chatOptions';
-import { ICSSimpleCodeBlockData } from 'vs/workbench/contrib/chat/browser/csCodeBlockPart';
 import { ICSChatResponseViewModel as IChatResponseViewModel, isResponseVM } from 'vs/workbench/contrib/chat/common/csChatViewModel';
 import { MenuPreventer } from 'vs/workbench/contrib/codeEditor/browser/menuPreventer';
 import { SelectionClipboardContributionID } from 'vs/workbench/contrib/codeEditor/browser/selectionClipboard';
@@ -58,13 +57,9 @@
 	readonly vulns?: readonly IMarkdownVulnerability[];
 	readonly range?: Range;
 
-<<<<<<< HEAD
-export type ICodeBlockData = ICSSimpleCodeBlockData | ILocalFileCodeBlockData;
-=======
 	readonly parentContextKeyService?: IContextKeyService;
 	readonly hideToolbar?: boolean;
 }
->>>>>>> 936a283c
 
 /**
  * Special markdown code block language id used to render a local file.
@@ -357,105 +352,6 @@
 		} else {
 			dom.show(this.toolbar.getElement());
 		}
-<<<<<<< HEAD
-	}
-
-	protected abstract updateEditor(data: Data): void | Promise<void>;
-
-	reset() {
-		this.clearWidgets();
-	}
-
-	private clearWidgets() {
-		HoverController.get(this.editor)?.hideContentHover();
-	}
-}
-
-
-export class SimpleCodeBlockPart extends BaseCodeBlockPart<ISimpleCodeBlockData> {
-
-	private readonly vulnsButton: Button;
-	private readonly vulnsListElement: HTMLElement;
-
-	private currentCodeBlockData: ISimpleCodeBlockData | undefined;
-
-	private readonly textModel: Promise<ITextModel>;
-
-	private readonly _uri: URI;
-
-	constructor(
-		options: ChatEditorOptions,
-		menuId: MenuId,
-		delegate: IChatRendererDelegate,
-		overflowWidgetsDomNode: HTMLElement | undefined,
-		@IInstantiationService instantiationService: IInstantiationService,
-		@IContextKeyService contextKeyService: IContextKeyService,
-		@IModelService modelService: IModelService,
-		@ITextModelService textModelService: ITextModelService,
-		@IConfigurationService configurationService: IConfigurationService,
-		@IAccessibilityService accessibilityService: IAccessibilityService,
-		@ILanguageService protected readonly languageService: ILanguageService,
-	) {
-		super(options, menuId, delegate, overflowWidgetsDomNode, instantiationService, contextKeyService, modelService, configurationService, accessibilityService);
-
-		const vulnsContainer = dom.append(this.element, $('.interactive-result-vulns'));
-		const vulnsHeaderElement = dom.append(vulnsContainer, $('.interactive-result-vulns-header', undefined));
-		this.vulnsButton = new Button(vulnsHeaderElement, {
-			buttonBackground: undefined,
-			buttonBorder: undefined,
-			buttonForeground: undefined,
-			buttonHoverBackground: undefined,
-			buttonSecondaryBackground: undefined,
-			buttonSecondaryForeground: undefined,
-			buttonSecondaryHoverBackground: undefined,
-			buttonSeparator: undefined,
-			supportIcons: true
-		});
-		this._uri = URI.from({ scheme: Schemas.vscodeChatCodeBlock, path: generateUuid() });
-		this.textModel = textModelService.createModelReference(this._uri).then(ref => {
-			this.editor.setModel(ref.object.textEditorModel);
-			this._register(ref);
-			return ref.object.textEditorModel;
-		});
-
-		this.vulnsListElement = dom.append(vulnsContainer, $('ul.interactive-result-vulns-list'));
-
-		this.vulnsButton.onDidClick(() => {
-			const element = this.currentCodeBlockData!.element as IChatResponseViewModel;
-			element.vulnerabilitiesListExpanded = !element.vulnerabilitiesListExpanded;
-			this.vulnsButton.label = this.getVulnerabilitiesLabel();
-			this.element.classList.toggle('chat-vulnerabilities-collapsed', !element.vulnerabilitiesListExpanded);
-			this._onDidChangeContentHeight.fire();
-			// this.updateAriaLabel(collapseButton.element, referencesLabel, element.usedReferencesExpanded);
-		});
-	}
-
-	get uri(): URI {
-		return this._uri;
-	}
-
-	protected override createEditor(instantiationService: IInstantiationService, parent: HTMLElement, options: Readonly<IEditorConstructionOptions>): CodeEditorWidget {
-		return this._register(instantiationService.createInstance(CodeEditorWidget, parent, options, {
-			isSimpleWidget: false,
-			contributions: EditorExtensionsRegistry.getSomeEditorContributions([
-				MenuPreventer.ID,
-				SelectionClipboardContributionID,
-				ContextMenuController.ID,
-
-				WordHighlighterContribution.ID,
-				ViewportSemanticTokensContribution.ID,
-				BracketMatchingController.ID,
-				SmartSelectController.ID,
-				HoverController.ID,
-				GotoDefinitionAtPositionEditorContribution.ID,
-			])
-		}));
-	}
-
-	override async render(data: ISimpleCodeBlockData, width: number): Promise<void> {
-		await super.render(data, width);
-=======
->>>>>>> 936a283c
 
 		if (data.vulns?.length && isResponseVM(data.element)) {
 			dom.clearNode(this.vulnsListElement);

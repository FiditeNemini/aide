--- conflicted
+++ resolved
@@ -856,13 +856,9 @@
 	| IChatAddRequestEvent | IChatChangedRequestEvent | IChatRemoveRequestEvent
 	| IChatAddResponseEvent
 	| IChatSetAgentEvent
-<<<<<<< HEAD
-	| IChatMoveEvent;
-=======
 	| IChatMoveEvent
 	| IChatSetHiddenEvent
 	;
->>>>>>> 1410d77f
 
 export interface IChatAddRequestEvent {
 	kind: 'addRequest';

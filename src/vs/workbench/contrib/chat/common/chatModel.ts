/*---------------------------------------------------------------------------------------------
 *  Copyright (c) Microsoft Corporation. All rights reserved.
 *  Licensed under the MIT License. See License.txt in the project root for license information.
 *--------------------------------------------------------------------------------------------*/

import { firstOrDefault } from 'vs/base/common/arrays';
import { DeferredPromise } from 'vs/base/common/async';
import { Emitter, Event } from 'vs/base/common/event';
import { IMarkdownString, MarkdownString, isMarkdownString } from 'vs/base/common/htmlContent';
import { Disposable } from 'vs/base/common/lifecycle';
import { revive } from 'vs/base/common/marshalling';
import { basename } from 'vs/base/common/resources';
import { URI, UriComponents, UriDto } from 'vs/base/common/uri';
import { generateUuid } from 'vs/base/common/uuid';
import { OffsetRange } from 'vs/editor/common/core/offsetRange';
import { ILogService } from 'vs/platform/log/common/log';
import { IChatAgentCommand, IChatAgentData, IChatAgentService } from 'vs/workbench/contrib/chat/common/chatAgents';
import { ChatRequestTextPart, IParsedChatRequest, reviveParsedChatRequest } from 'vs/workbench/contrib/chat/common/chatParserTypes';
import { IChat, IChatContentInlineReference, IChatContentReference, IChatFollowup, IChatProgress, IChatReplyFollowup, IChatResponse, IChatResponseErrorDetails, IChatResponseProgressFileTreeData, IChatUserProvidedContext, IUsedContext, InteractiveSessionVoteDirection, isIUsedContext } from 'vs/workbench/contrib/chat/common/chatService';

export interface IChatRequestModel {
	readonly id: string;
	readonly providerRequestId: string | undefined;
	readonly username: string;
	readonly avatarIconUri?: URI;
	readonly session: IChatModel;
	readonly message: IParsedChatRequest | IChatReplyFollowup;
	readonly response: IChatResponseModel | undefined;
}

export type ResponsePart =
	| string
	| IMarkdownString
	| { treeData: IChatResponseProgressFileTreeData }
	| {
		placeholder: string;
		resolvedContent?: Promise<
			string | IMarkdownString | { treeData: IChatResponseProgressFileTreeData }
		>;
	}
	| IUsedContext
	| IChatContentReference
	| IChatContentInlineReference;

export interface IResponse {
	readonly value: ReadonlyArray<IMarkdownString | IPlaceholderMarkdownString | IChatResponseProgressFileTreeData | IChatContentInlineReference>;
	readonly usedContext: IUsedContext | undefined;
	readonly contentReferences: ReadonlyArray<IChatContentReference>;
	asString(): string;
}

export interface IChatResponseModel {
	readonly onDidChange: Event<void>;
	readonly id: string;
	readonly providerId: string;
	readonly providerResponseId: string | undefined;
	readonly requestId: string;
	readonly username: string;
	readonly avatarIconUri?: URI;
	readonly session: IChatModel;
	readonly agent?: IChatAgentData;
	readonly slashCommand?: IChatAgentCommand;
	readonly response: IResponse;
	readonly isComplete: boolean;
	readonly isCanceled: boolean;
	readonly vote: InteractiveSessionVoteDirection | undefined;
	readonly followups?: IChatFollowup[] | undefined;
	readonly errorDetails?: IChatResponseErrorDetails;
	setVote(vote: InteractiveSessionVoteDirection): void;
}

export class ChatRequestModel implements IChatRequestModel {
	private static nextId = 0;

	public response: ChatResponseModel | undefined;

	private _id: string;
	public get id(): string {
		return this._id;
	}

	public get providerRequestId(): string | undefined {
		return this._providerRequestId;
	}

	public get username(): string {
		return this.session.requesterUsername;
	}

	public get avatarIconUri(): URI | undefined {
		return this.session.requesterAvatarIconUri;
	}

	constructor(
		public readonly session: ChatModel,
		public readonly message: IParsedChatRequest,
		public readonly userProvidedContext: IChatUserProvidedContext | undefined,
		private _providerRequestId?: string) {
		this._id = 'request_' + ChatRequestModel.nextId++;
	}

	setProviderRequestId(providerRequestId: string) {
		this._providerRequestId = providerRequestId;
	}
}

export interface IPlaceholderMarkdownString extends IMarkdownString {
	isPlaceholder: boolean;
}

type InternalResponsePart =
	| { string: IMarkdownString; isPlaceholder?: boolean }
	| IChatContentInlineReference
	| { treeData: IChatResponseProgressFileTreeData; isPlaceholder?: undefined };

export class Response implements IResponse {
	private _onDidChangeValue = new Emitter<void>();
	public get onDidChangeValue() {
		return this._onDidChangeValue.event;
	}

	private _contentReferences: IChatContentReference[] = [];
	public get contentReferences(): IChatContentReference[] {
		return this._contentReferences;
	}

	private _usedContext: IUsedContext | undefined;
	public get usedContext(): IUsedContext | undefined {
		return this._usedContext;
	}

	// responseParts internally tracks all the response parts, including strings which are currently resolving, so that they can be updated when they do resolve
	private _responseParts: InternalResponsePart[];
	// responseData externally presents the response parts with consolidated contiguous strings (including strings which were previously resolving)
	private _responseData: (IMarkdownString | IPlaceholderMarkdownString | IChatResponseProgressFileTreeData | IChatContentInlineReference)[];
	// responseRepr externally presents the response parts with consolidated contiguous strings (excluding tree data)
	private _responseRepr: string;

	get value(): (IMarkdownString | IPlaceholderMarkdownString | IChatResponseProgressFileTreeData | IChatContentInlineReference)[] {
		return this._responseData;
	}

	constructor(value: IMarkdownString | ReadonlyArray<IMarkdownString | IChatResponseProgressFileTreeData | IChatContentInlineReference>) {
		this._responseData = Array.isArray(value) ? value : [value];
		this._responseParts = Array.isArray(value) ? value.map((v) => ('value' in v ? { string: v } : { treeData: v })) : [{ string: value }];
		this._responseRepr = this._responseParts.map((part) => {
			if (isCompleteInteractiveProgressTreeData(part)) {
				return '';
			}
			// TODO duplicates _updateRepr
			if ('inlineReference' in part) {
				return basename('uri' in part.inlineReference ? part.inlineReference.uri : part.inlineReference);
			}
			return part.string.value;
		}).join('\n');
	}

	asString(): string {
		return this._responseRepr;
	}

	updateContent(responsePart: ResponsePart, quiet?: boolean): void {
		if (typeof responsePart === 'string' || isMarkdownString(responsePart)) {
			const responsePartLength = this._responseParts.length - 1;
			const lastResponsePart = this._responseParts[responsePartLength];

			if (lastResponsePart && ('inlineReference' in lastResponsePart || lastResponsePart.isPlaceholder === true || isCompleteInteractiveProgressTreeData(lastResponsePart))) {
				// The last part is resolving or a tree data item, start a new part
				this._responseParts.push({ string: typeof responsePart === 'string' ? new MarkdownString(responsePart) : responsePart });
			} else if (lastResponsePart) {
				// Combine this part with the last, non-resolving string part
				if (isMarkdownString(responsePart)) {
					this._responseParts[responsePartLength] = { string: new MarkdownString(lastResponsePart.string.value + responsePart.value, responsePart) };
				} else {
					this._responseParts[responsePartLength] = { string: new MarkdownString(lastResponsePart.string.value + responsePart, lastResponsePart.string) };
				}
			} else {
				this._responseParts.push({ string: isMarkdownString(responsePart) ? responsePart : new MarkdownString(responsePart) });
			}

			this._updateRepr(quiet);
		} else if ('placeholder' in responsePart) {
			// Add a new resolving part
			const responsePosition = this._responseParts.push({ string: new MarkdownString(responsePart.placeholder), isPlaceholder: true }) - 1;
			this._updateRepr(quiet);

			responsePart.resolvedContent?.then((content) => {
				// Replace the resolving part's content with the resolved response
				if (typeof content === 'string') {
					this._responseParts[responsePosition] = { string: new MarkdownString(content), isPlaceholder: true };
					this._updateRepr(quiet);
				} else if ('value' in content) {
					this._responseParts[responsePosition] = { string: content, isPlaceholder: true };
					this._updateRepr(quiet);
				} else if (content.treeData) {
					this._responseParts[responsePosition] = { treeData: content.treeData };
					this._updateRepr(quiet);
				}
			});
		} else if (isCompleteInteractiveProgressTreeData(responsePart)) {
			this._responseParts.push(responsePart);
			this._updateRepr(quiet);
		} else if ('documents' in responsePart) {
			this._usedContext = responsePart;
		} else if ('reference' in responsePart) {
			this._contentReferences.push(responsePart);
			this._onDidChangeValue.fire();
		} else if ('inlineReference' in responsePart) {
			this._responseParts.push(responsePart);
			this._updateRepr(quiet);
		} else if ('agentName' in responsePart) {

		}
	}

	private _updateRepr(quiet?: boolean) {
		this._responseData = this._responseParts.map(part => {
			if ('inlineReference' in part) {
				return part;
			} else if (isCompleteInteractiveProgressTreeData(part)) {
				return part.treeData;
			} else if (part.isPlaceholder) {
				return { ...part.string, isPlaceholder: true };
			}
			return part.string;
		});

		this._responseRepr = this._responseParts.map(part => {
			if (isCompleteInteractiveProgressTreeData(part)) {
				return '';
			}
			if ('inlineReference' in part) {
				return basename('uri' in part.inlineReference ? part.inlineReference.uri : part.inlineReference);
			}

			return part.string.value;
		}).join('\n\n');

		if (!quiet) {
			this._onDidChangeValue.fire();
		}
	}
}

export class ChatResponseModel extends Disposable implements IChatResponseModel {
	private readonly _onDidChange = this._register(new Emitter<void>());
	readonly onDidChange = this._onDidChange.event;

	private static nextId = 0;

	private _id: string;
	public get id(): string {
		return this._id;
	}

	public get providerResponseId(): string | undefined {
		return this._providerResponseId;
	}

	public get isComplete(): boolean {
		return this._isComplete;
	}

	public get isCanceled(): boolean {
		return this._isCanceled;
	}

	public get vote(): InteractiveSessionVoteDirection | undefined {
		return this._vote;
	}

	public get followups(): IChatFollowup[] | undefined {
		return this._followups;
	}

	private _response: Response;
	public get response(): IResponse {
		return this._response;
	}

	public get errorDetails(): IChatResponseErrorDetails | undefined {
		return this._errorDetails;
	}

	public get providerId(): string {
		return this.session.providerId;
	}

	public get username(): string {
		return this.session.responderUsername;
	}

	public get avatarIconUri(): URI | undefined {
		return this.session.responderAvatarIconUri;
	}

	private _followups?: IChatFollowup[];

	private _agent: IChatAgentData | undefined;
	public get agent(): IChatAgentData | undefined {
		return this._agent;
	}

	private _slashCommand: IChatAgentCommand | undefined;
	public get slashCommand(): IChatAgentCommand | undefined {
		return this._slashCommand;
	}

	constructor(
		_response: IMarkdownString | ReadonlyArray<IMarkdownString | IChatResponseProgressFileTreeData | IChatContentInlineReference>,
		public readonly session: ChatModel,
		agent: IChatAgentData | undefined,
		public readonly requestId: string,
		private _isComplete: boolean = false,
		private _isCanceled = false,
		private _vote?: InteractiveSessionVoteDirection,
		private _providerResponseId?: string,
		private _errorDetails?: IChatResponseErrorDetails,
		followups?: ReadonlyArray<IChatFollowup>
	) {
		super();
		this._agent = agent;
		this._followups = followups ? [...followups] : undefined;
		this._response = new Response(_response);
		this._register(this._response.onDidChangeValue(() => this._onDidChange.fire()));
		this._id = 'response_' + ChatResponseModel.nextId++;
	}

	updateContent(responsePart: ResponsePart, quiet?: boolean) {
		this._response.updateContent(responsePart, quiet);
	}

	setAgent(agent: IChatAgentData, slashCommand?: IChatAgentCommand) {
		this._agent = agent;
		this._slashCommand = slashCommand;
		this._onDidChange.fire();
	}

	setProviderResponseId(providerResponseId: string) {
		this._providerResponseId = providerResponseId;
	}

	setErrorDetails(errorDetails?: IChatResponseErrorDetails): void {
		this._errorDetails = errorDetails;
		this._onDidChange.fire();
	}

	complete(): void {
		this._isComplete = true;
		this._onDidChange.fire();
	}

	cancel(): void {
		this._isComplete = true;
		this._isCanceled = true;
		this._onDidChange.fire();
	}

	setFollowups(followups: IChatFollowup[] | undefined): void {
		this._followups = followups;
		this._onDidChange.fire(); // Fire so that command followups get rendered on the row
	}

	setVote(vote: InteractiveSessionVoteDirection): void {
		this._vote = vote;
		this._onDidChange.fire();
	}
}

export interface IChatModel {
	readonly onDidDispose: Event<void>;
	readonly onDidChange: Event<IChatChangeEvent>;
	readonly sessionId: string;
	readonly providerId: string;
	readonly initState: ChatModelInitState;
	readonly title: string;
	readonly welcomeMessage: IChatWelcomeMessageModel | undefined;
	readonly requestInProgress: boolean;
	readonly inputPlaceholder?: string;
	getRequests(): IChatRequestModel[];
	toExport(): IExportableChatData;
	toJSON(): ISerializableChatData;
}

export interface ISerializableChatsData {
	[sessionId: string]: ISerializableChatData;
}

export type ISerializableChatAgentData = UriDto<IChatAgentData>;

export interface ISerializableChatRequestData {
	providerRequestId: string | undefined;
	message: string | IParsedChatRequest;
	response: ReadonlyArray<IMarkdownString | IChatResponseProgressFileTreeData | IChatContentInlineReference> | undefined;
	agent?: ISerializableChatAgentData;
	slashCommand?: IChatAgentCommand;
	responseErrorDetails: IChatResponseErrorDetails | undefined;
	followups: ReadonlyArray<IChatFollowup> | undefined;
	isCanceled: boolean | undefined;
	vote: InteractiveSessionVoteDirection | undefined;
	/** For backward compat: should be optional */
	usedContext?: IUsedContext;
	contentReferences?: ReadonlyArray<IChatContentReference>;
}

export interface IExportableChatData {
	providerId: string;
	welcomeMessage: (string | IChatReplyFollowup[])[] | undefined;
	requests: ISerializableChatRequestData[];
	requesterUsername: string;
	responderUsername: string;
	requesterAvatarIconUri: UriComponents | undefined;
	responderAvatarIconUri: UriComponents | undefined;
	providerState: any;
}

export interface ISerializableChatData extends IExportableChatData {
	sessionId: string;
	creationDate: number;
	isImported: boolean;
}

export function isExportableSessionData(obj: unknown): obj is IExportableChatData {
	const data = obj as IExportableChatData;
	return typeof data === 'object' &&
		typeof data.providerId === 'string' &&
		typeof data.requesterUsername === 'string' &&
		typeof data.responderUsername === 'string';
}

export function isSerializableSessionData(obj: unknown): obj is ISerializableChatData {
	const data = obj as ISerializableChatData;
	return isExportableSessionData(obj) &&
		typeof data.creationDate === 'number' &&
		typeof data.sessionId === 'string' &&
		obj.requests.every((request: ISerializableChatRequestData) =>
			!request.usedContext /* for backward compat allow missing usedContext */ || isIUsedContext(request.usedContext)
		);
}

export type IChatChangeEvent = IChatAddRequestEvent | IChatAddResponseEvent | IChatInitEvent | IChatRemoveRequestEvent;

export interface IChatAddRequestEvent {
	kind: 'addRequest';
	request: IChatRequestModel;
}

export interface IChatAddResponseEvent {
	kind: 'addResponse';
	response: IChatResponseModel;
}

export interface IChatRemoveRequestEvent {
	kind: 'removeRequest';
	requestId: string;
	responseId?: string;
}

export interface IChatInitEvent {
	kind: 'initialize';
}

export enum ChatModelInitState {
	Created,
	Initializing,
	Initialized
}

export class ChatModel extends Disposable implements IChatModel {
	private readonly _onDidDispose = this._register(new Emitter<void>());
	readonly onDidDispose = this._onDidDispose.event;

	private readonly _onDidChange = this._register(new Emitter<IChatChangeEvent>());
	readonly onDidChange = this._onDidChange.event;

	private _requests: ChatRequestModel[];
	private _initState: ChatModelInitState = ChatModelInitState.Created;
	private _isInitializedDeferred = new DeferredPromise<void>();

	private _session: IChat | undefined;
	get session(): IChat | undefined {
		return this._session;
	}

	private _welcomeMessage: ChatWelcomeMessageModel | undefined;
	get welcomeMessage(): ChatWelcomeMessageModel | undefined {
		return this._welcomeMessage;
	}

	private _providerState: any;
	get providerState(): any {
		return this._providerState;
	}

	// TODO to be clear, this is not the same as the id from the session object, which belongs to the provider.
	// It's easier to be able to identify this model before its async initialization is complete
	private _sessionId: string;
	get sessionId(): string {
		return this._sessionId;
	}

	get inputPlaceholder(): string | undefined {
		return this._session?.inputPlaceholder;
	}

	get requestInProgress(): boolean {
		const lastRequest = this._requests[this._requests.length - 1];
		return !!lastRequest && !!lastRequest.response && !lastRequest.response.isComplete;
	}

	private _creationDate: number;
	get creationDate(): number {
		return this._creationDate;
	}

	get requesterUsername(): string {
		return this._session?.requesterUsername ?? this.initialData?.requesterUsername ?? '';
	}

	get responderUsername(): string {
		return this._session?.responderUsername ?? this.initialData?.responderUsername ?? '';
	}

	private readonly _initialRequesterAvatarIconUri: URI | undefined;
	get requesterAvatarIconUri(): URI | undefined {
		return this._session?.requesterAvatarIconUri ?? this._initialRequesterAvatarIconUri;
	}

	private readonly _initialResponderAvatarIconUri: URI | undefined;
	get responderAvatarIconUri(): URI | undefined {
		return this._session?.responderAvatarIconUri ?? this._initialResponderAvatarIconUri;
	}

	get initState(): ChatModelInitState {
		return this._initState;
	}

	private _isImported = false;
	get isImported(): boolean {
		return this._isImported;
	}

	get title(): string {
		const firstRequestMessage = firstOrDefault(this._requests)?.message;
		const message = firstRequestMessage?.text ?? '';
		return message.split('\n')[0].substring(0, 50);
	}

	constructor(
		public readonly providerId: string,
		private readonly initialData: ISerializableChatData | IExportableChatData | undefined,
		@ILogService private readonly logService: ILogService,
		@IChatAgentService private readonly chatAgentService: IChatAgentService,
	) {
		super();

		this._isImported = (!!initialData && !isSerializableSessionData(initialData)) || (initialData?.isImported ?? false);
		this._sessionId = (isSerializableSessionData(initialData) && initialData.sessionId) || generateUuid();
		this._requests = initialData ? this._deserialize(initialData) : [];
		this._providerState = initialData ? initialData.providerState : undefined;
		this._creationDate = (isSerializableSessionData(initialData) && initialData.creationDate) || Date.now();

		this._initialRequesterAvatarIconUri = initialData?.requesterAvatarIconUri && URI.revive(initialData.requesterAvatarIconUri);
		this._initialResponderAvatarIconUri = initialData?.responderAvatarIconUri && URI.revive(initialData.responderAvatarIconUri);
	}

	private _deserialize(obj: IExportableChatData): ChatRequestModel[] {
		const requests = obj.requests;
		if (!Array.isArray(requests)) {
			this.logService.error(`Ignoring malformed session data: ${obj}`);
			return [];
		}

		if (obj.welcomeMessage) {
			const content = obj.welcomeMessage.map(item => typeof item === 'string' ? new MarkdownString(item) : item);
			this._welcomeMessage = new ChatWelcomeMessageModel(this, content, []);
		}

		try {
			return requests.map((raw: ISerializableChatRequestData) => {
				const parsedRequest =
					typeof raw.message === 'string'
						? this.getParsedRequestFromString(raw.message)
						: reviveParsedChatRequest(raw.message);
				const request = new ChatRequestModel(this, parsedRequest, undefined, raw.providerRequestId);
				if (raw.response || raw.responseErrorDetails) {
					const agent = (raw.agent && 'metadata' in raw.agent) ? // Check for the new format, ignore entries in the old format
						revive<ISerializableChatAgentData>(raw.agent) : undefined;
					request.response = new ChatResponseModel(raw.response ?? [new MarkdownString(raw.response)], this, agent, request.id, true, raw.isCanceled, raw.vote, raw.providerRequestId, raw.responseErrorDetails, raw.followups);
					if (raw.usedContext) { // @ulugbekna: if this's a new vscode sessions, doc versions are incorrect anyway?
						request.response.updateContent(raw.usedContext);
					}

					if (raw.contentReferences) {
						raw.contentReferences.forEach(r => request.response!.updateContent(r));
					}
				}
				return request;
			});
		} catch (error) {
			this.logService.error('Failed to parse chat data', error);
			return [];
		}
	}

	private getParsedRequestFromString(message: string): IParsedChatRequest {
		// TODO These offsets won't be used, but chat replies need to go through the parser as well
		const parts = [new ChatRequestTextPart(new OffsetRange(0, message.length), { startColumn: 1, startLineNumber: 1, endColumn: 1, endLineNumber: 1 }, message)];
		return {
			text: message,
			parts
		};
	}

	startInitialize(): void {
		if (this.initState !== ChatModelInitState.Created) {
			throw new Error(`ChatModel is in the wrong state for startInitialize: ${ChatModelInitState[this.initState]}`);
		}
		this._initState = ChatModelInitState.Initializing;
	}

	deinitialize(): void {
		this._session = undefined;
		this._initState = ChatModelInitState.Created;
		this._isInitializedDeferred = new DeferredPromise<void>();
	}

	initialize(session: IChat, welcomeMessage: ChatWelcomeMessageModel | undefined): void {
		if (this.initState !== ChatModelInitState.Initializing) {
			// Must call startInitialize before initialize, and only call it once
			throw new Error(`ChatModel is in the wrong state for initialize: ${ChatModelInitState[this.initState]}`);
		}

		this._initState = ChatModelInitState.Initialized;
		this._session = session;
		if (!this._welcomeMessage) {
			// Could also have loaded the welcome message from persisted data
			this._welcomeMessage = welcomeMessage;
		}

		this._isInitializedDeferred.complete();

		if (session.onDidChangeState) {
			this._register(session.onDidChangeState(state => {
				this._providerState = state;
				this.logService.trace('ChatModel#acceptNewSessionState');
			}));
		}
		this._onDidChange.fire({ kind: 'initialize' });
	}

	setInitializationError(error: Error): void {
		if (this.initState !== ChatModelInitState.Initializing) {
			throw new Error(`ChatModel is in the wrong state for setInitializationError: ${ChatModelInitState[this.initState]}`);
		}

		if (!this._isInitializedDeferred.isSettled) {
			this._isInitializedDeferred.error(error);
		}
	}

	waitForInitialization(): Promise<void> {
		return this._isInitializedDeferred.p;
	}

	getRequests(): ChatRequestModel[] {
		return this._requests;
	}

<<<<<<< HEAD
	addRequest(message: IParsedChatRequest, chatUserProvidedContext?: IChatUserProvidedContext, chatAgent?: IChatAgent): ChatRequestModel {
=======
	addRequest(message: IParsedChatRequest, chatAgent?: IChatAgentData): ChatRequestModel {
>>>>>>> aae10b4c
		if (!this._session) {
			throw new Error('addRequest: No session');
		}

<<<<<<< HEAD
		const request = new ChatRequestModel(this, message, chatUserProvidedContext);
		request.response = new ChatResponseModel([], this, chatAgent);
=======
		const request = new ChatRequestModel(this, message);
		request.response = new ChatResponseModel([], this, chatAgent, request.id);
>>>>>>> aae10b4c

		this._requests.push(request);
		this._onDidChange.fire({ kind: 'addRequest', request });
		return request;
	}

	acceptResponseProgress(request: ChatRequestModel, progress: IChatProgress, quiet?: boolean): void {
		if (!this._session) {
			throw new Error('acceptResponseProgress: No session');
		}

		if (!request.response) {
			request.response = new ChatResponseModel([], this, undefined, request.id);
		}

		if (request.response.isComplete) {
			throw new Error('acceptResponseProgress: Adding progress to a completed response');
		}

		if ('content' in progress) {
			request.response.updateContent(progress.content, quiet);
		} else if ('placeholder' in progress || isCompleteInteractiveProgressTreeData(progress)) {
			request.response.updateContent(progress, quiet);
		} else if ('documents' in progress || 'reference' in progress || 'inlineReference' in progress) {
			request.response.updateContent(progress);
		} else if ('agentName' in progress) {
			const agent = this.chatAgentService.getAgent(progress.agentName);
			if (agent) {
				request.response.setAgent(agent, progress.command);
			}
		} else {
			request.setProviderRequestId(progress.requestId);
			request.response.setProviderResponseId(progress.requestId);
		}
	}

	removeRequest(requestId: string): void {
		const index = this._requests.findIndex(request => request.providerRequestId === requestId);
		const request = this._requests[index];
		if (!request.providerRequestId) {
			return;
		}

		if (index !== -1) {
			this._onDidChange.fire({ kind: 'removeRequest', requestId: request.providerRequestId, responseId: request.response?.providerResponseId });
			this._requests.splice(index, 1);
			request.response?.dispose();
		}
	}

	cancelRequest(request: ChatRequestModel): void {
		if (request.response) {
			request.response.cancel();
		}
	}

	setResponse(request: ChatRequestModel, rawResponse: IChatResponse): void {
		if (!this._session) {
			throw new Error('completeResponse: No session');
		}

		if (!request.response) {
			request.response = new ChatResponseModel([], this, undefined, request.id);
		}

		request.response.setErrorDetails(rawResponse.errorDetails);
	}

	completeResponse(request: ChatRequestModel): void {
		if (!request.response) {
			throw new Error('Call setResponse before completeResponse');
		}

		request.response.complete();
	}

	setFollowups(request: ChatRequestModel, followups: IChatFollowup[] | undefined): void {
		if (!request.response) {
			// Maybe something went wrong?
			return;
		}

		request.response.setFollowups(followups);
	}

	setResponseModel(request: ChatRequestModel, response: ChatResponseModel): void {
		request.response = response;
		this._onDidChange.fire({ kind: 'addResponse', response });
	}

	toExport(): IExportableChatData {
		return {
			requesterUsername: this.requesterUsername,
			requesterAvatarIconUri: this.requesterAvatarIconUri,
			responderUsername: this.responderUsername,
			responderAvatarIconUri: this.responderAvatarIconUri,
			welcomeMessage: this._welcomeMessage?.content.map(c => {
				if (Array.isArray(c)) {
					return c;
				} else {
					return c.value;
				}
			}),
			requests: this._requests.map((r): ISerializableChatRequestData => {
				return {
					providerRequestId: r.providerRequestId,
					message: r.message,
					response: r.response ? r.response.response.value : undefined,
					responseErrorDetails: r.response?.errorDetails,
					followups: r.response?.followups,
					isCanceled: r.response?.isCanceled,
					vote: r.response?.vote,
					agent: r.response?.agent,
					slashCommand: r.response?.slashCommand,
					usedContext: r.response?.response.usedContext,
					contentReferences: r.response?.response.contentReferences
				};
			}),
			providerId: this.providerId,
			providerState: this._providerState
		};
	}

	toJSON(): ISerializableChatData {
		return {
			...this.toExport(),
			sessionId: this.sessionId,
			creationDate: this._creationDate,
			isImported: this._isImported
		};
	}

	override dispose() {
		this._session?.dispose?.();
		this._requests.forEach(r => r.response?.dispose());
		this._onDidDispose.fire();

		super.dispose();
	}
}

export type IChatWelcomeMessageContent = IMarkdownString | IChatReplyFollowup[];

export interface IChatWelcomeMessageModel {
	readonly id: string;
	readonly content: IChatWelcomeMessageContent[];
	readonly sampleQuestions: IChatReplyFollowup[];
	readonly username: string;
	readonly avatarIconUri?: URI;

}

export class ChatWelcomeMessageModel implements IChatWelcomeMessageModel {
	private static nextId = 0;

	private _id: string;
	public get id(): string {
		return this._id;
	}

	constructor(
		private readonly session: ChatModel,
		public readonly content: IChatWelcomeMessageContent[],
		public readonly sampleQuestions: IChatReplyFollowup[]
	) {
		this._id = 'welcome_' + ChatWelcomeMessageModel.nextId++;
	}

	public get username(): string {
		return this.session.responderUsername;
	}

	public get avatarIconUri(): URI | undefined {
		return this.session.responderAvatarIconUri;
	}
}

export function isCompleteInteractiveProgressTreeData(item: unknown): item is { treeData: IChatResponseProgressFileTreeData } {
	return typeof item === 'object' && !!item && 'treeData' in item;
}<|MERGE_RESOLUTION|>--- conflicted
+++ resolved
@@ -667,22 +667,13 @@
 		return this._requests;
 	}
 
-<<<<<<< HEAD
-	addRequest(message: IParsedChatRequest, chatUserProvidedContext?: IChatUserProvidedContext, chatAgent?: IChatAgent): ChatRequestModel {
-=======
-	addRequest(message: IParsedChatRequest, chatAgent?: IChatAgentData): ChatRequestModel {
->>>>>>> aae10b4c
+	addRequest(message: IParsedChatRequest, chatUserProvidedContext?: IChatUserProvidedContext, chatAgent?: IChatAgentData): ChatRequestModel {
 		if (!this._session) {
 			throw new Error('addRequest: No session');
 		}
 
-<<<<<<< HEAD
 		const request = new ChatRequestModel(this, message, chatUserProvidedContext);
-		request.response = new ChatResponseModel([], this, chatAgent);
-=======
-		const request = new ChatRequestModel(this, message);
 		request.response = new ChatResponseModel([], this, chatAgent, request.id);
->>>>>>> aae10b4c
 
 		this._requests.push(request);
 		this._onDidChange.fire({ kind: 'addRequest', request });

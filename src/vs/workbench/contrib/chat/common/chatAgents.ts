--- conflicted
+++ resolved
@@ -3,7 +3,6 @@
  *  Licensed under the MIT License. See License.txt in the project root for license information.
  *--------------------------------------------------------------------------------------------*/
 
-import { findLast } from 'vs/base/common/arraysFind';
 import { timeout } from 'vs/base/common/async';
 import { CancellationToken } from 'vs/base/common/cancellation';
 import { Emitter, Event } from 'vs/base/common/event';
@@ -16,13 +15,9 @@
 import { equalsIgnoreCase } from 'vs/base/common/strings';
 import { ThemeIcon } from 'vs/base/common/themables';
 import { URI } from 'vs/base/common/uri';
-<<<<<<< HEAD
-import { ProviderResult } from 'vs/editor/common/languages';
+import { Command, ProviderResult } from 'vs/editor/common/languages';
 import { IConfigurationService } from 'vs/platform/configuration/common/configuration';
-import { Extensions as ConfigurationExtensions, IConfigurationRegistry } from 'vs/platform/configuration/common/configurationRegistry';
-=======
-import { Command, ProviderResult } from 'vs/editor/common/languages';
->>>>>>> 91b99e14
+import { IConfigurationRegistry, Extensions as ConfigurationExtensions } from 'vs/platform/configuration/common/configurationRegistry';
 import { ContextKeyExpr, IContextKey, IContextKeyService } from 'vs/platform/contextkey/common/contextkey';
 import { ExtensionIdentifier } from 'vs/platform/extensions/common/extensions';
 import { createDecorator } from 'vs/platform/instantiation/common/instantiation';
@@ -156,9 +151,6 @@
 	impl?: IChatAgentImplementation;
 }
 
-<<<<<<< HEAD
-export interface IBaseChatAgentService {
-=======
 export interface IChatAgentCompletionItem {
 	id: string;
 	name?: string;
@@ -168,8 +160,7 @@
 	command?: Command;
 }
 
-export interface IChatAgentService {
->>>>>>> 91b99e14
+export interface IBaseChatAgentService {
 	_serviceBrand: undefined;
 	/**
 	 * undefined when an agent was removed IChatAgent
@@ -251,14 +242,8 @@
 			}
 		};
 		const entry = { data };
-<<<<<<< HEAD
-		this._agents.push(entry);
-
+		this._agents.set(id, entry);
 		this._updateDefaultAgents();
-
-=======
-		this._agents.set(id, entry);
->>>>>>> 91b99e14
 		return toDisposable(() => {
 			this._agents.delete(id);
 			this._onDidChangeAgents.fire(undefined);
@@ -328,11 +313,7 @@
 	}
 
 	getDefaultAgent(location: ChatAgentLocation): IChatAgent | undefined {
-<<<<<<< HEAD
 		return this._defaultAgent.get(location);
-=======
-		return findLast(this.getActivatedAgents(), a => !!a.isDefault && a.locations.includes(location));
->>>>>>> 91b99e14
 	}
 
 	getContributedDefaultAgent(location: ChatAgentLocation): IChatAgentData | undefined {
@@ -344,17 +325,12 @@
 		return Iterable.find(this._agents.values(), a => !!a.data.metadata.isSecondary)?.data;
 	}
 
-<<<<<<< HEAD
-	protected _getAgentEntry(id: string): IChatAgentEntry | undefined {
-		return this._agents.find(a => a.data.id === id);
-=======
 	getAgent(id: string): IChatAgentData | undefined {
 		if (!this._agentIsEnabled(id)) {
 			return;
 		}
 
 		return this._agents.get(id)?.data;
->>>>>>> 91b99e14
 	}
 
 	private _agentIsEnabled(id: string): boolean {

/*---------------------------------------------------------------------------------------------
 *  Copyright (c) Microsoft Corporation. All rights reserved.
 *  Licensed under the MIT License. See License.txt in the project root for license information.
 *--------------------------------------------------------------------------------------------*/

import { CancelablePromise, createCancelablePromise } from 'vs/base/common/async';
import { CancellationToken } from 'vs/base/common/cancellation';
import { Emitter, Event } from 'vs/base/common/event';
import { MarkdownString, isMarkdownString } from 'vs/base/common/htmlContent';
import { Iterable } from 'vs/base/common/iterator';
import { Disposable, IDisposable, toDisposable } from 'vs/base/common/lifecycle';
import { revive } from 'vs/base/common/marshalling';
import { StopWatch } from 'vs/base/common/stopwatch';
import { URI, UriComponents } from 'vs/base/common/uri';
import { localize } from 'vs/nls';
import { CommandsRegistry } from 'vs/platform/commands/common/commands';
import { IContextKey, IContextKeyService } from 'vs/platform/contextkey/common/contextkey';
import { IInstantiationService } from 'vs/platform/instantiation/common/instantiation';
import { ILogService } from 'vs/platform/log/common/log';
import { Progress } from 'vs/platform/progress/common/progress';
import { IStorageService, StorageScope, StorageTarget } from 'vs/platform/storage/common/storage';
import { ITelemetryService } from 'vs/platform/telemetry/common/telemetry';
import { IWorkspaceContextService } from 'vs/platform/workspace/common/workspace';
import { IChatAgentService } from 'vs/workbench/contrib/chat/common/chatAgents';
import { CONTEXT_PROVIDER_EXISTS } from 'vs/workbench/contrib/chat/common/chatContextKeys';
import { ChatModel, ChatModelInitState, ChatRequestModel, ChatWelcomeMessageModel, IChatModel, ISerializableChatData, ISerializableChatsData, isCompleteInteractiveProgressTreeData } from 'vs/workbench/contrib/chat/common/chatModel';
import { ChatRequestAgentPart, ChatRequestSlashCommandPart, IParsedChatRequest } from 'vs/workbench/contrib/chat/common/chatParserTypes';
import { ChatMessageRole, IChatMessage } from 'vs/workbench/contrib/chat/common/chatProvider';
import { ChatRequestParser } from 'vs/workbench/contrib/chat/common/chatRequestParser';
import { IChat, IChatCompleteResponse, IChatDetail, IChatDynamicRequest, IChatFollowup, IChatProgress, IChatProvider, IChatProviderInfo, IChatReplyFollowup, IChatRequest, IChatResponse, IChatService, IChatTransferredSessionData, IChatUserActionEvent, IChatUserProvidedContext, ISlashCommand, InteractiveSessionCopyKind, InteractiveSessionVoteDirection } from 'vs/workbench/contrib/chat/common/chatService';
import { IChatSlashCommandService, IChatSlashFragment } from 'vs/workbench/contrib/chat/common/chatSlashCommands';
import { IChatVariablesService } from 'vs/workbench/contrib/chat/common/chatVariables';
import { IExtensionService } from 'vs/workbench/services/extensions/common/extensions';

const serializedChatKey = 'interactive.sessions';

const globalChatKey = 'chat.workspaceTransfer';
interface IChatTransfer {
	toWorkspace: UriComponents;
	timestampInMilliseconds: number;
	chat: ISerializableChatData;
	inputValue: string;
}
const SESSION_TRANSFER_EXPIRATION_IN_MILLISECONDS = 1000 * 60;

type ChatProviderInvokedEvent = {
	providerId: string;
	timeToFirstProgress: number;
	totalTime: number;
	result: 'success' | 'error' | 'errorWithOutput' | 'cancelled' | 'filtered';
	requestType: 'string' | 'followup' | 'slashCommand';
	slashCommand: string | undefined;
};

type ChatProviderInvokedClassification = {
	providerId: { classification: 'PublicNonPersonalData'; purpose: 'FeatureInsight'; comment: 'The identifier of the provider that was invoked.' };
	timeToFirstProgress: { classification: 'SystemMetaData'; purpose: 'PerformanceAndHealth'; isMeasurement: true; comment: 'The time in milliseconds from invoking the provider to getting the first data.' };
	totalTime: { classification: 'SystemMetaData'; purpose: 'PerformanceAndHealth'; isMeasurement: true; comment: 'The total time it took to run the provider\'s `provideResponseWithProgress`.' };
	result: { classification: 'SystemMetaData'; purpose: 'FeatureInsight'; comment: 'Whether invoking the ChatProvider resulted in an error.' };
	requestType: { classification: 'SystemMetaData'; purpose: 'FeatureInsight'; comment: 'The type of request that the user made.' };
	slashCommand?: { classification: 'SystemMetaData'; purpose: 'FeatureInsight'; comment: 'The type of slashCommand used.' };
	owner: 'roblourens';
	comment: 'Provides insight into the performance of Chat providers.';
};

type ChatVoteEvent = {
	providerId: string;
	direction: 'up' | 'down';
};

type ChatVoteClassification = {
	providerId: { classification: 'PublicNonPersonalData'; purpose: 'FeatureInsight'; comment: 'The identifier of the provider that this response came from.' };
	direction: { classification: 'SystemMetaData'; purpose: 'FeatureInsight'; comment: 'Whether the user voted up or down.' };
	owner: 'roblourens';
	comment: 'Provides insight into the performance of Chat providers.';
};

type ChatCopyEvent = {
	providerId: string;
	copyKind: 'action' | 'toolbar';
};

type ChatCopyClassification = {
	providerId: { classification: 'PublicNonPersonalData'; purpose: 'FeatureInsight'; comment: 'The identifier of the provider that this codeblock response came from.' };
	copyKind: { classification: 'SystemMetaData'; purpose: 'FeatureInsight'; comment: 'How the copy was initiated.' };
	owner: 'roblourens';
	comment: 'Provides insight into the usage of Chat features.';
};

type ChatInsertEvent = {
	providerId: string;
	newFile: boolean;
};

type ChatInsertClassification = {
	providerId: { classification: 'PublicNonPersonalData'; purpose: 'FeatureInsight'; comment: 'The identifier of the provider that this codeblock response came from.' };
	newFile: { classification: 'SystemMetaData'; purpose: 'FeatureInsight'; comment: 'Whether the code was inserted into a new untitled file.' };
	owner: 'roblourens';
	comment: 'Provides insight into the usage of Chat features.';
};

type ChatCommandEvent = {
	providerId: string;
	commandId: string;
};

type ChatCommandClassification = {
	providerId: { classification: 'PublicNonPersonalData'; purpose: 'FeatureInsight'; comment: 'The identifier of the provider that this codeblock response came from.' };
	commandId: { classification: 'SystemMetaData'; purpose: 'FeatureInsight'; comment: 'The id of the command that was executed.' };
	owner: 'roblourens';
	comment: 'Provides insight into the usage of Chat features.';
};

type ChatTerminalEvent = {
	providerId: string;
	languageId: string;
};

type ChatTerminalClassification = {
	providerId: { classification: 'PublicNonPersonalData'; purpose: 'FeatureInsight'; comment: 'The identifier of the provider that this codeblock response came from.' };
	languageId: { classification: 'SystemMetaData'; purpose: 'FeatureInsight'; comment: 'The language of the code that was run in the terminal.' };
	owner: 'roblourens';
	comment: 'Provides insight into the usage of Chat features.';
};

const maxPersistedSessions = 25;

export class ChatService extends Disposable implements IChatService {
	declare _serviceBrand: undefined;

	private readonly _providers = new Map<string, IChatProvider>();

	private readonly _sessionModels = new Map<string, ChatModel>();
	private readonly _pendingRequests = new Map<string, CancelablePromise<void>>();
	private readonly _persistedSessions: ISerializableChatsData;
	private readonly _hasProvider: IContextKey<boolean>;

	private _transferredSessionData: IChatTransferredSessionData | undefined;
	public get transferredSessionData(): IChatTransferredSessionData | undefined {
		return this._transferredSessionData;
	}

	private readonly _onDidPerformUserAction = this._register(new Emitter<IChatUserActionEvent>());
	public readonly onDidPerformUserAction: Event<IChatUserActionEvent> = this._onDidPerformUserAction.event;

	private readonly _onDidSubmitSlashCommand = this._register(new Emitter<{ slashCommand: string; sessionId: string }>());
	public readonly onDidSubmitSlashCommand = this._onDidSubmitSlashCommand.event;

	constructor(
		@IStorageService private readonly storageService: IStorageService,
		@ILogService private readonly logService: ILogService,
		@IExtensionService private readonly extensionService: IExtensionService,
		@IInstantiationService private readonly instantiationService: IInstantiationService,
		@ITelemetryService private readonly telemetryService: ITelemetryService,
		@IContextKeyService private readonly contextKeyService: IContextKeyService,
		@IWorkspaceContextService private readonly workspaceContextService: IWorkspaceContextService,
		@IChatSlashCommandService private readonly chatSlashCommandService: IChatSlashCommandService,
		@IChatVariablesService private readonly chatVariablesService: IChatVariablesService,
		@IChatAgentService private readonly chatAgentService: IChatAgentService
	) {
		super();

		this._hasProvider = CONTEXT_PROVIDER_EXISTS.bindTo(this.contextKeyService);

		const sessionData = storageService.get(serializedChatKey, StorageScope.WORKSPACE, '');
		if (sessionData) {
			this._persistedSessions = this.deserializeChats(sessionData);
			const countsForLog = Object.keys(this._persistedSessions).length;
			if (countsForLog > 0) {
				this.trace('constructor', `Restored ${countsForLog} persisted sessions`);
			}
		} else {
			this._persistedSessions = {};
		}

		const transferredData = this.getTransferredSessionData();
		const transferredChat = transferredData?.chat;
		if (transferredChat) {
			this.trace('constructor', `Transferred session ${transferredChat.sessionId}`);
			this._persistedSessions[transferredChat.sessionId] = transferredChat;
			this._transferredSessionData = { sessionId: transferredChat.sessionId, inputValue: transferredData.inputValue };
		}

		this._register(storageService.onWillSaveState(() => this.saveState()));
	}

	private saveState(): void {
		let allSessions: (ChatModel | ISerializableChatData)[] = Array.from(this._sessionModels.values())
			.filter(session => session.getRequests().length > 0);
		allSessions = allSessions.concat(
			Object.values(this._persistedSessions)
				.filter(session => !this._sessionModels.has(session.sessionId))
				.filter(session => session.requests.length));
		allSessions.sort((a, b) => (b.creationDate ?? 0) - (a.creationDate ?? 0));
		allSessions = allSessions.slice(0, maxPersistedSessions);
		if (allSessions.length) {
			this.trace('onWillSaveState', `Persisting ${allSessions.length} sessions`);
		}

		const serialized = JSON.stringify(allSessions);

		if (allSessions.length) {
			this.trace('onWillSaveState', `Persisting ${serialized.length} chars`);
		}

		this.storageService.store(serializedChatKey, serialized, StorageScope.WORKSPACE, StorageTarget.MACHINE);
	}

	notifyUserAction(action: IChatUserActionEvent): void {
		if (action.action.kind === 'vote') {
			this.telemetryService.publicLog2<ChatVoteEvent, ChatVoteClassification>('interactiveSessionVote', {
				providerId: action.providerId,
				direction: action.action.direction === InteractiveSessionVoteDirection.Up ? 'up' : 'down'
			});
		} else if (action.action.kind === 'copy') {
			this.telemetryService.publicLog2<ChatCopyEvent, ChatCopyClassification>('interactiveSessionCopy', {
				providerId: action.providerId,
				copyKind: action.action.copyType === InteractiveSessionCopyKind.Action ? 'action' : 'toolbar'
			});
		} else if (action.action.kind === 'insert') {
			this.telemetryService.publicLog2<ChatInsertEvent, ChatInsertClassification>('interactiveSessionInsert', {
				providerId: action.providerId,
				newFile: !!action.action.newFile
			});
		} else if (action.action.kind === 'command') {
			const command = CommandsRegistry.getCommand(action.action.command.commandId);
			const commandId = command ? action.action.command.commandId : 'INVALID';
			this.telemetryService.publicLog2<ChatCommandEvent, ChatCommandClassification>('interactiveSessionCommand', {
				providerId: action.providerId,
				commandId
			});
		} else if (action.action.kind === 'runInTerminal') {
			this.telemetryService.publicLog2<ChatTerminalEvent, ChatTerminalClassification>('interactiveSessionRunInTerminal', {
				providerId: action.providerId,
				languageId: action.action.languageId ?? ''
			});
		}

		this._onDidPerformUserAction.fire(action);
	}

	private trace(method: string, message: string): void {
		this.logService.trace(`ChatService#${method}: ${message}`);
	}

	private error(method: string, message: string): void {
		this.logService.error(`ChatService#${method} ${message}`);
	}

	private deserializeChats(sessionData: string): ISerializableChatsData {
		try {
			const arrayOfSessions: ISerializableChatData[] = revive(JSON.parse(sessionData)); // Revive serialized URIs in session data
			if (!Array.isArray(arrayOfSessions)) {
				throw new Error('Expected array');
			}

			const sessions = arrayOfSessions.reduce((acc, session) => {
				// Revive serialized markdown strings in response data
				for (const request of session.requests) {
					if (Array.isArray(request.response)) {
						request.response = request.response.map((response) => {
							if (typeof response === 'string') {
								return new MarkdownString(response);
							}
							return response;
						});
					} else if (typeof request.response === 'string') {
						request.response = [new MarkdownString(request.response)];
					}
				}

				acc[session.sessionId] = session;
				return acc;
			}, {} as ISerializableChatsData);
			return sessions;
		} catch (err) {
			this.error('deserializeChats', `Malformed session data: ${err}. [${sessionData.substring(0, 20)}${sessionData.length > 20 ? '...' : ''}]`);
			return {};
		}
	}

	private getTransferredSessionData(): IChatTransfer | undefined {
		const data: IChatTransfer[] = this.storageService.getObject(globalChatKey, StorageScope.PROFILE, []);
		const workspaceUri = this.workspaceContextService.getWorkspace().folders[0]?.uri;
		if (!workspaceUri) {
			return;
		}

		const thisWorkspace = workspaceUri.toString();
		const currentTime = Date.now();
		// Only use transferred data if it was created recently
		const transferred = data.find(item => URI.revive(item.toWorkspace).toString() === thisWorkspace && (currentTime - item.timestampInMilliseconds < SESSION_TRANSFER_EXPIRATION_IN_MILLISECONDS));
		// Keep data that isn't for the current workspace and that hasn't expired yet
		const filtered = data.filter(item => URI.revive(item.toWorkspace).toString() !== thisWorkspace && (currentTime - item.timestampInMilliseconds < SESSION_TRANSFER_EXPIRATION_IN_MILLISECONDS));
		this.storageService.store(globalChatKey, JSON.stringify(filtered), StorageScope.PROFILE, StorageTarget.MACHINE);
		return transferred;
	}

	getHistory(): IChatDetail[] {
		const sessions = Object.values(this._persistedSessions)
			.filter(session => session.requests.length > 0);
		sessions.sort((a, b) => (b.creationDate ?? 0) - (a.creationDate ?? 0));

		return sessions
			.filter(session => !this._sessionModels.has(session.sessionId))
			.filter(session => !session.isImported)
			.map(item => {
				const firstRequestMessage = item.requests[0]?.message;
				return {
					sessionId: item.sessionId,
					title: (typeof firstRequestMessage === 'string' ? firstRequestMessage :
						firstRequestMessage?.text) ?? '',
				};
			});
	}

	removeHistoryEntry(sessionId: string): void {
		delete this._persistedSessions[sessionId];
	}

	startSession(providerId: string, token: CancellationToken): ChatModel {
		this.trace('startSession', `providerId=${providerId}`);
		return this._startSession(providerId, undefined, token);
	}

	private _startSession(providerId: string, someSessionHistory: ISerializableChatData | undefined, token: CancellationToken): ChatModel {
		this.trace('_startSession', `providerId=${providerId}`);
		const model = this.instantiationService.createInstance(ChatModel, providerId, someSessionHistory);
		this._sessionModels.set(model.sessionId, model);
		this.initializeSession(model, token);
		return model;
	}

	private reinitializeModel(model: ChatModel): void {
		this.trace('reinitializeModel', `Start reinit`);
		this.initializeSession(model, CancellationToken.None);
	}

	private async initializeSession(model: ChatModel, token: CancellationToken): Promise<void> {
		try {
			this.trace('initializeSession', `Initialize session ${model.sessionId}`);
			model.startInitialize();
			await this.extensionService.activateByEvent(`onInteractiveSession:${model.providerId}`);

			const provider = this._providers.get(model.providerId);
			if (!provider) {
				throw new Error(`Unknown provider: ${model.providerId}`);
			}

			let session: IChat | undefined;
			try {
				session = await provider.prepareSession(model.providerState, token) ?? undefined;
			} catch (err) {
				this.trace('initializeSession', `Provider initializeSession threw: ${err}`);
			}

			if (!session) {
				throw new Error('Provider returned no session');
			}

			this.trace('startSession', `Provider returned session`);

			const welcomeMessage = model.welcomeMessage ? undefined : await provider.provideWelcomeMessage?.(token) ?? undefined;
			const welcomeModel = welcomeMessage && new ChatWelcomeMessageModel(
				model, welcomeMessage.map(item => typeof item === 'string' ? new MarkdownString(item) : item as IChatReplyFollowup[]));

			model.initialize(session, welcomeModel);
		} catch (err) {
			this.trace('startSession', `initializeSession failed: ${err}`);
			model.setInitializationError(err);
			model.dispose();
			this._sessionModels.delete(model.sessionId);
		}
	}

	getSession(sessionId: string): IChatModel | undefined {
		return this._sessionModels.get(sessionId);
	}

	getSessionId(sessionProviderId: number): string | undefined {
		return Iterable.find(this._sessionModels.values(), model => model.session?.id === sessionProviderId)?.sessionId;
	}

	getOrRestoreSession(sessionId: string): ChatModel | undefined {
		this.trace('getOrRestoreSession', `sessionId: ${sessionId}`);
		const model = this._sessionModels.get(sessionId);
		if (model) {
			return model;
		}

		const sessionData = this._persistedSessions[sessionId];
		if (!sessionData) {
			return undefined;
		}

		if (sessionId === this.transferredSessionData?.sessionId) {
			this._transferredSessionData = undefined;
		}

		return this._startSession(sessionData.providerId, sessionData, CancellationToken.None);
	}

	loadSessionFromContent(data: ISerializableChatData): IChatModel | undefined {
		return this._startSession(data.providerId, data, CancellationToken.None);
	}

	async sendRequest(sessionId: string, request: string | IChatReplyFollowup, chatUserProvidedContext: IChatUserProvidedContext | undefined, usedSlashCommand?: ISlashCommand): Promise<{ responseCompletePromise: Promise<void> } | undefined> {
		const messageText = typeof request === 'string' ? request : request.message;
		this.trace('sendRequest', `sessionId: ${sessionId}, message: ${messageText.substring(0, 20)}${messageText.length > 20 ? '[...]' : ''}}`);
		if (!messageText.trim()) {
			this.trace('sendRequest', 'Rejected empty message');
			return;
		}

		const model = this._sessionModels.get(sessionId);
		if (!model) {
			throw new Error(`Unknown session: ${sessionId}`);
		}

		await model.waitForInitialization();
		const provider = this._providers.get(model.providerId);
		if (!provider) {
			throw new Error(`Unknown provider: ${model.providerId}`);
		}

		if (this._pendingRequests.has(sessionId)) {
			this.trace('sendRequest', `Session ${sessionId} already has a pending request`);
			return;
		}

		// This method is only returning whether the request was accepted - don't block on the actual request
		return { responseCompletePromise: this._sendRequestAsync(model, sessionId, provider, request, chatUserProvidedContext, usedSlashCommand) };
	}

	private async _sendRequestAsync(model: ChatModel, sessionId: string, provider: IChatProvider, message: string | IChatReplyFollowup, chatUserProvidedContext: IChatUserProvidedContext | undefined, usedSlashCommand?: ISlashCommand): Promise<void> {
		const parsedRequest = typeof message === 'string' ?
			await this.instantiationService.createInstance(ChatRequestParser).parseChatRequest(sessionId, message) :
			message; // Handle the followup type along with the response

		let request: ChatRequestModel;
		const agentPart = 'kind' in parsedRequest ? undefined : parsedRequest.parts.find((r): r is ChatRequestAgentPart => r instanceof ChatRequestAgentPart);
		const commandPart = 'kind' in parsedRequest ? undefined : parsedRequest.parts.find((r): r is ChatRequestSlashCommandPart => r instanceof ChatRequestSlashCommandPart);

		let gotProgress = false;
		const requestType = typeof message === 'string' ?
			commandPart ? 'slashCommand' : 'string' :
			'followup';

		const rawResponsePromise = createCancelablePromise<void>(async token => {
			const progressCallback = (progress: IChatProgress) => {
				if (token.isCancellationRequested) {
					return;
				}

				gotProgress = true;

				if ('content' in progress) {
					this.trace('sendRequest', `Provider returned progress for session ${model.sessionId}, ${typeof progress.content === 'string' ? progress.content.length : progress.content.value.length} chars`);
				} else if ('placeholder' in progress) {
					this.trace('sendRequest', `Provider returned placeholder for session ${model.sessionId}, ${progress.placeholder}`);
				} else if (isCompleteInteractiveProgressTreeData(progress)) {
					// This isn't exposed in API
					this.trace('sendRequest', `Provider returned tree data for session ${model.sessionId}, ${progress.treeData.label}`);
				} else if ('documents' in progress) {
					this.trace('sendRequest', `Provider returned documents for session ${model.sessionId}:\n ${JSON.stringify(progress.documents, null, '\t')}`);
				} else if ('reference' in progress) {
					this.trace('sendRequest', `Provider returned a reference for session ${model.sessionId}:\n ${JSON.stringify(progress.reference, null, '\t')}`);
				} else {
					this.trace('sendRequest', `Provider returned id for session ${model.sessionId}, ${progress.requestId}`);
				}

				model.acceptResponseProgress(request, progress);
			};

			const stopWatch = new StopWatch(false);
			const listener = token.onCancellationRequested(() => {
				this.trace('sendRequest', `Request for session ${model.sessionId} was cancelled`);
				this.telemetryService.publicLog2<ChatProviderInvokedEvent, ChatProviderInvokedClassification>('interactiveSessionProviderInvoked', {
					providerId: provider.id,
					timeToFirstProgress: -1,
					// Normally timings happen inside the EH around the actual provider. For cancellation we can measure how long the user waited before cancelling
					totalTime: stopWatch.elapsed(),
					result: 'cancelled',
					requestType,
					slashCommand: usedSlashCommand?.command
				});

				model.cancelRequest(request);
			});

			try {
				if (usedSlashCommand?.command) {
					this._onDidSubmitSlashCommand.fire({ slashCommand: usedSlashCommand.command, sessionId: model.sessionId });
				}

				let rawResponse: IChatResponse | null | undefined;
				let slashCommandFollowups: IChatFollowup[] | void = [];

				if (typeof message === 'string' && agentPart) {
					request = model.addRequest(parsedRequest, chatUserProvidedContext);
					const history: IChatMessage[] = [];
					for (const request of model.getRequests()) {
						if (!request.response) {
							continue;
						}

						history.push({ role: ChatMessageRole.User, content: 'text' in request.message ? request.message.text : request.message.message });
						history.push({ role: ChatMessageRole.Assistant, content: request.response.response.asString() });
					}
					const agentResult = await this.chatAgentService.invokeAgent(agentPart.agent.id, message.substring(agentPart.agent.id.length + 1).trimStart(), new Progress<IChatSlashFragment>(p => {
						const { content } = p;
						const data = isCompleteInteractiveProgressTreeData(content) ? content : { content };
						progressCallback(data);
					}), history, token);
					slashCommandFollowups = agentResult?.followUp;
					rawResponse = { session: model.session! };
				} else if (commandPart && typeof message === 'string' && this.chatSlashCommandService.hasCommand(commandPart.slashCommand.command)) {
					request = model.addRequest(parsedRequest, chatUserProvidedContext);
					// contributed slash commands
					// TODO: spell this out in the UI
					const history: IChatMessage[] = [];
					for (const request of model.getRequests()) {
						if (!request.response) {
							continue;
						}
						history.push({ role: ChatMessageRole.User, content: 'text' in request.message ? request.message.text : request.message.message });
						history.push({ role: ChatMessageRole.Assistant, content: request.response.response.asString() });
					}
					const commandResult = await this.chatSlashCommandService.executeCommand(commandPart.slashCommand.command, message.substring(commandPart.slashCommand.command.length + 1).trimStart(), new Progress<IChatSlashFragment>(p => {
						const { content } = p;
						const data = isCompleteInteractiveProgressTreeData(content) ? content : { content };
						progressCallback(data);
					}), history, token);
					slashCommandFollowups = commandResult?.followUp;
					rawResponse = { session: model.session! };

				} else {
					request = model.addRequest(parsedRequest, chatUserProvidedContext);
					const requestProps: IChatRequest = {
						session: model.session!,
						message,
						userProvidedContext: chatUserProvidedContext,
						variables: {}
					};

					if ('parts' in parsedRequest) {
						const varResult = await this.chatVariablesService.resolveVariables(parsedRequest, model, token);
						requestProps.variables = varResult.variables;
						requestProps.message = varResult.prompt;
					}
					rawResponse = await provider.provideReply(requestProps, progressCallback, token);
				}

				if (token.isCancellationRequested) {
					return;
				} else {
					if (!rawResponse) {
						this.trace('sendRequest', `Provider returned no response for session ${model.sessionId}`);
						rawResponse = { session: model.session!, errorDetails: { message: localize('emptyResponse', "Provider returned null response") } };
					}

					const result = rawResponse.errorDetails?.responseIsFiltered ? 'filtered' :
						rawResponse.errorDetails && gotProgress ? 'errorWithOutput' :
							rawResponse.errorDetails ? 'error' :
								'success';
					this.telemetryService.publicLog2<ChatProviderInvokedEvent, ChatProviderInvokedClassification>('interactiveSessionProviderInvoked', {
						providerId: provider.id,
						timeToFirstProgress: rawResponse.timings?.firstProgress ?? 0,
						totalTime: rawResponse.timings?.totalElapsed ?? 0,
						result,
						requestType,
						slashCommand: usedSlashCommand?.command
					});
					model.setResponse(request, rawResponse);
					this.trace('sendRequest', `Provider returned response for session ${model.sessionId}`);

					// TODO refactor this or rethink the API https://github.com/microsoft/vscode-copilot/issues/593
					if (provider.provideFollowups) {
						Promise.resolve(provider.provideFollowups(model.session!, CancellationToken.None)).then(providerFollowups => {
							const allFollowups = providerFollowups?.concat(slashCommandFollowups ?? []);
							model.setFollowups(request, allFollowups ?? undefined);
							model.completeResponse(request);
						});
					} else if (slashCommandFollowups?.length) {
						model.setFollowups(request, slashCommandFollowups);
						model.completeResponse(request);
					} else {
						model.completeResponse(request);
					}
				}
			} finally {
				listener.dispose();
			}
		});
		this._pendingRequests.set(model.sessionId, rawResponsePromise);
		rawResponsePromise.finally(() => {
			this._pendingRequests.delete(model.sessionId);
		});
		return rawResponsePromise;
	}

	async removeRequest(sessionId: string, requestId: string): Promise<void> {
		const model = this._sessionModels.get(sessionId);
		if (!model) {
			throw new Error(`Unknown session: ${sessionId}`);
		}

		await model.waitForInitialization();
		const provider = this._providers.get(model.providerId);
		if (!provider) {
			throw new Error(`Unknown provider: ${model.providerId}`);
		}

		model.removeRequest(requestId);
		provider.removeRequest?.(model.session!, requestId);
	}

	async getSlashCommands(sessionId: string, token: CancellationToken): Promise<ISlashCommand[]> {
		const model = this._sessionModels.get(sessionId);
		if (!model) {
			throw new Error(`Unknown session: ${sessionId}`);
		}

		await model.waitForInitialization();
		const provider = this._providers.get(model.providerId);
		if (!provider) {
			throw new Error(`Unknown provider: ${model.providerId}`);
		}

		const serviceResults = this.chatSlashCommandService.getCommands().map(data => {
			return <ISlashCommand>{
				command: data.command,
				detail: data.detail,
				sortText: data.sortText,
				executeImmediately: data.executeImmediately
			};
		});

		const mainProviderRequest = provider.provideSlashCommands?.(model.session!, token);

		try {
			const providerResults = await mainProviderRequest;
			if (providerResults) {
				return providerResults.concat(serviceResults);
			}
			return serviceResults;

		} catch (e) {
			this.logService.error(e);
			return serviceResults;
		}
	}

<<<<<<< HEAD
	async addRequest(context: any): Promise<void> {
		// This and resolveRequest are not currently used by any scenario, but leave for future use

		// TODO How to decide which session this goes to?
		const model = Iterable.first(this._sessionModels.values());
		if (!model) {
			// If no session, create one- how and is the service the right place to decide this?
			this.trace('addRequest', 'No session available');
			return;
		}

		const provider = this._providers.get(model.providerId);
		if (!provider || !provider.resolveRequest) {
			this.trace('addRequest', 'No provider available');
			return undefined;
		}

		this.trace('addRequest', `Calling resolveRequest for session ${model.sessionId}`);
		console.log('[ChatService][addRequest] we are resolving the request');
		const request = await provider.resolveRequest(model.session!, context, CancellationToken.None);
		if (!request) {
			this.trace('addRequest', `Provider returned no request for session ${model.sessionId}`);
			return;
		}

		// Maybe this API should queue a request after the current one?
		this.trace('addRequest', `Sending resolved request for session ${model.sessionId}`);
		this.sendRequest(model.sessionId, request.message, undefined);
	}

=======
>>>>>>> 257d2bfd
	async sendRequestToProvider(sessionId: string, message: IChatDynamicRequest): Promise<void> {
		this.trace('sendRequestToProvider', `sessionId: ${sessionId}`);
		console.log('[ChatService][sendRequestToProvider] we are sending the request to the provider');
		// TODO(skcd): We are sending undefined here
		await this.sendRequest(sessionId, message.message, undefined);
	}

	getProviders(): string[] {
		return Array.from(this._providers.keys());
	}

	async addCompleteRequest(sessionId: string, message: string | IParsedChatRequest, response: IChatCompleteResponse): Promise<void> {
		this.trace('addCompleteRequest', `message: ${message}`);

		const model = this._sessionModels.get(sessionId);
		if (!model) {
			throw new Error(`Unknown session: ${sessionId}`);
		}

		await model.waitForInitialization();
		const parsedRequest = typeof message === 'string' ? await this.instantiationService.createInstance(ChatRequestParser).parseChatRequest(sessionId, message) : message;
		const request = model.addRequest(parsedRequest, undefined);
		if (typeof response.message === 'string') {
			model.acceptResponseProgress(request, { content: response.message });
		} else {
			for (const part of response.message) {
				const progress = isMarkdownString(part) ? { content: part.value } : { treeData: part };
				model.acceptResponseProgress(request, progress, true);
			}
		}
		model.setResponse(request, {
			session: model.session!,
			errorDetails: response.errorDetails,
		});
		if (response.followups !== undefined) {
			model.setFollowups(request, response.followups);
		}
		model.completeResponse(request);
	}

	cancelCurrentRequestForSession(sessionId: string): void {
		this.trace('cancelCurrentRequestForSession', `sessionId: ${sessionId}`);
		this._pendingRequests.get(sessionId)?.cancel();
	}

	clearSession(sessionId: string): void {
		this.trace('clearSession', `sessionId: ${sessionId}`);
		const model = this._sessionModels.get(sessionId);
		if (!model) {
			throw new Error(`Unknown session: ${sessionId}`);
		}

		this._persistedSessions[sessionId] = model.toJSON();

		model.dispose();
		this._sessionModels.delete(sessionId);
		this._pendingRequests.get(sessionId)?.cancel();
	}

	registerProvider(provider: IChatProvider): IDisposable {
		this.trace('registerProvider', `Adding new chat provider`);

		if (this._providers.has(provider.id)) {
			throw new Error(`Provider ${provider.id} already registered`);
		}

		this._providers.set(provider.id, provider);
		this._hasProvider.set(true);

		Array.from(this._sessionModels.values())
			.filter(model => model.providerId === provider.id)
			// The provider may have been registered in the process of initializing this model. Only grab models that were deinitialized when the provider was unregistered
			.filter(model => model.initState === ChatModelInitState.Created)
			.forEach(model => this.reinitializeModel(model));

		return toDisposable(() => {
			this.trace('registerProvider', `Disposing chat provider`);
			this._providers.delete(provider.id);
			this._hasProvider.set(this._providers.size > 0);
			Array.from(this._sessionModels.values())
				.filter(model => model.providerId === provider.id)
				.forEach(model => model.deinitialize());
		});
	}

	getProviderInfos(): IChatProviderInfo[] {
		return Array.from(this._providers.values()).map(provider => {
			return {
				id: provider.id,
				displayName: provider.displayName
			};
		});
	}

	transferChatSession(transferredSessionData: IChatTransferredSessionData, toWorkspace: URI): void {
		const model = Iterable.find(this._sessionModels.values(), model => model.sessionId === transferredSessionData.sessionId);
		if (!model) {
			throw new Error(`Failed to transfer session. Unknown session ID: ${transferredSessionData.sessionId}`);
		}

		const existingRaw: IChatTransfer[] = this.storageService.getObject(globalChatKey, StorageScope.PROFILE, []);
		existingRaw.push({
			chat: model.toJSON(),
			timestampInMilliseconds: Date.now(),
			toWorkspace: toWorkspace,
			inputValue: transferredSessionData.inputValue,
		});

		this.storageService.store(globalChatKey, JSON.stringify(existingRaw), StorageScope.PROFILE, StorageTarget.MACHINE);
		this.trace('transferChatSession', `Transferred session ${model.sessionId} to workspace ${toWorkspace.toString()}`);
	}
}<|MERGE_RESOLUTION|>--- conflicted
+++ resolved
@@ -651,39 +651,6 @@
 		}
 	}
 
-<<<<<<< HEAD
-	async addRequest(context: any): Promise<void> {
-		// This and resolveRequest are not currently used by any scenario, but leave for future use
-
-		// TODO How to decide which session this goes to?
-		const model = Iterable.first(this._sessionModels.values());
-		if (!model) {
-			// If no session, create one- how and is the service the right place to decide this?
-			this.trace('addRequest', 'No session available');
-			return;
-		}
-
-		const provider = this._providers.get(model.providerId);
-		if (!provider || !provider.resolveRequest) {
-			this.trace('addRequest', 'No provider available');
-			return undefined;
-		}
-
-		this.trace('addRequest', `Calling resolveRequest for session ${model.sessionId}`);
-		console.log('[ChatService][addRequest] we are resolving the request');
-		const request = await provider.resolveRequest(model.session!, context, CancellationToken.None);
-		if (!request) {
-			this.trace('addRequest', `Provider returned no request for session ${model.sessionId}`);
-			return;
-		}
-
-		// Maybe this API should queue a request after the current one?
-		this.trace('addRequest', `Sending resolved request for session ${model.sessionId}`);
-		this.sendRequest(model.sessionId, request.message, undefined);
-	}
-
-=======
->>>>>>> 257d2bfd
 	async sendRequestToProvider(sessionId: string, message: IChatDynamicRequest): Promise<void> {
 		this.trace('sendRequestToProvider', `sessionId: ${sessionId}`);
 		console.log('[ChatService][sendRequestToProvider] we are sending the request to the provider');

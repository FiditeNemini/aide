--- conflicted
+++ resolved
@@ -26,12 +26,8 @@
 import { ChatModel, ChatRequestModel, ChatWelcomeMessageModel, IChatModel, ISerializableChatData, ISerializableChatsData, isCompleteInteractiveProgressTreeData } from 'vs/workbench/contrib/chat/common/chatModel';
 import { ChatRequestAgentPart, ChatRequestSlashCommandPart, IParsedChatRequest } from 'vs/workbench/contrib/chat/common/chatParserTypes';
 import { ChatMessageRole, IChatMessage } from 'vs/workbench/contrib/chat/common/chatProvider';
-<<<<<<< HEAD
-import { IChat, IChatCompleteResponse, IChatDetail, IChatDynamicRequest, IChatProgress, IChatProvider, IChatProviderInfo, IChatReplyFollowup, IChatRequest, IChatResponse, IChatService, IChatTransferredSessionData, IChatUserActionEvent, IChatUserProvidedContext, ISlashCommand, InteractiveSessionCopyKind, InteractiveSessionVoteDirection } from 'vs/workbench/contrib/chat/common/chatService';
-=======
 import { ChatRequestParser } from 'vs/workbench/contrib/chat/common/chatRequestParser';
 import { IChat, IChatCompleteResponse, IChatDetail, IChatDynamicRequest, IChatFollowup, IChatProgress, IChatProvider, IChatProviderInfo, IChatReplyFollowup, IChatRequest, IChatResponse, IChatService, IChatTransferredSessionData, IChatUserActionEvent, ISlashCommand, InteractiveSessionCopyKind, InteractiveSessionVoteDirection } from 'vs/workbench/contrib/chat/common/chatService';
->>>>>>> 54fc6334
 import { IChatSlashCommandService, IChatSlashFragment } from 'vs/workbench/contrib/chat/common/chatSlashCommands';
 import { IChatVariablesService } from 'vs/workbench/contrib/chat/common/chatVariables';
 import { IExtensionService } from 'vs/workbench/services/extensions/common/extensions';
@@ -437,24 +433,13 @@
 		}
 
 		// This method is only returning whether the request was accepted - don't block on the actual request
-<<<<<<< HEAD
-		return { responseCompletePromise: this._sendRequestAsync(model, provider, request, chatUserProvidedContext, usedSlashCommand) };
-	}
-
-	// TODO(codestory): The api here is wrong, we should not have the chatUserProvidedContext
-	// exposed like this, it should be coming from a provider instead
-	private async _sendRequestAsync(model: ChatModel, provider: IChatProvider, message: string | IChatReplyFollowup, chatUserProvidedContext: IChatUserProvidedContext | undefined, usedSlashCommand?: ISlashCommand): Promise<void> {
-		console.log('[_sendRequestAsync] message: ', message, chatUserProvidedContext, provider);
-		const request = model.addRequest(message, chatUserProvidedContext);
-=======
-		return { responseCompletePromise: this._sendRequestAsync(model, sessionId, provider, request, usedSlashCommand) };
-	}
-
-	private async _sendRequestAsync(model: ChatModel, sessionId: string, provider: IChatProvider, message: string | IChatReplyFollowup, usedSlashCommand?: ISlashCommand): Promise<void> {
+		return { responseCompletePromise: this._sendRequestAsync(model, sessionId, provider, request, chatUserProvidedContext, usedSlashCommand) };
+	}
+
+	private async _sendRequestAsync(model: ChatModel, sessionId: string, provider: IChatProvider, message: string | IChatReplyFollowup, chatUserProvidedContext: IChatUserProvidedContext | undefined, usedSlashCommand?: ISlashCommand): Promise<void> {
 		const parsedRequest = typeof message === 'string' ?
 			await this.instantiationService.createInstance(ChatRequestParser).parseChatRequest(sessionId, message) :
 			message; // Handle the followup type along with the response
->>>>>>> 54fc6334
 
 		let request: ChatRequestModel;
 		const agentPart = 'kind' in parsedRequest ? undefined : parsedRequest.parts.find((r): r is ChatRequestAgentPart => r instanceof ChatRequestAgentPart);
@@ -543,29 +528,6 @@
 							history.push({ role: ChatMessageRole.Assistant, content: request.response.response.value.value });
 						}
 					}
-<<<<<<< HEAD
-				}
-				await this.chatSlashCommandService.executeCommand(resolvedCommand, message.substring(resolvedCommand.length + 1).trimStart(), new Progress<IChatSlashFragment>(p => progressCallback(p)), history, token);
-				rawResponse = { session: model.session! };
-
-			} else {
-				const request: IChatRequest = {
-					session: model.session!,
-					message: resolvedCommand,
-					variables: {},
-					userProvidedContext: chatUserProvidedContext,
-				};
-
-				if (typeof request.message === 'string') {
-					const varResult = await this.chatVariablesService.resolveVariables(request.message, model, token);
-					request.variables = varResult.variables;
-					request.message = varResult.prompt;
-				}
-
-				rawResponse = await provider.provideReply(request, progressCallback, token);
-				console.log('[_sendRequestAsync] rawResponse: ', rawResponse);
-			}
-=======
 					const commandResult = await this.chatSlashCommandService.executeCommand(commandPart.slashCommand.command, message.substring(commandPart.slashCommand.command.length + 1).trimStart(), new Progress<IChatSlashFragment>(p => {
 						const { content } = p;
 						const data = isCompleteInteractiveProgressTreeData(content) ? content : { content };
@@ -573,13 +535,13 @@
 					}), history, token);
 					slashCommandFollowups = commandResult?.followUp;
 					rawResponse = { session: model.session! };
->>>>>>> 54fc6334
 
 				} else {
-					request = model.addRequest(parsedRequest);
+					request = model.addRequest(parsedRequest, chatUserProvidedContext);
 					const requestProps: IChatRequest = {
 						session: model.session!,
 						message,
+						userProvidedContext: chatUserProvidedContext,
 						variables: {}
 					};
 
@@ -741,12 +703,8 @@
 		}
 
 		await model.waitForInitialization();
-<<<<<<< HEAD
-		const request = model.addRequest(message, undefined);
-=======
 		const parsedRequest = typeof message === 'string' ? await this.instantiationService.createInstance(ChatRequestParser).parseChatRequest(sessionId, message) : message;
-		const request = model.addRequest(parsedRequest);
->>>>>>> 54fc6334
+		const request = model.addRequest(parsedRequest, undefined);
 		if (typeof response.message === 'string') {
 			model.acceptResponseProgress(request, { content: response.message });
 		} else {

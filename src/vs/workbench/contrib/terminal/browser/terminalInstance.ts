/*---------------------------------------------------------------------------------------------
 *  Copyright (c) Microsoft Corporation. All rights reserved.
 *  Licensed under the MIT License. See License.txt in the project root for license information.
 *--------------------------------------------------------------------------------------------*/

import * as path from 'vs/base/common/path';
import * as dom from 'vs/base/browser/dom';
import { StandardKeyboardEvent } from 'vs/base/browser/keyboardEvent';
import { debounce } from 'vs/base/common/decorators';
import { Emitter, Event } from 'vs/base/common/event';
import { KeyCode } from 'vs/base/common/keyCodes';
import * as lifecycle from 'vs/base/common/lifecycle';
import * as platform from 'vs/base/common/platform';
import { TabFocus } from 'vs/editor/common/config/commonEditorConfig';
import * as nls from 'vs/nls';
import { IClipboardService } from 'vs/platform/clipboard/common/clipboardService';
import { ConfigurationTarget, IConfigurationService } from 'vs/platform/configuration/common/configuration';
import { IContextKey, IContextKeyService } from 'vs/platform/contextkey/common/contextkey';
import { IInstantiationService } from 'vs/platform/instantiation/common/instantiation';
import { IKeybindingService } from 'vs/platform/keybinding/common/keybinding';
import { ILogService } from 'vs/platform/log/common/log';
import { INotificationService, IPromptChoice, Severity } from 'vs/platform/notification/common/notification';
import { IStorageService, StorageScope } from 'vs/platform/storage/common/storage';
import { activeContrastBorder, scrollbarSliderActiveBackground, scrollbarSliderBackground, scrollbarSliderHoverBackground } from 'vs/platform/theme/common/colorRegistry';
import { ICssStyleCollector, ITheme, IThemeService, registerThemingParticipant } from 'vs/platform/theme/common/themeService';
import { PANEL_BACKGROUND } from 'vs/workbench/common/theme';
import { TerminalWidgetManager } from 'vs/workbench/contrib/terminal/browser/terminalWidgetManager';
import { IShellLaunchConfig, ITerminalDimensions, ITerminalInstance, ITerminalProcessManager, KEYBINDING_CONTEXT_TERMINAL_TEXT_SELECTED, NEVER_MEASURE_RENDER_TIME_STORAGE_KEY, ProcessState, TERMINAL_PANEL_ID, IWindowsShellHelper, SHELL_PATH_INVALID_EXIT_CODE } from 'vs/workbench/contrib/terminal/common/terminal';
import { ansiColorIdentifiers, TERMINAL_BACKGROUND_COLOR, TERMINAL_CURSOR_BACKGROUND_COLOR, TERMINAL_CURSOR_FOREGROUND_COLOR, TERMINAL_FOREGROUND_COLOR, TERMINAL_SELECTION_BACKGROUND_COLOR } from 'vs/workbench/contrib/terminal/common/terminalColorRegistry';
import { TERMINAL_COMMAND_ID } from 'vs/workbench/contrib/terminal/common/terminalCommands';
import { TerminalConfigHelper } from 'vs/workbench/contrib/terminal/browser/terminalConfigHelper';
import { TerminalLinkHandler } from 'vs/workbench/contrib/terminal/browser/terminalLinkHandler';
import { TerminalCommandTracker } from 'vs/workbench/contrib/terminal/browser/terminalCommandTracker';
import { IPanelService } from 'vs/workbench/services/panel/common/panelService';
import { ISearchOptions, Terminal as XTermTerminal } from 'vscode-xterm';
import { IAccessibilityService, AccessibilitySupport } from 'vs/platform/accessibility/common/accessibility';
import { ITerminalInstanceService } from 'vs/workbench/contrib/terminal/browser/terminal';

// How long in milliseconds should an average frame take to render for a notification to appear
// which suggests the fallback DOM-based renderer
const SLOW_CANVAS_RENDER_THRESHOLD = 50;
const NUMBER_OF_FRAMES_TO_MEASURE = 20;


export const DEFAULT_COMMANDS_TO_SKIP_SHELL: string[] = [
	TERMINAL_COMMAND_ID.CLEAR_SELECTION,
	TERMINAL_COMMAND_ID.CLEAR,
	TERMINAL_COMMAND_ID.COPY_SELECTION,
	TERMINAL_COMMAND_ID.DELETE_TO_LINE_START,
	TERMINAL_COMMAND_ID.DELETE_WORD_LEFT,
	TERMINAL_COMMAND_ID.DELETE_WORD_RIGHT,
	TERMINAL_COMMAND_ID.FIND_WIDGET_FOCUS,
	TERMINAL_COMMAND_ID.FIND_WIDGET_HIDE,
	TERMINAL_COMMAND_ID.FIND_NEXT_TERMINAL_FOCUS,
	TERMINAL_COMMAND_ID.FIND_PREVIOUS_TERMINAL_FOCUS,
	TERMINAL_COMMAND_ID.TOGGLE_FIND_REGEX_TERMINAL_FOCUS,
	TERMINAL_COMMAND_ID.TOGGLE_FIND_WHOLE_WORD_TERMINAL_FOCUS,
	TERMINAL_COMMAND_ID.TOGGLE_FIND_CASE_SENSITIVE_TERMINAL_FOCUS,
	TERMINAL_COMMAND_ID.FOCUS_NEXT_PANE,
	TERMINAL_COMMAND_ID.FOCUS_NEXT,
	TERMINAL_COMMAND_ID.FOCUS_PREVIOUS_PANE,
	TERMINAL_COMMAND_ID.FOCUS_PREVIOUS,
	TERMINAL_COMMAND_ID.FOCUS,
	TERMINAL_COMMAND_ID.KILL,
	TERMINAL_COMMAND_ID.MOVE_TO_LINE_END,
	TERMINAL_COMMAND_ID.MOVE_TO_LINE_START,
	TERMINAL_COMMAND_ID.NEW_IN_ACTIVE_WORKSPACE,
	TERMINAL_COMMAND_ID.NEW,
	TERMINAL_COMMAND_ID.PASTE,
	TERMINAL_COMMAND_ID.RESIZE_PANE_DOWN,
	TERMINAL_COMMAND_ID.RESIZE_PANE_LEFT,
	TERMINAL_COMMAND_ID.RESIZE_PANE_RIGHT,
	TERMINAL_COMMAND_ID.RESIZE_PANE_UP,
	TERMINAL_COMMAND_ID.RUN_ACTIVE_FILE,
	TERMINAL_COMMAND_ID.RUN_SELECTED_TEXT,
	TERMINAL_COMMAND_ID.SCROLL_DOWN_LINE,
	TERMINAL_COMMAND_ID.SCROLL_DOWN_PAGE,
	TERMINAL_COMMAND_ID.SCROLL_TO_BOTTOM,
	TERMINAL_COMMAND_ID.SCROLL_TO_NEXT_COMMAND,
	TERMINAL_COMMAND_ID.SCROLL_TO_PREVIOUS_COMMAND,
	TERMINAL_COMMAND_ID.SCROLL_TO_TOP,
	TERMINAL_COMMAND_ID.SCROLL_UP_LINE,
	TERMINAL_COMMAND_ID.SCROLL_UP_PAGE,
	TERMINAL_COMMAND_ID.SEND_SEQUENCE,
	TERMINAL_COMMAND_ID.SELECT_ALL,
	TERMINAL_COMMAND_ID.SELECT_TO_NEXT_COMMAND,
	TERMINAL_COMMAND_ID.SELECT_TO_NEXT_LINE,
	TERMINAL_COMMAND_ID.SELECT_TO_PREVIOUS_COMMAND,
	TERMINAL_COMMAND_ID.SELECT_TO_PREVIOUS_LINE,
	TERMINAL_COMMAND_ID.SPLIT_IN_ACTIVE_WORKSPACE,
	TERMINAL_COMMAND_ID.SPLIT,
	TERMINAL_COMMAND_ID.TOGGLE,
	'editor.action.toggleTabFocusMode',
	'workbench.action.quickOpen',
	'workbench.action.quickOpenPreviousEditor',
	'workbench.action.showCommands',
	'workbench.action.tasks.build',
	'workbench.action.tasks.restartTask',
	'workbench.action.tasks.runTask',
	'workbench.action.tasks.reRunTask',
	'workbench.action.tasks.showLog',
	'workbench.action.tasks.showTasks',
	'workbench.action.tasks.terminate',
	'workbench.action.tasks.test',
	'workbench.action.toggleFullScreen',
	'workbench.action.terminal.focusAtIndex1',
	'workbench.action.terminal.focusAtIndex2',
	'workbench.action.terminal.focusAtIndex3',
	'workbench.action.terminal.focusAtIndex4',
	'workbench.action.terminal.focusAtIndex5',
	'workbench.action.terminal.focusAtIndex6',
	'workbench.action.terminal.focusAtIndex7',
	'workbench.action.terminal.focusAtIndex8',
	'workbench.action.terminal.focusAtIndex9',
	'workbench.action.focusSecondEditorGroup',
	'workbench.action.focusThirdEditorGroup',
	'workbench.action.focusFourthEditorGroup',
	'workbench.action.focusFifthEditorGroup',
	'workbench.action.focusSixthEditorGroup',
	'workbench.action.focusSeventhEditorGroup',
	'workbench.action.focusEighthEditorGroup',
	'workbench.action.nextPanelView',
	'workbench.action.previousPanelView',
	'workbench.action.nextSideBarView',
	'workbench.action.previousSideBarView',
	'workbench.action.debug.start',
	'workbench.action.debug.stop',
	'workbench.action.debug.run',
	'workbench.action.debug.restart',
	'workbench.action.debug.continue',
	'workbench.action.debug.pause',
	'workbench.action.debug.stepInto',
	'workbench.action.debug.stepOut',
	'workbench.action.debug.stepOver',
	'workbench.action.openNextRecentlyUsedEditorInGroup',
	'workbench.action.openPreviousRecentlyUsedEditorInGroup',
	'workbench.action.focusActiveEditorGroup',
	'workbench.action.focusFirstEditorGroup',
	'workbench.action.focusLastEditorGroup',
	'workbench.action.firstEditorInGroup',
	'workbench.action.lastEditorInGroup',
	'workbench.action.navigateUp',
	'workbench.action.navigateDown',
	'workbench.action.navigateRight',
	'workbench.action.navigateLeft',
	'workbench.action.togglePanel',
	'workbench.action.quickOpenView',
	'workbench.action.toggleMaximizedPanel'
];

export class TerminalInstance implements ITerminalInstance {
	private static readonly EOL_REGEX = /\r?\n/g;

	private static _lastKnownDimensions: dom.Dimension | null = null;
	private static _idCounter = 1;

	private _processManager: ITerminalProcessManager | undefined;
	private _pressAnyKeyToCloseListener: lifecycle.IDisposable | undefined;

	private _id: number;
	private _isExiting: boolean;
	private _hadFocusOnExit: boolean;
	private _isVisible: boolean;
	private _isDisposed: boolean;
	private _skipTerminalCommands: string[];
	private _title: string;
	private _wrapperElement: HTMLDivElement;
	private _xterm: XTermTerminal;
	private _xtermElement: HTMLDivElement;
	private _terminalHasTextContextKey: IContextKey<boolean>;
	private _cols: number;
	private _rows: number;
	private _dimensionsOverride: ITerminalDimensions;
	private _windowsShellHelper: IWindowsShellHelper | undefined;
	private _xtermReadyPromise: Promise<void>;
	private _titleReadyPromise: Promise<string>;
	private _titleReadyComplete: (title: string) => any;

	private _disposables: lifecycle.IDisposable[];
	private _messageTitleDisposable: lifecycle.IDisposable | undefined;

	private _widgetManager: TerminalWidgetManager;
	private _linkHandler: TerminalLinkHandler;
	private _commandTracker: TerminalCommandTracker;

	public disableLayout: boolean;
	public get id(): number { return this._id; }
	public get cols(): number {
		if (this._dimensionsOverride && this._dimensionsOverride.cols) {
			return Math.min(Math.max(this._dimensionsOverride.cols, 2), this._cols);
		}
		return this._cols;
	}
	public get rows(): number {
		if (this._dimensionsOverride && this._dimensionsOverride.rows) {
			return Math.min(Math.max(this._dimensionsOverride.rows, 2), this._rows);
		}
		return this._rows;
	}
	// TODO: Ideally processId would be merged into processReady
	public get processId(): number | undefined { return this._processManager ? this._processManager.shellProcessId : undefined; }
	// TODO: How does this work with detached processes?
	// TODO: Should this be an event as it can fire twice?
	public get processReady(): Promise<void> { return this._processManager ? this._processManager.ptyProcessReady : Promise.resolve(undefined); }
	public get title(): string { return this._title; }
	public get hadFocusOnExit(): boolean { return this._hadFocusOnExit; }
	public get isTitleSetByProcess(): boolean { return !!this._messageTitleDisposable; }
	public get shellLaunchConfig(): IShellLaunchConfig { return this._shellLaunchConfig; }
	public get commandTracker(): TerminalCommandTracker { return this._commandTracker; }

	private readonly _onExit = new Emitter<number>();
	public get onExit(): Event<number> { return this._onExit.event; }
	private readonly _onDisposed = new Emitter<ITerminalInstance>();
	public get onDisposed(): Event<ITerminalInstance> { return this._onDisposed.event; }
	private readonly _onFocused = new Emitter<ITerminalInstance>();
	public get onFocused(): Event<ITerminalInstance> { return this._onFocused.event; }
	private readonly _onProcessIdReady = new Emitter<ITerminalInstance>();
	public get onProcessIdReady(): Event<ITerminalInstance> { return this._onProcessIdReady.event; }
	private readonly _onTitleChanged = new Emitter<ITerminalInstance>();
	public get onTitleChanged(): Event<ITerminalInstance> { return this._onTitleChanged.event; }
	private readonly _onData = new Emitter<string>();
	public get onData(): Event<string> { return this._onData.event; }
	private readonly _onLineData = new Emitter<string>();
	public get onLineData(): Event<string> { return this._onLineData.event; }
	private readonly _onRendererInput = new Emitter<string>();
	public get onRendererInput(): Event<string> { return this._onRendererInput.event; }
	private readonly _onRequestExtHostProcess = new Emitter<ITerminalInstance>();
	public get onRequestExtHostProcess(): Event<ITerminalInstance> { return this._onRequestExtHostProcess.event; }
	private readonly _onDimensionsChanged = new Emitter<void>();
	public get onDimensionsChanged(): Event<void> { return this._onDimensionsChanged.event; }
	private readonly _onFocus = new Emitter<ITerminalInstance>();
	public get onFocus(): Event<ITerminalInstance> { return this._onFocus.event; }

	public constructor(
		private readonly _terminalFocusContextKey: IContextKey<boolean>,
		private readonly _configHelper: TerminalConfigHelper,
		private _container: HTMLElement,
		private _shellLaunchConfig: IShellLaunchConfig,
		@ITerminalInstanceService private readonly _terminalInstanceService: ITerminalInstanceService,
		@IContextKeyService private readonly _contextKeyService: IContextKeyService,
		@IKeybindingService private readonly _keybindingService: IKeybindingService,
		@INotificationService private readonly _notificationService: INotificationService,
		@IPanelService private readonly _panelService: IPanelService,
		@IInstantiationService private readonly _instantiationService: IInstantiationService,
		@IClipboardService private readonly _clipboardService: IClipboardService,
		@IThemeService private readonly _themeService: IThemeService,
		@IConfigurationService private readonly _configurationService: IConfigurationService,
		@ILogService private readonly _logService: ILogService,
		@IStorageService private readonly _storageService: IStorageService,
		@IAccessibilityService private readonly _accessibilityService: IAccessibilityService
	) {
		this._disposables = [];
		this._skipTerminalCommands = [];
		this._isExiting = false;
		this._hadFocusOnExit = false;
		this._isVisible = false;
		this._isDisposed = false;
		this._id = TerminalInstance._idCounter++;

		this._titleReadyPromise = new Promise<string>(c => {
			this._titleReadyComplete = c;
		});

		this._terminalHasTextContextKey = KEYBINDING_CONTEXT_TERMINAL_TEXT_SELECTED.bindTo(this._contextKeyService);
		this.disableLayout = false;

		this._logService.trace(`terminalInstance#ctor (id: ${this.id})`, this._shellLaunchConfig);

		this._initDimensions();
		if (!this.shellLaunchConfig.isRendererOnly) {
			this._createProcess();
		} else {
			this.setTitle(this._shellLaunchConfig.name, false);
		}

		this._xtermReadyPromise = this._createXterm();
		this._xtermReadyPromise.then(() => {
			// Only attach xterm.js to the DOM if the terminal panel has been opened before.
			if (_container) {
				this._attachToElement(_container);
			}
		});

		this.addDisposable(this._configurationService.onDidChangeConfiguration(e => {
			if (e.affectsConfiguration('terminal.integrated')) {
				this.updateConfig();
				// HACK: Trigger another async layout to ensure xterm's CharMeasure is ready to use,
				// this hack can be removed when https://github.com/xtermjs/xterm.js/issues/702 is
				// supported.
				this.setVisible(this._isVisible);
			}
			if (e.affectsConfiguration('editor.accessibilitySupport')) {
				this.updateAccessibilitySupport();
			}
		}));
	}

	public addDisposable(disposable: lifecycle.IDisposable): void {
		this._disposables.push(disposable);
	}

	private _initDimensions(): void {
		// The terminal panel needs to have been created
		if (!this._container) {
			return;
		}

		const computedStyle = window.getComputedStyle(this._container.parentElement!);
		const width = parseInt(computedStyle.getPropertyValue('width').replace('px', ''), 10);
		const height = parseInt(computedStyle.getPropertyValue('height').replace('px', ''), 10);
		this._evaluateColsAndRows(width, height);
	}

	/**
	 * Evaluates and sets the cols and rows of the terminal if possible.
	 * @param width The width of the container.
	 * @param height The height of the container.
	 * @return The terminal's width if it requires a layout.
	 */
	private _evaluateColsAndRows(width: number, height: number): number | null {
		// Ignore if dimensions are undefined or 0
		if (!width || !height) {
			return null;
		}

		const dimension = this._getDimension(width, height);
		if (!dimension) {
			return null;
		}

		const font = this._configHelper.getFont(this._xterm);
		if (!font.charWidth || !font.charHeight) {
			return null;
		}

		// Because xterm.js converts from CSS pixels to actual pixels through
		// the use of canvas, window.devicePixelRatio needs to be used here in
		// order to be precise. font.charWidth/charHeight alone as insufficient
		// when window.devicePixelRatio changes.
		const scaledWidthAvailable = dimension.width * window.devicePixelRatio;

		let scaledCharWidth: number;
		if (this._configHelper.config.rendererType === 'dom') {
			scaledCharWidth = font.charWidth * window.devicePixelRatio;
		} else {
			scaledCharWidth = Math.floor(font.charWidth * window.devicePixelRatio) + font.letterSpacing;
		}
		this._cols = Math.max(Math.floor(scaledWidthAvailable / scaledCharWidth), 1);

		const scaledHeightAvailable = dimension.height * window.devicePixelRatio;
		const scaledCharHeight = Math.ceil(font.charHeight * window.devicePixelRatio);
		const scaledLineHeight = Math.floor(scaledCharHeight * font.lineHeight);
		this._rows = Math.max(Math.floor(scaledHeightAvailable / scaledLineHeight), 1);

		return dimension.width;
	}

	private _getDimension(width: number, height: number): dom.Dimension | null {
		// The font needs to have been initialized
		const font = this._configHelper.getFont(this._xterm);
		if (!font || !font.charWidth || !font.charHeight) {
			return null;
		}

		// The panel is minimized
		if (!this._isVisible) {
			return TerminalInstance._lastKnownDimensions;
		} else {
			// Trigger scroll event manually so that the viewport's scroll area is synced. This
			// needs to happen otherwise its scrollTop value is invalid when the panel is toggled as
			// it gets removed and then added back to the DOM (resetting scrollTop to 0).
			// Upstream issue: https://github.com/sourcelair/xterm.js/issues/291
			if (this._xterm) {
				this._xterm._core._onScroll.fire(this._xterm._core.buffer.ydisp);
			}
		}

		if (!this._wrapperElement) {
			return null;
		}

		const wrapperElementStyle = getComputedStyle(this._wrapperElement);
		const marginLeft = parseInt(wrapperElementStyle.marginLeft!.split('px')[0], 10);
		const marginRight = parseInt(wrapperElementStyle.marginRight!.split('px')[0], 10);
		const bottom = parseInt(wrapperElementStyle.bottom!.split('px')[0], 10);

		const innerWidth = width - marginLeft - marginRight;
		const innerHeight = height - bottom;

		TerminalInstance._lastKnownDimensions = new dom.Dimension(innerWidth, innerHeight);
		return TerminalInstance._lastKnownDimensions;
	}

	/**
	 * Create xterm.js instance and attach data listeners.
	 */
	protected async _createXterm(): Promise<void> {
		const Terminal = await this._terminalInstanceService.getXtermConstructor();
		const font = this._configHelper.getFont(undefined, true);
		const config = this._configHelper.config;
		this._xterm = new Terminal({
			scrollback: config.scrollback,
			theme: this._getXtermTheme(),
			drawBoldTextInBrightColors: config.drawBoldTextInBrightColors,
			fontFamily: font.fontFamily,
			fontWeight: config.fontWeight,
			fontWeightBold: config.fontWeightBold,
			fontSize: font.fontSize,
			letterSpacing: font.letterSpacing,
			lineHeight: font.lineHeight,
			bellStyle: config.enableBell ? 'sound' : 'none',
			screenReaderMode: this._isScreenReaderOptimized(),
			macOptionIsMeta: config.macOptionIsMeta,
			macOptionClickForcesSelection: config.macOptionClickForcesSelection,
			rightClickSelectsWord: config.rightClickBehavior === 'selectWord',
			// TODO: Guess whether to use canvas or dom better
			rendererType: config.rendererType === 'auto' ? 'canvas' : config.rendererType,
			// TODO: Remove this once the setting is removed upstream
			experimentalCharAtlas: 'dynamic'
		});
		if (this._shellLaunchConfig.initialText) {
			this._xterm.writeln(this._shellLaunchConfig.initialText);
		}
		this._xterm.onLineFeed(() => this._onLineFeed());
		this._xterm.onKey(e => this._onKey(e.key, e.domEvent));

		if (this._processManager) {
			this._processManager.onProcessData(data => this._onProcessData(data));
			this._xterm.onData(data => this._processManager!.write(data));
			// TODO: How does the cwd work on detached processes?
			this.processReady.then(async () => {
				this._linkHandler.processCwd = await this._processManager!.getInitialCwd();
			});
			// Init winpty compat and link handler after process creation as they rely on the
			// underlying process OS
			this._processManager.onProcessReady(() => {
				if (!this._processManager) {
					return;
				}
				if (this._processManager.os === platform.OperatingSystem.Windows) {
<<<<<<< HEAD
					this._xterm.setOption('windowsMode', true);
=======
					this._xterm.winptyCompatInit();
					// Force line data to be sent when the cursor is moved, the main purpose for
					// this is because ConPTY will often not do a line feed but instead move the
					// cursor, in which case we still want to send the current line's data to tasks.
					this._xterm.addCsiHandler('H', () => {
						this._onCursorMove();
						return false;
					});
>>>>>>> e044bee2
				}
				this._linkHandler = this._instantiationService.createInstance(TerminalLinkHandler, this._xterm, platform.platform, this._processManager);
			});
		} else if (this.shellLaunchConfig.isRendererOnly) {
			this._linkHandler = this._instantiationService.createInstance(TerminalLinkHandler, this._xterm, undefined, undefined);
		}

		// Register listener to trigger the onInput ext API if the terminal is a renderer only
		if (this._shellLaunchConfig.isRendererOnly) {
			this._xterm.onData(data => this._sendRendererInput(data));
		}

		this._commandTracker = new TerminalCommandTracker(this._xterm);
		this._disposables.push(this._themeService.onThemeChange(theme => this._updateTheme(theme)));
	}

	private _isScreenReaderOptimized(): boolean {
		const detected = this._accessibilityService.getAccessibilitySupport() === AccessibilitySupport.Enabled;
		const config = this._configurationService.getValue('editor.accessibilitySupport');
		return config === 'on' || (config === 'auto' && detected);
	}

	public reattachToElement(container: HTMLElement): void {
		if (!this._wrapperElement) {
			throw new Error('The terminal instance has not been attached to a container yet');
		}

		if (this._wrapperElement.parentNode) {
			this._wrapperElement.parentNode.removeChild(this._wrapperElement);
		}
		this._container = container;
		this._container.appendChild(this._wrapperElement);
	}

	public attachToElement(container: HTMLElement): void {
		// The container did not change, do nothing
		if (this._container === container) {
			return;
		}

		// Attach has not occured yet
		if (!this._wrapperElement) {
			this._attachToElement(container);
			return;
		}

		// The container changed, reattach
		this._container.removeChild(this._wrapperElement);
		this._container = container;
		this._container.appendChild(this._wrapperElement);
	}

	public _attachToElement(container: HTMLElement): void {
		this._xtermReadyPromise.then(() => {
			if (this._wrapperElement) {
				throw new Error('The terminal instance has already been attached to a container');
			}

			this._container = container;
			this._wrapperElement = document.createElement('div');
			dom.addClass(this._wrapperElement, 'terminal-wrapper');
			this._xtermElement = document.createElement('div');

			// Attach the xterm object to the DOM, exposing it to the smoke tests
			(<any>this._wrapperElement).xterm = this._xterm;

			this._xterm.open(this._xtermElement);
			this._xterm.textarea.addEventListener('focus', () => this._onFocus.fire(this));
			this._xterm.attachCustomKeyEventHandler((event: KeyboardEvent): boolean => {
				// Disable all input if the terminal is exiting
				if (this._isExiting) {
					return false;
				}

				// Skip processing by xterm.js of keyboard events that resolve to commands described
				// within commandsToSkipShell
				const standardKeyboardEvent = new StandardKeyboardEvent(event);
				const resolveResult = this._keybindingService.softDispatch(standardKeyboardEvent, standardKeyboardEvent.target);
				if (resolveResult && this._skipTerminalCommands.some(k => k === resolveResult.commandId)) {
					event.preventDefault();
					return false;
				}

				// If tab focus mode is on, tab is not passed to the terminal
				if (TabFocus.getTabFocusMode() && event.keyCode === 9) {
					return false;
				}
				// Always have alt+F4 skip the terminal on Windows and allow it to be handled by the
				// system
				if (platform.isWindows && event.altKey && event.key === 'F4' && !event.ctrlKey) {
					return false;
				}

				return true;
			});
			this._disposables.push(dom.addDisposableListener(this._xterm.element, 'mousedown', () => {
				// We need to listen to the mouseup event on the document since the user may release
				// the mouse button anywhere outside of _xterm.element.
				const listener = dom.addDisposableListener(document, 'mouseup', () => {
					// Delay with a setTimeout to allow the mouseup to propagate through the DOM
					// before evaluating the new selection state.
					setTimeout(() => this._refreshSelectionContextKey(), 0);
					listener.dispose();
				});
			}));

			// xterm.js currently drops selection on keyup as we need to handle this case.
			this._disposables.push(dom.addDisposableListener(this._xterm.element, 'keyup', () => {
				// Wait until keyup has propagated through the DOM before evaluating
				// the new selection state.
				setTimeout(() => this._refreshSelectionContextKey(), 0);
			}));

			const xtermHelper: HTMLElement = <HTMLElement>this._xterm.element.querySelector('.xterm-helpers');
			const focusTrap: HTMLElement = document.createElement('div');
			focusTrap.setAttribute('tabindex', '0');
			dom.addClass(focusTrap, 'focus-trap');
			this._disposables.push(dom.addDisposableListener(focusTrap, 'focus', () => {
				let currentElement = focusTrap;
				while (!dom.hasClass(currentElement, 'part')) {
					currentElement = currentElement.parentElement!;
				}
				const hidePanelElement = <HTMLElement>currentElement.querySelector('.hide-panel-action');
				hidePanelElement.focus();
			}));
			xtermHelper.insertBefore(focusTrap, this._xterm.textarea);

			this._disposables.push(dom.addDisposableListener(this._xterm.textarea, 'focus', () => {
				this._terminalFocusContextKey.set(true);
				this._onFocused.fire(this);
			}));
			this._disposables.push(dom.addDisposableListener(this._xterm.textarea, 'blur', () => {
				this._terminalFocusContextKey.reset();
				this._refreshSelectionContextKey();
			}));
			this._disposables.push(dom.addDisposableListener(this._xterm.element, 'focus', () => {
				this._terminalFocusContextKey.set(true);
			}));
			this._disposables.push(dom.addDisposableListener(this._xterm.element, 'blur', () => {
				this._terminalFocusContextKey.reset();
				this._refreshSelectionContextKey();
			}));

			this._wrapperElement.appendChild(this._xtermElement);
			this._container.appendChild(this._wrapperElement);

			if (this._processManager) {
				this._widgetManager = new TerminalWidgetManager(this._wrapperElement);
				this._processManager.onProcessReady(() => this._linkHandler.setWidgetManager(this._widgetManager));

				this._processManager.onProcessReady(() => {
					if (this._configHelper.config.enableLatencyMitigation) {
						if (!this._processManager) {
							return;
						}
						this._processManager.getLatency().then(latency => {
							if (latency > 20 && (this._xterm as any).typeAheadInit) {
								(this._xterm as any).typeAheadInit(this._processManager, this._themeService);
							}
						});
					}
				});
			} else if (this._shellLaunchConfig.isRendererOnly) {
				this._widgetManager = new TerminalWidgetManager(this._wrapperElement);
				this._linkHandler.setWidgetManager(this._widgetManager);
			}

			const computedStyle = window.getComputedStyle(this._container);
			const width = parseInt(computedStyle.getPropertyValue('width').replace('px', ''), 10);
			const height = parseInt(computedStyle.getPropertyValue('height').replace('px', ''), 10);
			this.layout(new dom.Dimension(width, height));
			this.setVisible(this._isVisible);
			this.updateConfig();

			// If IShellLaunchConfig.waitOnExit was true and the process finished before the terminal
			// panel was initialized.
			if (this._xterm.getOption('disableStdin')) {
				this._attachPressAnyKeyToCloseListener();
			}

			const neverMeasureRenderTime = this._storageService.getBoolean(NEVER_MEASURE_RENDER_TIME_STORAGE_KEY, StorageScope.GLOBAL, false);
			if (!neverMeasureRenderTime && this._configHelper.config.rendererType === 'auto') {
				this._measureRenderTime();
			}
		});
	}

	private _measureRenderTime(): void {
		const frameTimes: number[] = [];
		const textRenderLayer = this._xterm._core.renderer._renderLayers[0];
		const originalOnGridChanged = textRenderLayer.onGridChanged;

		const evaluateCanvasRenderer = () => {
			// Discard first frame time as it's normal to take longer
			frameTimes.shift();

			const medianTime = frameTimes.sort()[Math.floor(frameTimes.length / 2)];
			if (medianTime > SLOW_CANVAS_RENDER_THRESHOLD) {
				const promptChoices: IPromptChoice[] = [
					{
						label: nls.localize('yes', "Yes"),
						run: () => {
							this._configurationService.updateValue('terminal.integrated.rendererType', 'dom', ConfigurationTarget.USER).then(() => {
								this._notificationService.info(nls.localize('terminal.rendererInAllNewTerminals', "The terminal is now using the fallback renderer."));
							});
						}
					} as IPromptChoice,
					{
						label: nls.localize('no', "No"),
						run: () => { }
					} as IPromptChoice,
					{
						label: nls.localize('dontShowAgain', "Don't Show Again"),
						isSecondary: true,
						run: () => this._storageService.store(NEVER_MEASURE_RENDER_TIME_STORAGE_KEY, true, StorageScope.GLOBAL)
					} as IPromptChoice
				];
				this._notificationService.prompt(
					Severity.Warning,
					nls.localize('terminal.slowRendering', 'The standard renderer for the integrated terminal appears to be slow on your computer. Would you like to switch to the alternative DOM-based renderer which may improve performance? [Read more about terminal settings](https://code.visualstudio.com/docs/editor/integrated-terminal#_changing-how-the-terminal-is-rendered).'),
					promptChoices
				);
			}
		};

		textRenderLayer.onGridChanged = (terminal: XTermTerminal, firstRow: number, lastRow: number) => {
			const startTime = performance.now();
			originalOnGridChanged.call(textRenderLayer, terminal, firstRow, lastRow);
			frameTimes.push(performance.now() - startTime);
			if (frameTimes.length === NUMBER_OF_FRAMES_TO_MEASURE) {
				evaluateCanvasRenderer();
				// Restore original function
				textRenderLayer.onGridChanged = originalOnGridChanged;
			}
		};
	}

	public registerLinkMatcher(regex: RegExp, handler: (url: string) => void, matchIndex?: number, validationCallback?: (uri: string, callback: (isValid: boolean) => void) => void): number {
		return this._linkHandler.registerCustomLinkHandler(regex, handler, matchIndex, validationCallback);
	}

	public deregisterLinkMatcher(linkMatcherId: number): void {
		this._xterm.deregisterLinkMatcher(linkMatcherId);
	}

	public hasSelection(): boolean {
		return this._xterm && this._xterm.hasSelection();
	}

	public copySelection(): void {
		if (this.hasSelection()) {
			this._clipboardService.writeText(this._xterm.getSelection());
		} else {
			this._notificationService.warn(nls.localize('terminal.integrated.copySelection.noSelection', 'The terminal has no selection to copy'));
		}
	}

	public get selection(): string | undefined {
		return this.hasSelection() ? this._xterm.getSelection() : undefined;
	}

	public clearSelection(): void {
		this._xterm.clearSelection();
	}

	public selectAll(): void {
		// Focus here to ensure the terminal context key is set
		this._xterm.focus();
		this._xterm.selectAll();
	}

	public findNext(term: string, searchOptions: ISearchOptions): boolean {
		return this._xterm.findNext(term, searchOptions);
	}

	public findPrevious(term: string, searchOptions: ISearchOptions): boolean {
		return this._xterm.findPrevious(term, searchOptions);
	}

	public notifyFindWidgetFocusChanged(isFocused: boolean): void {
		const terminalFocused = !isFocused && (document.activeElement === this._xterm.textarea || document.activeElement === this._xterm.element);
		this._terminalFocusContextKey.set(terminalFocused);
	}

	public dispose(immediate?: boolean): void {
		this._logService.trace(`terminalInstance#dispose (id: ${this.id})`);

		lifecycle.dispose(this._windowsShellHelper);
		this._windowsShellHelper = undefined;
		this._linkHandler = lifecycle.dispose(this._linkHandler);
		this._commandTracker = lifecycle.dispose(this._commandTracker);
		this._widgetManager = lifecycle.dispose(this._widgetManager);

		if (this._xterm && this._xterm.element) {
			this._hadFocusOnExit = dom.hasClass(this._xterm.element, 'focus');
		}
		if (this._wrapperElement) {
			if ((<any>this._wrapperElement).xterm) {
				(<any>this._wrapperElement).xterm = null;
			}
			if (this._wrapperElement.parentElement) {
				this._container.removeChild(this._wrapperElement);
			}
		}
		if (this._xterm) {
			const buffer = (<any>this._xterm._core.buffer);
			this._sendLineData(buffer, buffer.ybase + buffer.y);
			this._xterm.dispose();
		}

		if (this._pressAnyKeyToCloseListener) {
			this._pressAnyKeyToCloseListener.dispose();
			this._pressAnyKeyToCloseListener = undefined;
		}

		if (this._processManager) {
			this._processManager.dispose(immediate);
		} else {
			// In cases where there is no associated process (for example executing an extension callback task)
			// consumers still expect on onExit event to be fired. An example of this is terminating the extension callback
			// task.
			this._onExit.fire(0);
		}

		if (!this._isDisposed) {
			this._isDisposed = true;
			this._onDisposed.fire(this);
		}
		this._disposables = lifecycle.dispose(this._disposables);
	}

	public rendererExit(exitCode: number): void {
		// The use of this API is for cases where there is no backing process behind a terminal
		// instance (eg. a custom execution task).
		if (!this.shellLaunchConfig.isRendererOnly) {
			throw new Error('rendererExit is only expected to be called on a renderer only terminal');
		}

		return this._onProcessExit(exitCode);
	}

	public forceRedraw(): void {
		if (this._configHelper.config.experimentalRefreshOnResume) {
			if (this._xterm.getOption('rendererType') !== 'dom') {
				this._xterm.setOption('rendererType', 'dom');
				// Do this asynchronously to clear our the texture atlas as all terminals will not
				// be using canvas
				setTimeout(() => this._xterm.setOption('rendererType', 'canvas'), 0);
			}
		}
		this._xterm.refresh(0, this._xterm.rows - 1);
	}

	public focus(force?: boolean): void {
		if (!this._xterm) {
			return;
		}
		const selection = window.getSelection();
		if (!selection) {
			return;
		}
		const text = selection.toString();
		if (!text || force) {
			this._xterm.focus();
		}
	}

	public focusWhenReady(force?: boolean): Promise<void> {
		return this._xtermReadyPromise.then(() => this.focus(force));
	}

	public paste(): void {
		this.focus();
		document.execCommand('paste');
	}

	public write(text: string): void {
		this._xtermReadyPromise.then(() => {
			if (!this._xterm) {
				return;
			}
			this._xterm.write(text);
			if (this._shellLaunchConfig.isRendererOnly) {
				// Fire onData API in the extension host
				this._onData.fire(text);
			}
		});
	}

	public sendText(text: string, addNewLine: boolean): void {
		// Normalize line endings to 'enter' press.
		text = text.replace(TerminalInstance.EOL_REGEX, '\r');
		if (addNewLine && text.substr(text.length - 1) !== '\r') {
			text += '\r';
		}

		if (this._shellLaunchConfig.isRendererOnly) {
			// If the terminal is a renderer only, fire the onInput ext API
			this._sendRendererInput(text);
		} else {
			// If the terminal has a process, send it to the process
			if (this._processManager) {
				this._processManager.ptyProcessReady.then(() => {
					this._processManager!.write(text);
				});
			}
		}
	}

	public setVisible(visible: boolean): void {
		this._isVisible = visible;
		if (this._wrapperElement) {
			dom.toggleClass(this._wrapperElement, 'active', visible);
		}
		if (visible && this._xterm) {
			// Trigger a manual scroll event which will sync the viewport and scroll bar. This is
			// necessary if the number of rows in the terminal has decreased while it was in the
			// background since scrollTop changes take no effect but the terminal's position does
			// change since the number of visible rows decreases.
			this._xterm._core._onScroll.fire(this._xterm._core.buffer.ydisp);
			if (this._container && this._container.parentElement) {
				// Force a layout when the instance becomes invisible. This is particularly important
				// for ensuring that terminals that are created in the background by an extension will
				// correctly get correct character measurements in order to render to the screen (see
				// #34554).
				const computedStyle = window.getComputedStyle(this._container.parentElement);
				const width = parseInt(computedStyle.getPropertyValue('width').replace('px', ''), 10);
				const height = parseInt(computedStyle.getPropertyValue('height').replace('px', ''), 10);
				this.layout(new dom.Dimension(width, height));
				// HACK: Trigger another async layout to ensure xterm's CharMeasure is ready to use,
				// this hack can be removed when https://github.com/xtermjs/xterm.js/issues/702 is
				// supported.
				setTimeout(() => this.layout(new dom.Dimension(width, height)), 0);
			}
		}
	}

	public scrollDownLine(): void {
		this._xterm.scrollLines(1);
	}

	public scrollDownPage(): void {
		this._xterm.scrollPages(1);
	}

	public scrollToBottom(): void {
		this._xterm.scrollToBottom();
	}

	public scrollUpLine(): void {
		this._xterm.scrollLines(-1);
	}

	public scrollUpPage(): void {
		this._xterm.scrollPages(-1);
	}

	public scrollToTop(): void {
		this._xterm.scrollToTop();
	}

	public clear(): void {
		this._xterm.clear();
	}

	private _refreshSelectionContextKey() {
		const activePanel = this._panelService.getActivePanel();
		const isActive = !!activePanel && activePanel.getId() === TERMINAL_PANEL_ID;

		this._terminalHasTextContextKey.set(isActive && this.hasSelection());
	}

	protected _createProcess(): void {
		this._processManager = this._terminalInstanceService.createTerminalProcessManager(this._id, this._configHelper);
		this._processManager.onProcessReady(() => this._onProcessIdReady.fire(this));
		this._processManager.onProcessExit(exitCode => this._onProcessExit(exitCode));
		this._processManager.onProcessData(data => this._onData.fire(data));

		if (this._shellLaunchConfig.name) {
			this.setTitle(this._shellLaunchConfig.name, false);
		} else {
			// Only listen for process title changes when a name is not provided
			this.setTitle(this._shellLaunchConfig.executable, true);
			this._messageTitleDisposable = this._processManager.onProcessTitle(title => this.setTitle(title ? title : '', true));
		}

		if (platform.isWindows) {
			this._processManager.ptyProcessReady.then(() => {
				if (this._processManager!.remoteAuthority) {
					return;
				}
				this._xtermReadyPromise.then(() => {
					if (!this._isDisposed) {
						this._windowsShellHelper = this._terminalInstanceService.createWindowsShellHelper(this._processManager!.shellProcessId, this, this._xterm);
					}
				});
			});
		}

		// Create the process asynchronously to allow the terminal's container
		// to be created so dimensions are accurate
		setTimeout(() => {
			this._processManager!.createProcess(this._shellLaunchConfig, this._cols, this._rows);
		}, 0);
	}

	private _onProcessData(data: string): void {
		if (this._widgetManager) {
			this._widgetManager.closeMessage();
		}
		if (this._xterm) {
			this._xterm.write(data);
		}
	}

	/**
	 * Called when either a process tied to a terminal has exited or when a terminal renderer
	 * simulates a process exiting (eg. custom execution task).
	 * @param exitCode The exit code of the process, this is undefined when the terminal was exited
	 * through user action.
	 */
	private _onProcessExit(exitCode?: number): void {
		this._logService.debug(`Terminal process exit (id: ${this.id}) with code ${exitCode}`);

		// Prevent dispose functions being triggered multiple times
		if (this._isExiting) {
			return;
		}

		this._isExiting = true;
		let exitCodeMessage: string | undefined;

		// Create exit code message
		if (exitCode) {
			if (exitCode === SHELL_PATH_INVALID_EXIT_CODE) {
				exitCodeMessage = nls.localize('terminal.integrated.exitedWithInvalidPath', 'The terminal shell path does not exist: {0}', this._shellLaunchConfig.executable);
			} else if (this._processManager && this._processManager.processState === ProcessState.KILLED_DURING_LAUNCH) {
				let args = '';
				if (typeof this._shellLaunchConfig.args === 'string') {
					args = ` ${this._shellLaunchConfig.args}`;
				} else if (this._shellLaunchConfig.args && this._shellLaunchConfig.args.length) {
					args = ' ' + this._shellLaunchConfig.args.map(a => {
						if (typeof a === 'string' && a.indexOf(' ') !== -1) {
							return `'${a}'`;
						}
						return a;
					}).join(' ');
				}
				if (this._shellLaunchConfig.executable) {
					exitCodeMessage = nls.localize('terminal.integrated.launchFailed', 'The terminal process command \'{0}{1}\' failed to launch (exit code: {2})', this._shellLaunchConfig.executable, args, exitCode);
				} else {
					exitCodeMessage = nls.localize('terminal.integrated.launchFailedExtHost', 'The terminal process failed to launch (exit code: {0})', exitCode);
				}
			} else {
				exitCodeMessage = nls.localize('terminal.integrated.exitedWithCode', 'The terminal process terminated with exit code: {0}', exitCode);
			}
		}

		this._logService.debug(`Terminal process exit (id: ${this.id})${this._processManager ? ' state ' + this._processManager.processState : ''}`);

		// Only trigger wait on exit when the exit was *not* triggered by the
		// user (via the `workbench.action.terminal.kill` command).
		if (this._shellLaunchConfig.waitOnExit && (!this._processManager || this._processManager.processState !== ProcessState.KILLED_BY_USER)) {
			if (exitCodeMessage) {
				this._xterm.writeln(exitCodeMessage);
			}
			if (typeof this._shellLaunchConfig.waitOnExit === 'string') {
				let message = this._shellLaunchConfig.waitOnExit;
				// Bold the message and add an extra new line to make it stand out from the rest of the output
				message = `\r\n\x1b[1m${message}\x1b[0m`;
				this._xterm.writeln(message);
			}
			// Disable all input if the terminal is exiting and listen for next keypress
			this._xterm.setOption('disableStdin', true);
			if (this._xterm.textarea) {
				this._attachPressAnyKeyToCloseListener();
			}
		} else {
			this.dispose();
			if (exitCodeMessage) {
				if (this._processManager && this._processManager.processState === ProcessState.KILLED_DURING_LAUNCH) {
					this._notificationService.error(exitCodeMessage);
				} else {
					if (this._configHelper.config.showExitAlert) {
						this._notificationService.error(exitCodeMessage);
					} else {
						console.warn(exitCodeMessage);
					}
				}
			}
		}

		this._onExit.fire(exitCode || 0);
	}

	private _attachPressAnyKeyToCloseListener() {
		if (!this._pressAnyKeyToCloseListener) {
			this._pressAnyKeyToCloseListener = dom.addDisposableListener(this._xterm.textarea, 'keypress', (event: KeyboardEvent) => {
				if (this._pressAnyKeyToCloseListener) {
					this._pressAnyKeyToCloseListener.dispose();
					this._pressAnyKeyToCloseListener = undefined;
					this.dispose();
					event.preventDefault();
				}
			});
		}
	}

	public reuseTerminal(shell: IShellLaunchConfig): void {
		// Unsubscribe any key listener we may have.
		if (this._pressAnyKeyToCloseListener) {
			this._pressAnyKeyToCloseListener.dispose();
			this._pressAnyKeyToCloseListener = undefined;
		}

		// Kill and clear up the process, making the process manager ready for a new process
		if (this._processManager) {
			this._processManager.dispose();
			this._processManager = undefined;
		}

		// Ensure new processes' output starts at start of new line
		this._xterm.write('\n\x1b[G');

		// Print initialText if specified
		if (shell.initialText) {
			this._xterm.writeln(shell.initialText);
		}

		const oldTitle = this._title;
		// Clean up waitOnExit state
		if (this._isExiting && this._shellLaunchConfig.waitOnExit) {
			this._xterm.setOption('disableStdin', false);
			this._isExiting = false;
		}

		// Set the new shell launch config
		this._shellLaunchConfig = shell; // Must be done before calling _createProcess()

		// Launch the process unless this is only a renderer.
		// In the renderer only cases, we still need to set the title correctly.
		if (!this._shellLaunchConfig.isRendererOnly) {
			this._createProcess();
		} else if (this._shellLaunchConfig.name) {
			this.setTitle(this._shellLaunchConfig.name, false);
		}

		if (oldTitle !== this._title) {
			this.setTitle(this._title, true);
		}

		if (this._processManager) {
			// The "!" operator is required here because _processManager is set to undefiend earlier
			// and TS does not know that createProcess sets it.
			this._processManager!.onProcessData(data => this._onProcessData(data));
		}
	}

	private _sendRendererInput(input: string): void {
		if (this._processManager) {
			throw new Error('onRendererInput attempted to be used on a regular terminal');
		}

		// For terminal renderers onData fires on keystrokes and when sendText is called.
		this._onRendererInput.fire(input);
	}

	private _onLineFeed(): void {
		const buffer = (<any>this._xterm._core.buffer);
		const newLine = buffer.lines.get(buffer.ybase + buffer.y);
		if (!newLine.isWrapped) {
			this._sendLineData(buffer, buffer.ybase + buffer.y - 1);
		}
	}

	private _onCursorMove(): void {
		const buffer = (<any>this._xterm._core.buffer);
		this._sendLineData(buffer, buffer.ybase + buffer.y);
	}

	private _sendLineData(buffer: any, lineIndex: number): void {
		let lineData = buffer.translateBufferLineToString(lineIndex, true);
		while (lineIndex >= 0 && buffer.lines.get(lineIndex--).isWrapped) {
			lineData = buffer.translateBufferLineToString(lineIndex, false) + lineData;
		}
		this._onLineData.fire(lineData);
	}

	private _onKey(key: string, ev: KeyboardEvent): void {
		const event = new StandardKeyboardEvent(ev);

		if (event.equals(KeyCode.Enter)) {
			this._updateProcessCwd();
		}
	}

	@debounce(2000)
	private async _updateProcessCwd(): Promise<string> {
		// reset cwd if it has changed, so file based url paths can be resolved
		const cwd = await this.getCwd();
		if (cwd) {
			this._linkHandler.processCwd = cwd;
		}
		return cwd;
	}

	public updateConfig(): void {
		const config = this._configHelper.config;
		this._setCursorBlink(config.cursorBlinking);
		this._setCursorStyle(config.cursorStyle);
		this._setCommandsToSkipShell(config.commandsToSkipShell);
		this._setEnableBell(config.enableBell);
		this._safeSetOption('scrollback', config.scrollback);
		this._safeSetOption('macOptionIsMeta', config.macOptionIsMeta);
		this._safeSetOption('macOptionClickForcesSelection', config.macOptionClickForcesSelection);
		this._safeSetOption('rightClickSelectsWord', config.rightClickBehavior === 'selectWord');
		this._safeSetOption('rendererType', config.rendererType === 'auto' ? 'canvas' : config.rendererType);
	}

	public updateAccessibilitySupport(): void {
		this._xterm.setOption('screenReaderMode', this._isScreenReaderOptimized());
	}

	private _setCursorBlink(blink: boolean): void {
		if (this._xterm && this._xterm.getOption('cursorBlink') !== blink) {
			this._xterm.setOption('cursorBlink', blink);
			this._xterm.refresh(0, this._xterm.rows - 1);
		}
	}

	private _setCursorStyle(style: string): void {
		if (this._xterm && this._xterm.getOption('cursorStyle') !== style) {
			// 'line' is used instead of bar in VS Code to be consistent with editor.cursorStyle
			const xtermOption = style === 'line' ? 'bar' : style;
			this._xterm.setOption('cursorStyle', xtermOption);
		}
	}

	private _setCommandsToSkipShell(commands: string[]): void {
		const excludeCommands = commands.filter(command => command[0] === '-').map(command => command.slice(1));
		this._skipTerminalCommands = DEFAULT_COMMANDS_TO_SKIP_SHELL.filter(defaultCommand => {
			return excludeCommands.indexOf(defaultCommand) === -1;
		}).concat(commands);
	}

	private _setEnableBell(isEnabled: boolean): void {
		if (this._xterm) {
			if (this._xterm.getOption('bellStyle') === 'sound') {
				if (!this._configHelper.config.enableBell) {
					this._xterm.setOption('bellStyle', 'none');
				}
			} else {
				if (this._configHelper.config.enableBell) {
					this._xterm.setOption('bellStyle', 'sound');
				}
			}
		}
	}

	private _safeSetOption(key: string, value: any): void {
		if (!this._xterm) {
			return;
		}

		if (this._xterm.getOption(key) !== value) {
			this._xterm.setOption(key, value);
		}
	}

	public layout(dimension: dom.Dimension): void {
		if (this.disableLayout) {
			return;
		}


		const terminalWidth = this._evaluateColsAndRows(dimension.width, dimension.height);
		if (!terminalWidth) {
			return;
		}

		if (this._xterm) {
			this._xterm.element.style.width = terminalWidth + 'px';
		}

		this._resize();
	}

	@debounce(50)
	private _resize(): void {
		let cols = this.cols;
		let rows = this.rows;

		if (this._xterm) {
			// Only apply these settings when the terminal is visible so that
			// the characters are measured correctly.
			if (this._isVisible) {
				const font = this._configHelper.getFont(this._xterm);
				const config = this._configHelper.config;
				this._safeSetOption('letterSpacing', font.letterSpacing);
				this._safeSetOption('lineHeight', font.lineHeight);
				this._safeSetOption('fontSize', font.fontSize);
				this._safeSetOption('fontFamily', font.fontFamily);
				this._safeSetOption('fontWeight', config.fontWeight);
				this._safeSetOption('fontWeightBold', config.fontWeightBold);
				this._safeSetOption('drawBoldTextInBrightColors', config.drawBoldTextInBrightColors);
			}

			if (cols !== this._xterm.cols || rows !== this._xterm.rows) {
				this._onDimensionsChanged.fire();
			}

			this._xterm.resize(cols, rows);
			if (this._isVisible) {
				// HACK: Force the renderer to unpause by simulating an IntersectionObserver event.
				// This is to fix an issue where dragging the window to the top of the screen to
				// maximize on Windows/Linux would fire an event saying that the terminal was not
				// visible.
				if (this._xterm.getOption('rendererType') === 'canvas') {
					this._xterm._core.renderer.onIntersectionChange({ intersectionRatio: 1 });
					// HACK: Force a refresh of the screen to ensure links are refresh corrected.
					// This can probably be removed when the above hack is fixed in Chromium.
					this._xterm.refresh(0, this._xterm.rows - 1);
				}
			}
		}

		if (this._processManager) {
			this._processManager.ptyProcessReady.then(() => this._processManager!.setDimensions(cols, rows));
		}
	}

	public setTitle(title: string | undefined, eventFromProcess: boolean): void {
		if (!title) {
			return;
		}
		if (eventFromProcess) {
			title = path.basename(title);
			if (platform.isWindows) {
				// Remove the .exe extension
				title = title.split('.exe')[0];
			}
		} else {
			// If the title has not been set by the API or the rename command, unregister the handler that
			// automatically updates the terminal name
			if (this._messageTitleDisposable) {
				lifecycle.dispose(this._messageTitleDisposable);
				lifecycle.dispose(this._windowsShellHelper);
				this._messageTitleDisposable = undefined;
				this._windowsShellHelper = undefined;
			}
		}
		const didTitleChange = title !== this._title;
		const oldTitle = this._title;
		this._title = title;
		if (didTitleChange) {
			if (!oldTitle) {
				this._titleReadyComplete(title);
			}
			this._onTitleChanged.fire(this);
		}
	}

	public waitForTitle(): Promise<string> {
		return this._titleReadyPromise;
	}

	public setDimensions(dimensions: ITerminalDimensions): void {
		this._dimensionsOverride = dimensions;
		this._resize();
	}

	private _getXtermTheme(theme?: ITheme): any {
		if (!theme) {
			theme = this._themeService.getTheme();
		}

		const foregroundColor = theme.getColor(TERMINAL_FOREGROUND_COLOR);
		const backgroundColor = theme.getColor(TERMINAL_BACKGROUND_COLOR) || theme.getColor(PANEL_BACKGROUND);
		const cursorColor = theme.getColor(TERMINAL_CURSOR_FOREGROUND_COLOR) || foregroundColor;
		const cursorAccentColor = theme.getColor(TERMINAL_CURSOR_BACKGROUND_COLOR) || backgroundColor;
		const selectionColor = theme.getColor(TERMINAL_SELECTION_BACKGROUND_COLOR);

		return {
			background: backgroundColor ? backgroundColor.toString() : null,
			foreground: foregroundColor ? foregroundColor.toString() : null,
			cursor: cursorColor ? cursorColor.toString() : null,
			cursorAccent: cursorAccentColor ? cursorAccentColor.toString() : null,
			selection: selectionColor ? selectionColor.toString() : null,
			black: theme.getColor(ansiColorIdentifiers[0])!.toString(),
			red: theme.getColor(ansiColorIdentifiers[1])!.toString(),
			green: theme.getColor(ansiColorIdentifiers[2])!.toString(),
			yellow: theme.getColor(ansiColorIdentifiers[3])!.toString(),
			blue: theme.getColor(ansiColorIdentifiers[4])!.toString(),
			magenta: theme.getColor(ansiColorIdentifiers[5])!.toString(),
			cyan: theme.getColor(ansiColorIdentifiers[6])!.toString(),
			white: theme.getColor(ansiColorIdentifiers[7])!.toString(),
			brightBlack: theme.getColor(ansiColorIdentifiers[8])!.toString(),
			brightRed: theme.getColor(ansiColorIdentifiers[9])!.toString(),
			brightGreen: theme.getColor(ansiColorIdentifiers[10])!.toString(),
			brightYellow: theme.getColor(ansiColorIdentifiers[11])!.toString(),
			brightBlue: theme.getColor(ansiColorIdentifiers[12])!.toString(),
			brightMagenta: theme.getColor(ansiColorIdentifiers[13])!.toString(),
			brightCyan: theme.getColor(ansiColorIdentifiers[14])!.toString(),
			brightWhite: theme.getColor(ansiColorIdentifiers[15])!.toString()
		};
	}

	private _updateTheme(theme?: ITheme): void {
		this._xterm.setOption('theme', this._getXtermTheme(theme));
	}

	public toggleEscapeSequenceLogging(): void {
		this._xterm._core.debug = !this._xterm._core.debug;
		this._xterm.setOption('debug', this._xterm._core.debug);
	}

	public getInitialCwd(): Promise<string> {
		if (!this._processManager) {
			return Promise.resolve('');
		}
		return this._processManager.getInitialCwd();
	}

	public getCwd(): Promise<string> {
		if (!this._processManager) {
			return Promise.resolve('');
		}
		return this._processManager.getCwd();
	}
}

registerThemingParticipant((theme: ITheme, collector: ICssStyleCollector) => {
	// Border
	const border = theme.getColor(activeContrastBorder);
	if (border) {
		collector.addRule(`
			.hc-black .monaco-workbench .panel.integrated-terminal .xterm.focus::before,
			.hc-black .monaco-workbench .panel.integrated-terminal .xterm:focus::before { border-color: ${border}; }`
		);
	}

	// Scrollbar
	const scrollbarSliderBackgroundColor = theme.getColor(scrollbarSliderBackground);
	if (scrollbarSliderBackgroundColor) {
		collector.addRule(`
			.monaco-workbench .panel.integrated-terminal .find-focused .xterm .xterm-viewport,
			.monaco-workbench .panel.integrated-terminal .xterm.focus .xterm-viewport,
			.monaco-workbench .panel.integrated-terminal .xterm:focus .xterm-viewport,
			.monaco-workbench .panel.integrated-terminal .xterm:hover .xterm-viewport { background-color: ${scrollbarSliderBackgroundColor} !important; }`
		);
	}

	const scrollbarSliderHoverBackgroundColor = theme.getColor(scrollbarSliderHoverBackground);
	if (scrollbarSliderHoverBackgroundColor) {
		collector.addRule(`.monaco-workbench .panel.integrated-terminal .xterm .xterm-viewport::-webkit-scrollbar-thumb:hover { background-color: ${scrollbarSliderHoverBackgroundColor}; }`);
	}

	const scrollbarSliderActiveBackgroundColor = theme.getColor(scrollbarSliderActiveBackground);
	if (scrollbarSliderActiveBackgroundColor) {
		collector.addRule(`.monaco-workbench .panel.integrated-terminal .xterm .xterm-viewport::-webkit-scrollbar-thumb:active { background-color: ${scrollbarSliderActiveBackgroundColor}; }`);
	}
});<|MERGE_RESOLUTION|>--- conflicted
+++ resolved
@@ -438,10 +438,7 @@
 					return;
 				}
 				if (this._processManager.os === platform.OperatingSystem.Windows) {
-<<<<<<< HEAD
 					this._xterm.setOption('windowsMode', true);
-=======
-					this._xterm.winptyCompatInit();
 					// Force line data to be sent when the cursor is moved, the main purpose for
 					// this is because ConPTY will often not do a line feed but instead move the
 					// cursor, in which case we still want to send the current line's data to tasks.
@@ -449,7 +446,6 @@
 						this._onCursorMove();
 						return false;
 					});
->>>>>>> e044bee2
 				}
 				this._linkHandler = this._instantiationService.createInstance(TerminalLinkHandler, this._xterm, platform.platform, this._processManager);
 			});

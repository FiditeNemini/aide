--- conflicted
+++ resolved
@@ -189,14 +189,9 @@
 
 		const requestObj: vscode.InteractiveRequest = {
 			session: realSession,
-<<<<<<< HEAD
-			message: typeof request.message === 'string' ? request.message : typeConvert.ChatReplyFollowup.to(request.message),
+			message: request.message,
 			variables: {},
 			userProvidedContext: request.userProvidedContext ? typeConvert.ChatUserProvidedContext.to(request.userProvidedContext) : undefined,
-=======
-			message: request.message,
-			variables: {}
->>>>>>> 90aee6d7
 		};
 
 		if (request.variables) {

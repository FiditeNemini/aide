/*---------------------------------------------------------------------------------------------
 *  Copyright (c) Microsoft Corporation. All rights reserved.
 *  Licensed under the MIT License. See License.txt in the project root for license information.
 *--------------------------------------------------------------------------------------------*/

/* eslint-disable local/code-no-native-private */

import { asArray, coalesceInPlace, equals } from '../../../base/common/arrays.js';
import { illegalArgument } from '../../../base/common/errors.js';
import { IRelativePattern } from '../../../base/common/glob.js';
import { MarkdownString as BaseMarkdownString, MarkdownStringTrustedOptions } from '../../../base/common/htmlContent.js';
import { ResourceMap } from '../../../base/common/map.js';
import { Mimes, normalizeMimeType } from '../../../base/common/mime.js';
import { nextCharLength } from '../../../base/common/strings.js';
import { isNumber, isObject, isString, isStringArray } from '../../../base/common/types.js';
import { URI } from '../../../base/common/uri.js';
import { generateUuid } from '../../../base/common/uuid.js';
import { ExtensionIdentifier, IExtensionDescription } from '../../../platform/extensions/common/extensions.js';
import { FileSystemProviderErrorCode, markAsFileSystemProviderError } from '../../../platform/files/common/files.js';
import { RemoteAuthorityResolverErrorCode } from '../../../platform/remote/common/remoteAuthorityResolver.js';
import { IRelativePatternDto } from './extHost.protocol.js';
import { CellEditType, ICellMetadataEdit, IDocumentMetadataEdit, isTextStreamMime } from '../../contrib/notebook/common/notebookCommon.js';
import type * as vscode from 'vscode';

/**
 * @deprecated
 *
 * This utility ensures that old JS code that uses functions for classes still works. Existing usages cannot be removed
 * but new ones must not be added
 * */
function es5ClassCompat(target: Function): any {
	const interceptFunctions = {
		apply: function (...args: any[]): any {
			if (args.length === 0) {
				return Reflect.construct(target, []);
			} else {
				const argsList = args.length === 1 ? [] : args[1];
				return Reflect.construct(target, argsList, args[0].constructor);
			}
		},
		call: function (...args: any[]): any {
			if (args.length === 0) {
				return Reflect.construct(target, []);
			} else {
				const [thisArg, ...restArgs] = args;
				return Reflect.construct(target, restArgs, thisArg.constructor);
			}
		}
	};
	return Object.assign(target, interceptFunctions);
}

export enum TerminalOutputAnchor {
	Top = 0,
	Bottom = 1
}

export enum TerminalQuickFixType {
	TerminalCommand = 0,
	Opener = 1,
	Command = 3
}

@es5ClassCompat
export class Disposable {

	static from(...inDisposables: { dispose(): any }[]): Disposable {
		let disposables: ReadonlyArray<{ dispose(): any }> | undefined = inDisposables;
		return new Disposable(function () {
			if (disposables) {
				for (const disposable of disposables) {
					if (disposable && typeof disposable.dispose === 'function') {
						disposable.dispose();
					}
				}
				disposables = undefined;
			}
		});
	}

	#callOnDispose?: () => any;

	constructor(callOnDispose: () => any) {
		this.#callOnDispose = callOnDispose;
	}

	dispose(): any {
		if (typeof this.#callOnDispose === 'function') {
			this.#callOnDispose();
			this.#callOnDispose = undefined;
		}
	}
}

@es5ClassCompat
export class Position {

	static Min(...positions: Position[]): Position {
		if (positions.length === 0) {
			throw new TypeError();
		}
		let result = positions[0];
		for (let i = 1; i < positions.length; i++) {
			const p = positions[i];
			if (p.isBefore(result)) {
				result = p;
			}
		}
		return result;
	}

	static Max(...positions: Position[]): Position {
		if (positions.length === 0) {
			throw new TypeError();
		}
		let result = positions[0];
		for (let i = 1; i < positions.length; i++) {
			const p = positions[i];
			if (p.isAfter(result)) {
				result = p;
			}
		}
		return result;
	}

	static isPosition(other: any): other is Position {
		if (!other) {
			return false;
		}
		if (other instanceof Position) {
			return true;
		}
		const { line, character } = <Position>other;
		if (typeof line === 'number' && typeof character === 'number') {
			return true;
		}
		return false;
	}

	static of(obj: vscode.Position): Position {
		if (obj instanceof Position) {
			return obj;
		} else if (this.isPosition(obj)) {
			return new Position(obj.line, obj.character);
		}
		throw new Error('Invalid argument, is NOT a position-like object');
	}

	private _line: number;
	private _character: number;

	get line(): number {
		return this._line;
	}

	get character(): number {
		return this._character;
	}

	constructor(line: number, character: number) {
		if (line < 0) {
			throw illegalArgument('line must be non-negative');
		}
		if (character < 0) {
			throw illegalArgument('character must be non-negative');
		}
		this._line = line;
		this._character = character;
	}

	isBefore(other: Position): boolean {
		if (this._line < other._line) {
			return true;
		}
		if (other._line < this._line) {
			return false;
		}
		return this._character < other._character;
	}

	isBeforeOrEqual(other: Position): boolean {
		if (this._line < other._line) {
			return true;
		}
		if (other._line < this._line) {
			return false;
		}
		return this._character <= other._character;
	}

	isAfter(other: Position): boolean {
		return !this.isBeforeOrEqual(other);
	}

	isAfterOrEqual(other: Position): boolean {
		return !this.isBefore(other);
	}

	isEqual(other: Position): boolean {
		return this._line === other._line && this._character === other._character;
	}

	compareTo(other: Position): number {
		if (this._line < other._line) {
			return -1;
		} else if (this._line > other.line) {
			return 1;
		} else {
			// equal line
			if (this._character < other._character) {
				return -1;
			} else if (this._character > other._character) {
				return 1;
			} else {
				// equal line and character
				return 0;
			}
		}
	}

	translate(change: { lineDelta?: number; characterDelta?: number }): Position;
	translate(lineDelta?: number, characterDelta?: number): Position;
	translate(lineDeltaOrChange: number | undefined | { lineDelta?: number; characterDelta?: number }, characterDelta: number = 0): Position {

		if (lineDeltaOrChange === null || characterDelta === null) {
			throw illegalArgument();
		}

		let lineDelta: number;
		if (typeof lineDeltaOrChange === 'undefined') {
			lineDelta = 0;
		} else if (typeof lineDeltaOrChange === 'number') {
			lineDelta = lineDeltaOrChange;
		} else {
			lineDelta = typeof lineDeltaOrChange.lineDelta === 'number' ? lineDeltaOrChange.lineDelta : 0;
			characterDelta = typeof lineDeltaOrChange.characterDelta === 'number' ? lineDeltaOrChange.characterDelta : 0;
		}

		if (lineDelta === 0 && characterDelta === 0) {
			return this;
		}
		return new Position(this.line + lineDelta, this.character + characterDelta);
	}

	with(change: { line?: number; character?: number }): Position;
	with(line?: number, character?: number): Position;
	with(lineOrChange: number | undefined | { line?: number; character?: number }, character: number = this.character): Position {

		if (lineOrChange === null || character === null) {
			throw illegalArgument();
		}

		let line: number;
		if (typeof lineOrChange === 'undefined') {
			line = this.line;

		} else if (typeof lineOrChange === 'number') {
			line = lineOrChange;

		} else {
			line = typeof lineOrChange.line === 'number' ? lineOrChange.line : this.line;
			character = typeof lineOrChange.character === 'number' ? lineOrChange.character : this.character;
		}

		if (line === this.line && character === this.character) {
			return this;
		}
		return new Position(line, character);
	}

	toJSON(): any {
		return { line: this.line, character: this.character };
	}

	[Symbol.for('debug.description')]() {
		return `(${this.line}:${this.character})`;
	}
}

@es5ClassCompat
export class Range {

	static isRange(thing: any): thing is vscode.Range {
		if (thing instanceof Range) {
			return true;
		}
		if (!thing) {
			return false;
		}
		return Position.isPosition((<Range>thing).start)
			&& Position.isPosition((<Range>thing.end));
	}

	static of(obj: vscode.Range): Range {
		if (obj instanceof Range) {
			return obj;
		}
		if (this.isRange(obj)) {
			return new Range(obj.start, obj.end);
		}
		throw new Error('Invalid argument, is NOT a range-like object');
	}

	protected _start: Position;
	protected _end: Position;

	get start(): Position {
		return this._start;
	}

	get end(): Position {
		return this._end;
	}

	constructor(start: vscode.Position, end: vscode.Position);
	constructor(start: Position, end: Position);
	constructor(startLine: number, startColumn: number, endLine: number, endColumn: number);
	constructor(startLineOrStart: number | Position | vscode.Position, startColumnOrEnd: number | Position | vscode.Position, endLine?: number, endColumn?: number) {
		let start: Position | undefined;
		let end: Position | undefined;

		if (typeof startLineOrStart === 'number' && typeof startColumnOrEnd === 'number' && typeof endLine === 'number' && typeof endColumn === 'number') {
			start = new Position(startLineOrStart, startColumnOrEnd);
			end = new Position(endLine, endColumn);
		} else if (Position.isPosition(startLineOrStart) && Position.isPosition(startColumnOrEnd)) {
			start = Position.of(startLineOrStart);
			end = Position.of(startColumnOrEnd);
		}

		if (!start || !end) {
			throw new Error('Invalid arguments');
		}

		if (start.isBefore(end)) {
			this._start = start;
			this._end = end;
		} else {
			this._start = end;
			this._end = start;
		}
	}

	contains(positionOrRange: Position | Range): boolean {
		if (Range.isRange(positionOrRange)) {
			return this.contains(positionOrRange.start)
				&& this.contains(positionOrRange.end);

		} else if (Position.isPosition(positionOrRange)) {
			if (Position.of(positionOrRange).isBefore(this._start)) {
				return false;
			}
			if (this._end.isBefore(positionOrRange)) {
				return false;
			}
			return true;
		}
		return false;
	}

	isEqual(other: Range): boolean {
		return this._start.isEqual(other._start) && this._end.isEqual(other._end);
	}

	intersection(other: Range): Range | undefined {
		const start = Position.Max(other.start, this._start);
		const end = Position.Min(other.end, this._end);
		if (start.isAfter(end)) {
			// this happens when there is no overlap:
			// |-----|
			//          |----|
			return undefined;
		}
		return new Range(start, end);
	}

	union(other: Range): Range {
		if (this.contains(other)) {
			return this;
		} else if (other.contains(this)) {
			return other;
		}
		const start = Position.Min(other.start, this._start);
		const end = Position.Max(other.end, this.end);
		return new Range(start, end);
	}

	get isEmpty(): boolean {
		return this._start.isEqual(this._end);
	}

	get isSingleLine(): boolean {
		return this._start.line === this._end.line;
	}

	with(change: { start?: Position; end?: Position }): Range;
	with(start?: Position, end?: Position): Range;
	with(startOrChange: Position | undefined | { start?: Position; end?: Position }, end: Position = this.end): Range {

		if (startOrChange === null || end === null) {
			throw illegalArgument();
		}

		let start: Position;
		if (!startOrChange) {
			start = this.start;

		} else if (Position.isPosition(startOrChange)) {
			start = startOrChange;

		} else {
			start = startOrChange.start || this.start;
			end = startOrChange.end || this.end;
		}

		if (start.isEqual(this._start) && end.isEqual(this.end)) {
			return this;
		}
		return new Range(start, end);
	}

	toJSON(): any {
		return [this.start, this.end];
	}

	[Symbol.for('debug.description')]() {
		return getDebugDescriptionOfRange(this);
	}
}

@es5ClassCompat
export class Selection extends Range {

	static isSelection(thing: any): thing is Selection {
		if (thing instanceof Selection) {
			return true;
		}
		if (!thing) {
			return false;
		}
		return Range.isRange(thing)
			&& Position.isPosition((<Selection>thing).anchor)
			&& Position.isPosition((<Selection>thing).active)
			&& typeof (<Selection>thing).isReversed === 'boolean';
	}

	private _anchor: Position;

	public get anchor(): Position {
		return this._anchor;
	}

	private _active: Position;

	public get active(): Position {
		return this._active;
	}

	constructor(anchor: Position, active: Position);
	constructor(anchorLine: number, anchorColumn: number, activeLine: number, activeColumn: number);
	constructor(anchorLineOrAnchor: number | Position, anchorColumnOrActive: number | Position, activeLine?: number, activeColumn?: number) {
		let anchor: Position | undefined;
		let active: Position | undefined;

		if (typeof anchorLineOrAnchor === 'number' && typeof anchorColumnOrActive === 'number' && typeof activeLine === 'number' && typeof activeColumn === 'number') {
			anchor = new Position(anchorLineOrAnchor, anchorColumnOrActive);
			active = new Position(activeLine, activeColumn);
		} else if (Position.isPosition(anchorLineOrAnchor) && Position.isPosition(anchorColumnOrActive)) {
			anchor = Position.of(anchorLineOrAnchor);
			active = Position.of(anchorColumnOrActive);
		}

		if (!anchor || !active) {
			throw new Error('Invalid arguments');
		}

		super(anchor, active);

		this._anchor = anchor;
		this._active = active;
	}

	get isReversed(): boolean {
		return this._anchor === this._end;
	}

	override toJSON() {
		return {
			start: this.start,
			end: this.end,
			active: this.active,
			anchor: this.anchor
		};
	}


	[Symbol.for('debug.description')]() {
		return getDebugDescriptionOfSelection(this);
	}
}

export function getDebugDescriptionOfRange(range: vscode.Range): string {
	return range.isEmpty
		? `[${range.start.line}:${range.start.character})`
		: `[${range.start.line}:${range.start.character} -> ${range.end.line}:${range.end.character})`;
}

export function getDebugDescriptionOfSelection(selection: vscode.Selection): string {
	let rangeStr = getDebugDescriptionOfRange(selection);
	if (!selection.isEmpty) {
		if (selection.active.isEqual(selection.start)) {
			rangeStr = `|${rangeStr}`;
		} else {
			rangeStr = `${rangeStr}|`;
		}
	}
	return rangeStr;
}

const validateConnectionToken = (connectionToken: string) => {
	if (typeof connectionToken !== 'string' || connectionToken.length === 0 || !/^[0-9A-Za-z_\-]+$/.test(connectionToken)) {
		throw illegalArgument('connectionToken');
	}
};


export class ResolvedAuthority {
	public static isResolvedAuthority(resolvedAuthority: any): resolvedAuthority is ResolvedAuthority {
		return resolvedAuthority
			&& typeof resolvedAuthority === 'object'
			&& typeof resolvedAuthority.host === 'string'
			&& typeof resolvedAuthority.port === 'number'
			&& (resolvedAuthority.connectionToken === undefined || typeof resolvedAuthority.connectionToken === 'string');
	}

	readonly host: string;
	readonly port: number;
	readonly connectionToken: string | undefined;

	constructor(host: string, port: number, connectionToken?: string) {
		if (typeof host !== 'string' || host.length === 0) {
			throw illegalArgument('host');
		}
		if (typeof port !== 'number' || port === 0 || Math.round(port) !== port) {
			throw illegalArgument('port');
		}
		if (typeof connectionToken !== 'undefined') {
			validateConnectionToken(connectionToken);
		}
		this.host = host;
		this.port = Math.round(port);
		this.connectionToken = connectionToken;
	}
}


export class ManagedResolvedAuthority {

	public static isManagedResolvedAuthority(resolvedAuthority: any): resolvedAuthority is ManagedResolvedAuthority {
		return resolvedAuthority
			&& typeof resolvedAuthority === 'object'
			&& typeof resolvedAuthority.makeConnection === 'function'
			&& (resolvedAuthority.connectionToken === undefined || typeof resolvedAuthority.connectionToken === 'string');
	}

	constructor(public readonly makeConnection: () => Thenable<vscode.ManagedMessagePassing>, public readonly connectionToken?: string) {
		if (typeof connectionToken !== 'undefined') {
			validateConnectionToken(connectionToken);
		}
	}
}

export class RemoteAuthorityResolverError extends Error {

	static NotAvailable(message?: string, handled?: boolean): RemoteAuthorityResolverError {
		return new RemoteAuthorityResolverError(message, RemoteAuthorityResolverErrorCode.NotAvailable, handled);
	}

	static TemporarilyNotAvailable(message?: string): RemoteAuthorityResolverError {
		return new RemoteAuthorityResolverError(message, RemoteAuthorityResolverErrorCode.TemporarilyNotAvailable);
	}

	public readonly _message: string | undefined;
	public readonly _code: RemoteAuthorityResolverErrorCode;
	public readonly _detail: any;

	constructor(message?: string, code: RemoteAuthorityResolverErrorCode = RemoteAuthorityResolverErrorCode.Unknown, detail?: any) {
		super(message);

		this._message = message;
		this._code = code;
		this._detail = detail;

		// workaround when extending builtin objects and when compiling to ES5, see:
		// https://github.com/microsoft/TypeScript-wiki/blob/master/Breaking-Changes.md#extending-built-ins-like-error-array-and-map-may-no-longer-work
		Object.setPrototypeOf(this, RemoteAuthorityResolverError.prototype);
	}
}

export enum EndOfLine {
	LF = 1,
	CRLF = 2
}

export enum EnvironmentVariableMutatorType {
	Replace = 1,
	Append = 2,
	Prepend = 3
}

@es5ClassCompat
export class TextEdit {

	static isTextEdit(thing: any): thing is TextEdit {
		if (thing instanceof TextEdit) {
			return true;
		}
		if (!thing) {
			return false;
		}
		return Range.isRange((<TextEdit>thing))
			&& typeof (<TextEdit>thing).newText === 'string';
	}

	static replace(range: Range, newText: string): TextEdit {
		return new TextEdit(range, newText);
	}

	static insert(position: Position, newText: string): TextEdit {
		return TextEdit.replace(new Range(position, position), newText);
	}

	static delete(range: Range): TextEdit {
		return TextEdit.replace(range, '');
	}

	static setEndOfLine(eol: EndOfLine): TextEdit {
		const ret = new TextEdit(new Range(new Position(0, 0), new Position(0, 0)), '');
		ret.newEol = eol;
		return ret;
	}

	protected _range: Range;
	protected _newText: string | null;
	protected _newEol?: EndOfLine;

	get range(): Range {
		return this._range;
	}

	set range(value: Range) {
		if (value && !Range.isRange(value)) {
			throw illegalArgument('range');
		}
		this._range = value;
	}

	get newText(): string {
		return this._newText || '';
	}

	set newText(value: string) {
		if (value && typeof value !== 'string') {
			throw illegalArgument('newText');
		}
		this._newText = value;
	}

	get newEol(): EndOfLine | undefined {
		return this._newEol;
	}

	set newEol(value: EndOfLine | undefined) {
		if (value && typeof value !== 'number') {
			throw illegalArgument('newEol');
		}
		this._newEol = value;
	}

	constructor(range: Range, newText: string | null) {
		this._range = range;
		this._newText = newText;
	}

	toJSON(): any {
		return {
			range: this.range,
			newText: this.newText,
			newEol: this._newEol
		};
	}
}

@es5ClassCompat
export class NotebookEdit implements vscode.NotebookEdit {

	static isNotebookCellEdit(thing: any): thing is NotebookEdit {
		if (thing instanceof NotebookEdit) {
			return true;
		}
		if (!thing) {
			return false;
		}
		return NotebookRange.isNotebookRange((<NotebookEdit>thing))
			&& Array.isArray((<NotebookEdit>thing).newCells);
	}

	static replaceCells(range: NotebookRange, newCells: NotebookCellData[]): NotebookEdit {
		return new NotebookEdit(range, newCells);
	}

	static insertCells(index: number, newCells: vscode.NotebookCellData[]): vscode.NotebookEdit {
		return new NotebookEdit(new NotebookRange(index, index), newCells);
	}

	static deleteCells(range: NotebookRange): NotebookEdit {
		return new NotebookEdit(range, []);
	}

	static updateCellMetadata(index: number, newMetadata: { [key: string]: any }): NotebookEdit {
		const edit = new NotebookEdit(new NotebookRange(index, index), []);
		edit.newCellMetadata = newMetadata;
		return edit;
	}

	static updateNotebookMetadata(newMetadata: { [key: string]: any }): NotebookEdit {
		const edit = new NotebookEdit(new NotebookRange(0, 0), []);
		edit.newNotebookMetadata = newMetadata;
		return edit;
	}

	range: NotebookRange;
	newCells: NotebookCellData[];
	newCellMetadata?: { [key: string]: any };
	newNotebookMetadata?: { [key: string]: any };

	constructor(range: NotebookRange, newCells: NotebookCellData[]) {
		this.range = range;
		this.newCells = newCells;
	}
}

export class SnippetTextEdit implements vscode.SnippetTextEdit {

	static isSnippetTextEdit(thing: any): thing is SnippetTextEdit {
		if (thing instanceof SnippetTextEdit) {
			return true;
		}
		if (!thing) {
			return false;
		}
		return Range.isRange((<SnippetTextEdit>thing).range)
			&& SnippetString.isSnippetString((<SnippetTextEdit>thing).snippet);
	}

	static replace(range: Range, snippet: SnippetString): SnippetTextEdit {
		return new SnippetTextEdit(range, snippet);
	}

	static insert(position: Position, snippet: SnippetString): SnippetTextEdit {
		return SnippetTextEdit.replace(new Range(position, position), snippet);
	}

	range: Range;

	snippet: SnippetString;

	constructor(range: Range, snippet: SnippetString) {
		this.range = range;
		this.snippet = snippet;
	}
}

export interface IFileOperationOptions {
	readonly overwrite?: boolean;
	readonly ignoreIfExists?: boolean;
	readonly ignoreIfNotExists?: boolean;
	readonly recursive?: boolean;
	readonly contents?: Uint8Array | vscode.DataTransferFile;
}

export const enum FileEditType {
	File = 1,
	Text = 2,
	Cell = 3,
	CellReplace = 5,
	Snippet = 6,
}

export interface IFileOperation {
	readonly _type: FileEditType.File;
	readonly from?: URI;
	readonly to?: URI;
	readonly options?: IFileOperationOptions;
	readonly metadata?: vscode.WorkspaceEditEntryMetadata;
}

export interface IFileTextEdit {
	readonly _type: FileEditType.Text;
	readonly uri: URI;
	readonly edit: TextEdit;
	readonly metadata?: vscode.WorkspaceEditEntryMetadata;
}

export interface IFileSnippetTextEdit {
	readonly _type: FileEditType.Snippet;
	readonly uri: URI;
	readonly range: vscode.Range;
	readonly edit: vscode.SnippetString;
	readonly metadata?: vscode.WorkspaceEditEntryMetadata;
}

export interface IFileCellEdit {
	readonly _type: FileEditType.Cell;
	readonly uri: URI;
	readonly edit?: ICellMetadataEdit | IDocumentMetadataEdit;
	readonly notebookMetadata?: Record<string, any>;
	readonly metadata?: vscode.WorkspaceEditEntryMetadata;
}

export interface ICellEdit {
	readonly _type: FileEditType.CellReplace;
	readonly metadata?: vscode.WorkspaceEditEntryMetadata;
	readonly uri: URI;
	readonly index: number;
	readonly count: number;
	readonly cells: vscode.NotebookCellData[];
}


type WorkspaceEditEntry = IFileOperation | IFileTextEdit | IFileSnippetTextEdit | IFileCellEdit | ICellEdit;

@es5ClassCompat
export class WorkspaceEdit implements vscode.WorkspaceEdit {

	private readonly _edits: WorkspaceEditEntry[] = [];


	_allEntries(): ReadonlyArray<WorkspaceEditEntry> {
		return this._edits;
	}

	// --- file

	renameFile(from: vscode.Uri, to: vscode.Uri, options?: { readonly overwrite?: boolean; readonly ignoreIfExists?: boolean }, metadata?: vscode.WorkspaceEditEntryMetadata): void {
		this._edits.push({ _type: FileEditType.File, from, to, options, metadata });
	}

	createFile(uri: vscode.Uri, options?: { readonly overwrite?: boolean; readonly ignoreIfExists?: boolean; readonly contents?: Uint8Array | vscode.DataTransferFile }, metadata?: vscode.WorkspaceEditEntryMetadata): void {
		this._edits.push({ _type: FileEditType.File, from: undefined, to: uri, options, metadata });
	}

	deleteFile(uri: vscode.Uri, options?: { readonly recursive?: boolean; readonly ignoreIfNotExists?: boolean }, metadata?: vscode.WorkspaceEditEntryMetadata): void {
		this._edits.push({ _type: FileEditType.File, from: uri, to: undefined, options, metadata });
	}

	// --- notebook

	private replaceNotebookMetadata(uri: URI, value: Record<string, any>, metadata?: vscode.WorkspaceEditEntryMetadata): void {
		this._edits.push({ _type: FileEditType.Cell, metadata, uri, edit: { editType: CellEditType.DocumentMetadata, metadata: value }, notebookMetadata: value });
	}

	private replaceNotebookCells(uri: URI, startOrRange: vscode.NotebookRange, cellData: vscode.NotebookCellData[], metadata?: vscode.WorkspaceEditEntryMetadata): void {
		const start = startOrRange.start;
		const end = startOrRange.end;

		if (start !== end || cellData.length > 0) {
			this._edits.push({ _type: FileEditType.CellReplace, uri, index: start, count: end - start, cells: cellData, metadata });
		}
	}

	private replaceNotebookCellMetadata(uri: URI, index: number, cellMetadata: Record<string, any>, metadata?: vscode.WorkspaceEditEntryMetadata): void {
		this._edits.push({ _type: FileEditType.Cell, metadata, uri, edit: { editType: CellEditType.Metadata, index, metadata: cellMetadata } });
	}

	// --- text

	replace(uri: URI, range: Range, newText: string, metadata?: vscode.WorkspaceEditEntryMetadata): void {
		this._edits.push({ _type: FileEditType.Text, uri, edit: new TextEdit(range, newText), metadata });
	}

	insert(resource: URI, position: Position, newText: string, metadata?: vscode.WorkspaceEditEntryMetadata): void {
		this.replace(resource, new Range(position, position), newText, metadata);
	}

	delete(resource: URI, range: Range, metadata?: vscode.WorkspaceEditEntryMetadata): void {
		this.replace(resource, range, '', metadata);
	}

	// --- text (Maplike)

	has(uri: URI): boolean {
		return this._edits.some(edit => edit._type === FileEditType.Text && edit.uri.toString() === uri.toString());
	}

	set(uri: URI, edits: ReadonlyArray<TextEdit | SnippetTextEdit>): void;
	set(uri: URI, edits: ReadonlyArray<[TextEdit | SnippetTextEdit, vscode.WorkspaceEditEntryMetadata | undefined]>): void;
	set(uri: URI, edits: readonly NotebookEdit[]): void;
	set(uri: URI, edits: ReadonlyArray<[NotebookEdit, vscode.WorkspaceEditEntryMetadata | undefined]>): void;

	set(uri: URI, edits: null | undefined | ReadonlyArray<TextEdit | SnippetTextEdit | NotebookEdit | [NotebookEdit, vscode.WorkspaceEditEntryMetadata | undefined] | [TextEdit | SnippetTextEdit, vscode.WorkspaceEditEntryMetadata | undefined]>): void {
		if (!edits) {
			// remove all text, snippet, or notebook edits for `uri`
			for (let i = 0; i < this._edits.length; i++) {
				const element = this._edits[i];
				switch (element._type) {
					case FileEditType.Text:
					case FileEditType.Snippet:
					case FileEditType.Cell:
					case FileEditType.CellReplace:
						if (element.uri.toString() === uri.toString()) {
							this._edits[i] = undefined!; // will be coalesced down below
						}
						break;
				}
			}
			coalesceInPlace(this._edits);
		} else {
			// append edit to the end
			for (const editOrTuple of edits) {
				if (!editOrTuple) {
					continue;
				}
				let edit: TextEdit | SnippetTextEdit | NotebookEdit;
				let metadata: vscode.WorkspaceEditEntryMetadata | undefined;
				if (Array.isArray(editOrTuple)) {
					edit = editOrTuple[0];
					metadata = editOrTuple[1];
				} else {
					edit = editOrTuple;
				}
				if (NotebookEdit.isNotebookCellEdit(edit)) {
					if (edit.newCellMetadata) {
						this.replaceNotebookCellMetadata(uri, edit.range.start, edit.newCellMetadata, metadata);
					} else if (edit.newNotebookMetadata) {
						this.replaceNotebookMetadata(uri, edit.newNotebookMetadata, metadata);
					} else {
						this.replaceNotebookCells(uri, edit.range, edit.newCells, metadata);
					}
				} else if (SnippetTextEdit.isSnippetTextEdit(edit)) {
					this._edits.push({ _type: FileEditType.Snippet, uri, range: edit.range, edit: edit.snippet, metadata });

				} else {
					this._edits.push({ _type: FileEditType.Text, uri, edit, metadata });
				}
			}
		}
	}

	get(uri: URI): TextEdit[] {
		const res: TextEdit[] = [];
		for (const candidate of this._edits) {
			if (candidate._type === FileEditType.Text && candidate.uri.toString() === uri.toString()) {
				res.push(candidate.edit);
			}
		}
		return res;
	}

	entries(): [URI, TextEdit[]][] {
		const textEdits = new ResourceMap<[URI, TextEdit[]]>();
		for (const candidate of this._edits) {
			if (candidate._type === FileEditType.Text) {
				let textEdit = textEdits.get(candidate.uri);
				if (!textEdit) {
					textEdit = [candidate.uri, []];
					textEdits.set(candidate.uri, textEdit);
				}
				textEdit[1].push(candidate.edit);
			}
		}
		return [...textEdits.values()];
	}

	get size(): number {
		return this.entries().length;
	}

	toJSON(): any {
		return this.entries();
	}
}

@es5ClassCompat
export class SnippetString {

	static isSnippetString(thing: any): thing is SnippetString {
		if (thing instanceof SnippetString) {
			return true;
		}
		if (!thing) {
			return false;
		}
		return typeof (<SnippetString>thing).value === 'string';
	}

	private static _escape(value: string): string {
		return value.replace(/\$|}|\\/g, '\\$&');
	}

	private _tabstop: number = 1;

	value: string;

	constructor(value?: string) {
		this.value = value || '';
	}

	appendText(string: string): SnippetString {
		this.value += SnippetString._escape(string);
		return this;
	}

	appendTabstop(number: number = this._tabstop++): SnippetString {
		this.value += '$';
		this.value += number;
		return this;
	}

	appendPlaceholder(value: string | ((snippet: SnippetString) => any), number: number = this._tabstop++): SnippetString {

		if (typeof value === 'function') {
			const nested = new SnippetString();
			nested._tabstop = this._tabstop;
			value(nested);
			this._tabstop = nested._tabstop;
			value = nested.value;
		} else {
			value = SnippetString._escape(value);
		}

		this.value += '${';
		this.value += number;
		this.value += ':';
		this.value += value;
		this.value += '}';

		return this;
	}

	appendChoice(values: string[], number: number = this._tabstop++): SnippetString {
		const value = values.map(s => s.replaceAll(/[|\\,]/g, '\\$&')).join(',');

		this.value += '${';
		this.value += number;
		this.value += '|';
		this.value += value;
		this.value += '|}';

		return this;
	}

	appendVariable(name: string, defaultValue?: string | ((snippet: SnippetString) => any)): SnippetString {

		if (typeof defaultValue === 'function') {
			const nested = new SnippetString();
			nested._tabstop = this._tabstop;
			defaultValue(nested);
			this._tabstop = nested._tabstop;
			defaultValue = nested.value;

		} else if (typeof defaultValue === 'string') {
			defaultValue = defaultValue.replace(/\$|}/g, '\\$&'); // CodeQL [SM02383] I do not want to escape backslashes here
		}

		this.value += '${';
		this.value += name;
		if (defaultValue) {
			this.value += ':';
			this.value += defaultValue;
		}
		this.value += '}';


		return this;
	}
}

export enum DiagnosticTag {
	Unnecessary = 1,
	Deprecated = 2
}

export enum DiagnosticSeverity {
	Hint = 3,
	Information = 2,
	Warning = 1,
	Error = 0
}

@es5ClassCompat
export class Location {

	static isLocation(thing: any): thing is vscode.Location {
		if (thing instanceof Location) {
			return true;
		}
		if (!thing) {
			return false;
		}
		return Range.isRange((<Location>thing).range)
			&& URI.isUri((<Location>thing).uri);
	}

	uri: URI;
	range!: Range;

	constructor(uri: URI, rangeOrPosition: Range | Position) {
		this.uri = uri;

		if (!rangeOrPosition) {
			//that's OK
		} else if (Range.isRange(rangeOrPosition)) {
			this.range = Range.of(rangeOrPosition);
		} else if (Position.isPosition(rangeOrPosition)) {
			this.range = new Range(rangeOrPosition, rangeOrPosition);
		} else {
			throw new Error('Illegal argument');
		}
	}

	toJSON(): any {
		return {
			uri: this.uri,
			range: this.range
		};
	}
}

@es5ClassCompat
export class DiagnosticRelatedInformation {

	static is(thing: any): thing is DiagnosticRelatedInformation {
		if (!thing) {
			return false;
		}
		return typeof (<DiagnosticRelatedInformation>thing).message === 'string'
			&& (<DiagnosticRelatedInformation>thing).location
			&& Range.isRange((<DiagnosticRelatedInformation>thing).location.range)
			&& URI.isUri((<DiagnosticRelatedInformation>thing).location.uri);
	}

	location: Location;
	message: string;

	constructor(location: Location, message: string) {
		this.location = location;
		this.message = message;
	}

	static isEqual(a: DiagnosticRelatedInformation, b: DiagnosticRelatedInformation): boolean {
		if (a === b) {
			return true;
		}
		if (!a || !b) {
			return false;
		}
		return a.message === b.message
			&& a.location.range.isEqual(b.location.range)
			&& a.location.uri.toString() === b.location.uri.toString();
	}
}

@es5ClassCompat
export class Diagnostic {

	range: Range;
	message: string;
	severity: DiagnosticSeverity;
	source?: string;
	code?: string | number;
	relatedInformation?: DiagnosticRelatedInformation[];
	tags?: DiagnosticTag[];

	constructor(range: Range, message: string, severity: DiagnosticSeverity = DiagnosticSeverity.Error) {
		if (!Range.isRange(range)) {
			throw new TypeError('range must be set');
		}
		if (!message) {
			throw new TypeError('message must be set');
		}
		this.range = range;
		this.message = message;
		this.severity = severity;
	}

	toJSON(): any {
		return {
			severity: DiagnosticSeverity[this.severity],
			message: this.message,
			range: this.range,
			source: this.source,
			code: this.code,
		};
	}

	static isEqual(a: Diagnostic | undefined, b: Diagnostic | undefined): boolean {
		if (a === b) {
			return true;
		}
		if (!a || !b) {
			return false;
		}
		return a.message === b.message
			&& a.severity === b.severity
			&& a.code === b.code
			&& a.severity === b.severity
			&& a.source === b.source
			&& a.range.isEqual(b.range)
			&& equals(a.tags, b.tags)
			&& equals(a.relatedInformation, b.relatedInformation, DiagnosticRelatedInformation.isEqual);
	}
}

@es5ClassCompat
export class Hover {

	public contents: (vscode.MarkdownString | vscode.MarkedString)[];
	public range: Range | undefined;

	constructor(
		contents: vscode.MarkdownString | vscode.MarkedString | (vscode.MarkdownString | vscode.MarkedString)[],
		range?: Range
	) {
		if (!contents) {
			throw new Error('Illegal argument, contents must be defined');
		}
		if (Array.isArray(contents)) {
			this.contents = contents;
		} else {
			this.contents = [contents];
		}
		this.range = range;
	}
}

@es5ClassCompat
export class VerboseHover extends Hover {

	public canIncreaseVerbosity: boolean | undefined;
	public canDecreaseVerbosity: boolean | undefined;

	constructor(
		contents: vscode.MarkdownString | vscode.MarkedString | (vscode.MarkdownString | vscode.MarkedString)[],
		range?: Range,
		canIncreaseVerbosity?: boolean,
		canDecreaseVerbosity?: boolean,
	) {
		super(contents, range);
		this.canIncreaseVerbosity = canIncreaseVerbosity;
		this.canDecreaseVerbosity = canDecreaseVerbosity;
	}
}

export enum HoverVerbosityAction {
	Increase = 0,
	Decrease = 1
}

export enum DocumentHighlightKind {
	Text = 0,
	Read = 1,
	Write = 2
}

@es5ClassCompat
export class DocumentHighlight {

	range: Range;
	kind: DocumentHighlightKind;

	constructor(range: Range, kind: DocumentHighlightKind = DocumentHighlightKind.Text) {
		this.range = range;
		this.kind = kind;
	}

	toJSON(): any {
		return {
			range: this.range,
			kind: DocumentHighlightKind[this.kind]
		};
	}
}

@es5ClassCompat
export class MultiDocumentHighlight {

	uri: URI;
	highlights: DocumentHighlight[];

	constructor(uri: URI, highlights: DocumentHighlight[]) {
		this.uri = uri;
		this.highlights = highlights;
	}

	toJSON(): any {
		return {
			uri: this.uri,
			highlights: this.highlights.map(h => h.toJSON())
		};
	}
}

export enum SymbolKind {
	File = 0,
	Module = 1,
	Namespace = 2,
	Package = 3,
	Class = 4,
	Method = 5,
	Property = 6,
	Field = 7,
	Constructor = 8,
	Enum = 9,
	Interface = 10,
	Function = 11,
	Variable = 12,
	Constant = 13,
	String = 14,
	Number = 15,
	Boolean = 16,
	Array = 17,
	Object = 18,
	Key = 19,
	Null = 20,
	EnumMember = 21,
	Struct = 22,
	Event = 23,
	Operator = 24,
	TypeParameter = 25
}

export enum SymbolTag {
	Deprecated = 1,
}

@es5ClassCompat
export class SymbolInformation {

	static validate(candidate: SymbolInformation): void {
		if (!candidate.name) {
			throw new Error('name must not be falsy');
		}
	}

	name: string;
	location!: Location;
	kind: SymbolKind;
	tags?: SymbolTag[];
	containerName: string | undefined;

	constructor(name: string, kind: SymbolKind, containerName: string | undefined, location: Location);
	constructor(name: string, kind: SymbolKind, range: Range, uri?: URI, containerName?: string);
	constructor(name: string, kind: SymbolKind, rangeOrContainer: string | undefined | Range, locationOrUri?: Location | URI, containerName?: string) {
		this.name = name;
		this.kind = kind;
		this.containerName = containerName;

		if (typeof rangeOrContainer === 'string') {
			this.containerName = rangeOrContainer;
		}

		if (locationOrUri instanceof Location) {
			this.location = locationOrUri;
		} else if (rangeOrContainer instanceof Range) {
			this.location = new Location(locationOrUri!, rangeOrContainer);
		}

		SymbolInformation.validate(this);
	}

	toJSON(): any {
		return {
			name: this.name,
			kind: SymbolKind[this.kind],
			location: this.location,
			containerName: this.containerName
		};
	}
}

@es5ClassCompat
export class DocumentSymbol {

	static validate(candidate: DocumentSymbol): void {
		if (!candidate.name) {
			throw new Error('name must not be falsy');
		}
		if (!candidate.range.contains(candidate.selectionRange)) {
			throw new Error('selectionRange must be contained in fullRange');
		}
		candidate.children?.forEach(DocumentSymbol.validate);
	}

	name: string;
	detail: string;
	kind: SymbolKind;
	tags?: SymbolTag[];
	range: Range;
	selectionRange: Range;
	children: DocumentSymbol[];

	constructor(name: string, detail: string, kind: SymbolKind, range: Range, selectionRange: Range) {
		this.name = name;
		this.detail = detail;
		this.kind = kind;
		this.range = range;
		this.selectionRange = selectionRange;
		this.children = [];

		DocumentSymbol.validate(this);
	}
}


export enum CodeActionTriggerKind {
	Invoke = 1,
	Automatic = 2,
}

@es5ClassCompat
export class CodeAction {
	title: string;

	command?: vscode.Command;

	edit?: WorkspaceEdit;

	diagnostics?: Diagnostic[];

	kind?: CodeActionKind;

	isPreferred?: boolean;

	constructor(title: string, kind?: CodeActionKind) {
		this.title = title;
		this.kind = kind;
	}
}

@es5ClassCompat
export class CodeActionKind {
	private static readonly sep = '.';

	public static Empty: CodeActionKind;
	public static QuickFix: CodeActionKind;
	public static Refactor: CodeActionKind;
	public static RefactorExtract: CodeActionKind;
	public static RefactorInline: CodeActionKind;
	public static RefactorMove: CodeActionKind;
	public static RefactorRewrite: CodeActionKind;
	public static Source: CodeActionKind;
	public static SourceOrganizeImports: CodeActionKind;
	public static SourceFixAll: CodeActionKind;
	public static Notebook: CodeActionKind;

	constructor(
		public readonly value: string
	) { }

	public append(parts: string): CodeActionKind {
		return new CodeActionKind(this.value ? this.value + CodeActionKind.sep + parts : parts);
	}

	public intersects(other: CodeActionKind): boolean {
		return this.contains(other) || other.contains(this);
	}

	public contains(other: CodeActionKind): boolean {
		return this.value === other.value || other.value.startsWith(this.value + CodeActionKind.sep);
	}
}

CodeActionKind.Empty = new CodeActionKind('');
CodeActionKind.QuickFix = CodeActionKind.Empty.append('quickfix');
CodeActionKind.Refactor = CodeActionKind.Empty.append('refactor');
CodeActionKind.RefactorExtract = CodeActionKind.Refactor.append('extract');
CodeActionKind.RefactorInline = CodeActionKind.Refactor.append('inline');
CodeActionKind.RefactorMove = CodeActionKind.Refactor.append('move');
CodeActionKind.RefactorRewrite = CodeActionKind.Refactor.append('rewrite');
CodeActionKind.Source = CodeActionKind.Empty.append('source');
CodeActionKind.SourceOrganizeImports = CodeActionKind.Source.append('organizeImports');
CodeActionKind.SourceFixAll = CodeActionKind.Source.append('fixAll');
CodeActionKind.Notebook = CodeActionKind.Empty.append('notebook');

@es5ClassCompat
export class SelectionRange {

	range: Range;
	parent?: SelectionRange;

	constructor(range: Range, parent?: SelectionRange) {
		this.range = range;
		this.parent = parent;

		if (parent && !parent.range.contains(this.range)) {
			throw new Error('Invalid argument: parent must contain this range');
		}
	}
}

export class CallHierarchyItem {

	_sessionId?: string;
	_itemId?: string;

	kind: SymbolKind;
	tags?: SymbolTag[];
	name: string;
	detail?: string;
	uri: URI;
	range: Range;
	selectionRange: Range;

	constructor(kind: SymbolKind, name: string, detail: string, uri: URI, range: Range, selectionRange: Range) {
		this.kind = kind;
		this.name = name;
		this.detail = detail;
		this.uri = uri;
		this.range = range;
		this.selectionRange = selectionRange;
	}
}

export class CallHierarchyIncomingCall {

	from: vscode.CallHierarchyItem;
	fromRanges: vscode.Range[];

	constructor(item: vscode.CallHierarchyItem, fromRanges: vscode.Range[]) {
		this.fromRanges = fromRanges;
		this.from = item;
	}
}
export class CallHierarchyOutgoingCall {

	to: vscode.CallHierarchyItem;
	fromRanges: vscode.Range[];

	constructor(item: vscode.CallHierarchyItem, fromRanges: vscode.Range[]) {
		this.fromRanges = fromRanges;
		this.to = item;
	}
}

export enum LanguageStatusSeverity {
	Information = 0,
	Warning = 1,
	Error = 2
}


@es5ClassCompat
export class CodeLens {

	range: Range;

	command: vscode.Command | undefined;

	constructor(range: Range, command?: vscode.Command) {
		this.range = range;
		this.command = command;
	}

	get isResolved(): boolean {
		return !!this.command;
	}
}

@es5ClassCompat
export class MarkdownString implements vscode.MarkdownString {

	readonly #delegate: BaseMarkdownString;

	static isMarkdownString(thing: any): thing is vscode.MarkdownString {
		if (thing instanceof MarkdownString) {
			return true;
		}
		return thing && thing.appendCodeblock && thing.appendMarkdown && thing.appendText && (thing.value !== undefined);
	}

	constructor(value?: string, supportThemeIcons: boolean = false) {
		this.#delegate = new BaseMarkdownString(value, { supportThemeIcons });
	}

	get value(): string {
		return this.#delegate.value;
	}
	set value(value: string) {
		this.#delegate.value = value;
	}

	get isTrusted(): boolean | MarkdownStringTrustedOptions | undefined {
		return this.#delegate.isTrusted;
	}

	set isTrusted(value: boolean | MarkdownStringTrustedOptions | undefined) {
		this.#delegate.isTrusted = value;
	}

	get supportThemeIcons(): boolean | undefined {
		return this.#delegate.supportThemeIcons;
	}

	set supportThemeIcons(value: boolean | undefined) {
		this.#delegate.supportThemeIcons = value;
	}

	get supportHtml(): boolean | undefined {
		return this.#delegate.supportHtml;
	}

	set supportHtml(value: boolean | undefined) {
		this.#delegate.supportHtml = value;
	}

	get baseUri(): vscode.Uri | undefined {
		return this.#delegate.baseUri;
	}

	set baseUri(value: vscode.Uri | undefined) {
		this.#delegate.baseUri = value;
	}

	appendText(value: string): vscode.MarkdownString {
		this.#delegate.appendText(value);
		return this;
	}

	appendMarkdown(value: string): vscode.MarkdownString {
		this.#delegate.appendMarkdown(value);
		return this;
	}

	appendCodeblock(value: string, language?: string): vscode.MarkdownString {
		this.#delegate.appendCodeblock(language ?? '', value);
		return this;
	}
}

@es5ClassCompat
export class ParameterInformation {

	label: string | [number, number];
	documentation?: string | vscode.MarkdownString;

	constructor(label: string | [number, number], documentation?: string | vscode.MarkdownString) {
		this.label = label;
		this.documentation = documentation;
	}
}

@es5ClassCompat
export class SignatureInformation {

	label: string;
	documentation?: string | vscode.MarkdownString;
	parameters: ParameterInformation[];
	activeParameter?: number;

	constructor(label: string, documentation?: string | vscode.MarkdownString) {
		this.label = label;
		this.documentation = documentation;
		this.parameters = [];
	}
}

@es5ClassCompat
export class SignatureHelp {

	signatures: SignatureInformation[];
	activeSignature: number = 0;
	activeParameter: number = 0;

	constructor() {
		this.signatures = [];
	}
}

export enum SignatureHelpTriggerKind {
	Invoke = 1,
	TriggerCharacter = 2,
	ContentChange = 3,
}


export enum InlayHintKind {
	Type = 1,
	Parameter = 2,
}

@es5ClassCompat
export class InlayHintLabelPart {

	value: string;
	tooltip?: string | vscode.MarkdownString;
	location?: Location;
	command?: vscode.Command;

	constructor(value: string) {
		this.value = value;
	}
}

@es5ClassCompat
export class InlayHint implements vscode.InlayHint {

	label: string | InlayHintLabelPart[];
	tooltip?: string | vscode.MarkdownString;
	position: Position;
	textEdits?: TextEdit[];
	kind?: vscode.InlayHintKind;
	paddingLeft?: boolean;
	paddingRight?: boolean;

	constructor(position: Position, label: string | InlayHintLabelPart[], kind?: vscode.InlayHintKind) {
		this.position = position;
		this.label = label;
		this.kind = kind;
	}
}

export enum CompletionTriggerKind {
	Invoke = 0,
	TriggerCharacter = 1,
	TriggerForIncompleteCompletions = 2
}

export interface CompletionContext {
	readonly triggerKind: CompletionTriggerKind;
	readonly triggerCharacter: string | undefined;
}

export enum CompletionItemKind {
	Text = 0,
	Method = 1,
	Function = 2,
	Constructor = 3,
	Field = 4,
	Variable = 5,
	Class = 6,
	Interface = 7,
	Module = 8,
	Property = 9,
	Unit = 10,
	Value = 11,
	Enum = 12,
	Keyword = 13,
	Snippet = 14,
	Color = 15,
	File = 16,
	Reference = 17,
	Folder = 18,
	EnumMember = 19,
	Constant = 20,
	Struct = 21,
	Event = 22,
	Operator = 23,
	TypeParameter = 24,
	User = 25,
	Issue = 26
}

export enum CompletionItemTag {
	Deprecated = 1,
}

export interface CompletionItemLabel {
	label: string;
	detail?: string;
	description?: string;
}

@es5ClassCompat
export class CompletionItem implements vscode.CompletionItem {

	label: string | CompletionItemLabel;
	kind?: CompletionItemKind;
	tags?: CompletionItemTag[];
	detail?: string;
	documentation?: string | vscode.MarkdownString;
	sortText?: string;
	filterText?: string;
	preselect?: boolean;
	insertText?: string | SnippetString;
	keepWhitespace?: boolean;
	range?: Range | { inserting: Range; replacing: Range };
	commitCharacters?: string[];
	textEdit?: TextEdit;
	additionalTextEdits?: TextEdit[];
	command?: vscode.Command;

	constructor(label: string | CompletionItemLabel, kind?: CompletionItemKind) {
		this.label = label;
		this.kind = kind;
	}

	toJSON(): any {
		return {
			label: this.label,
			kind: this.kind && CompletionItemKind[this.kind],
			detail: this.detail,
			documentation: this.documentation,
			sortText: this.sortText,
			filterText: this.filterText,
			preselect: this.preselect,
			insertText: this.insertText,
			textEdit: this.textEdit
		};
	}
}

@es5ClassCompat
export class CompletionList {

	isIncomplete?: boolean;
	items: vscode.CompletionItem[];

	constructor(items: vscode.CompletionItem[] = [], isIncomplete: boolean = false) {
		this.items = items;
		this.isIncomplete = isIncomplete;
	}
}

@es5ClassCompat
export class InlineSuggestion implements vscode.InlineCompletionItem {

	filterText?: string;
	insertText: string;
	range?: Range;
	command?: vscode.Command;

	constructor(insertText: string, range?: Range, command?: vscode.Command) {
		this.insertText = insertText;
		this.range = range;
		this.command = command;
	}
}

@es5ClassCompat
export class InlineSuggestionList implements vscode.InlineCompletionList {
	items: vscode.InlineCompletionItem[];

	commands: vscode.Command[] | undefined = undefined;

	suppressSuggestions: boolean | undefined = undefined;

	constructor(items: vscode.InlineCompletionItem[]) {
		this.items = items;
	}
}

export interface PartialAcceptInfo {
	kind: PartialAcceptTriggerKind;
}

export enum PartialAcceptTriggerKind {
	Unknown = 0,
	Word = 1,
	Line = 2,
	Suggest = 3,
}

export enum ViewColumn {
	Active = -1,
	Beside = -2,
	One = 1,
	Two = 2,
	Three = 3,
	Four = 4,
	Five = 5,
	Six = 6,
	Seven = 7,
	Eight = 8,
	Nine = 9
}

export enum StatusBarAlignment {
	Left = 1,
	Right = 2
}

export function asStatusBarItemIdentifier(extension: ExtensionIdentifier, id: string): string {
	return `${ExtensionIdentifier.toKey(extension)}.${id}`;
}

export enum TextEditorLineNumbersStyle {
	Off = 0,
	On = 1,
	Relative = 2,
	Interval = 3
}

export enum TextDocumentSaveReason {
	Manual = 1,
	AfterDelay = 2,
	FocusOut = 3
}

export enum TextEditorRevealType {
	Default = 0,
	InCenter = 1,
	InCenterIfOutsideViewport = 2,
	AtTop = 3
}

export enum TextEditorSelectionChangeKind {
	Keyboard = 1,
	Mouse = 2,
	Command = 3
}

export enum TextDocumentChangeReason {
	Undo = 1,
	Redo = 2,
}

/**
 * These values match very carefully the values of `TrackedRangeStickiness`
 */
export enum DecorationRangeBehavior {
	/**
	 * TrackedRangeStickiness.AlwaysGrowsWhenTypingAtEdges
	 */
	OpenOpen = 0,
	/**
	 * TrackedRangeStickiness.NeverGrowsWhenTypingAtEdges
	 */
	ClosedClosed = 1,
	/**
	 * TrackedRangeStickiness.GrowsOnlyWhenTypingBefore
	 */
	OpenClosed = 2,
	/**
	 * TrackedRangeStickiness.GrowsOnlyWhenTypingAfter
	 */
	ClosedOpen = 3
}

export namespace TextEditorSelectionChangeKind {
	export function fromValue(s: string | undefined) {
		switch (s) {
			case 'keyboard': return TextEditorSelectionChangeKind.Keyboard;
			case 'mouse': return TextEditorSelectionChangeKind.Mouse;
			case 'api': return TextEditorSelectionChangeKind.Command;
		}
		return undefined;
	}
}

export enum SyntaxTokenType {
	Other = 0,
	Comment = 1,
	String = 2,
	RegEx = 3
}
export namespace SyntaxTokenType {
	export function toString(v: SyntaxTokenType | unknown): 'other' | 'comment' | 'string' | 'regex' {
		switch (v) {
			case SyntaxTokenType.Other: return 'other';
			case SyntaxTokenType.Comment: return 'comment';
			case SyntaxTokenType.String: return 'string';
			case SyntaxTokenType.RegEx: return 'regex';
		}
		return 'other';
	}
}

@es5ClassCompat
export class DocumentLink {

	range: Range;

	target?: URI;

	tooltip?: string;

	constructor(range: Range, target: URI | undefined) {
		if (target && !(URI.isUri(target))) {
			throw illegalArgument('target');
		}
		if (!Range.isRange(range) || range.isEmpty) {
			throw illegalArgument('range');
		}
		this.range = range;
		this.target = target;
	}
}

@es5ClassCompat
export class Color {
	readonly red: number;
	readonly green: number;
	readonly blue: number;
	readonly alpha: number;

	constructor(red: number, green: number, blue: number, alpha: number) {
		this.red = red;
		this.green = green;
		this.blue = blue;
		this.alpha = alpha;
	}
}

export type IColorFormat = string | { opaque: string; transparent: string };

@es5ClassCompat
export class ColorInformation {
	range: Range;

	color: Color;

	constructor(range: Range, color: Color) {
		if (color && !(color instanceof Color)) {
			throw illegalArgument('color');
		}
		if (!Range.isRange(range) || range.isEmpty) {
			throw illegalArgument('range');
		}
		this.range = range;
		this.color = color;
	}
}

@es5ClassCompat
export class ColorPresentation {
	label: string;
	textEdit?: TextEdit;
	additionalTextEdits?: TextEdit[];

	constructor(label: string) {
		if (!label || typeof label !== 'string') {
			throw illegalArgument('label');
		}
		this.label = label;
	}
}

export enum ColorFormat {
	RGB = 0,
	HEX = 1,
	HSL = 2
}

export enum SourceControlInputBoxValidationType {
	Error = 0,
	Warning = 1,
	Information = 2
}

export enum TerminalExitReason {
	Unknown = 0,
	Shutdown = 1,
	Process = 2,
	User = 3,
	Extension = 4
}

export enum TerminalShellExecutionCommandLineConfidence {
	Low = 0,
	Medium = 1,
	High = 2
}

export class TerminalLink implements vscode.TerminalLink {
	constructor(
		public startIndex: number,
		public length: number,
		public tooltip?: string
	) {
		if (typeof startIndex !== 'number' || startIndex < 0) {
			throw illegalArgument('startIndex');
		}
		if (typeof length !== 'number' || length < 1) {
			throw illegalArgument('length');
		}
		if (tooltip !== undefined && typeof tooltip !== 'string') {
			throw illegalArgument('tooltip');
		}
	}
}

export class TerminalQuickFixOpener {
	uri: vscode.Uri;
	constructor(uri: vscode.Uri) {
		this.uri = uri;
	}
}

export class TerminalQuickFixCommand {
	terminalCommand: string;
	constructor(terminalCommand: string) {
		this.terminalCommand = terminalCommand;
	}
}

export enum TerminalLocation {
	Panel = 1,
	Editor = 2,
}

export class TerminalProfile implements vscode.TerminalProfile {
	constructor(
		public options: vscode.TerminalOptions | vscode.ExtensionTerminalOptions
	) {
		if (typeof options !== 'object') {
			throw illegalArgument('options');
		}
	}
}

export enum TaskRevealKind {
	Always = 1,

	Silent = 2,

	Never = 3
}

export enum TaskPanelKind {
	Shared = 1,

	Dedicated = 2,

	New = 3
}

@es5ClassCompat
export class TaskGroup implements vscode.TaskGroup {

	isDefault: boolean | undefined;
	private _id: string;

	public static Clean: TaskGroup = new TaskGroup('clean', 'Clean');

	public static Build: TaskGroup = new TaskGroup('build', 'Build');

	public static Rebuild: TaskGroup = new TaskGroup('rebuild', 'Rebuild');

	public static Test: TaskGroup = new TaskGroup('test', 'Test');

	public static from(value: string) {
		switch (value) {
			case 'clean':
				return TaskGroup.Clean;
			case 'build':
				return TaskGroup.Build;
			case 'rebuild':
				return TaskGroup.Rebuild;
			case 'test':
				return TaskGroup.Test;
			default:
				return undefined;
		}
	}

	constructor(id: string, public readonly label: string) {
		if (typeof id !== 'string') {
			throw illegalArgument('name');
		}
		if (typeof label !== 'string') {
			throw illegalArgument('name');
		}
		this._id = id;
	}

	get id(): string {
		return this._id;
	}
}

function computeTaskExecutionId(values: string[]): string {
	let id: string = '';
	for (let i = 0; i < values.length; i++) {
		id += values[i].replace(/,/g, ',,') + ',';
	}
	return id;
}

@es5ClassCompat
export class ProcessExecution implements vscode.ProcessExecution {

	private _process: string;
	private _args: string[];
	private _options: vscode.ProcessExecutionOptions | undefined;

	constructor(process: string, options?: vscode.ProcessExecutionOptions);
	constructor(process: string, args: string[], options?: vscode.ProcessExecutionOptions);
	constructor(process: string, varg1?: string[] | vscode.ProcessExecutionOptions, varg2?: vscode.ProcessExecutionOptions) {
		if (typeof process !== 'string') {
			throw illegalArgument('process');
		}
		this._args = [];
		this._process = process;
		if (varg1 !== undefined) {
			if (Array.isArray(varg1)) {
				this._args = varg1;
				this._options = varg2;
			} else {
				this._options = varg1;
			}
		}
	}


	get process(): string {
		return this._process;
	}

	set process(value: string) {
		if (typeof value !== 'string') {
			throw illegalArgument('process');
		}
		this._process = value;
	}

	get args(): string[] {
		return this._args;
	}

	set args(value: string[]) {
		if (!Array.isArray(value)) {
			value = [];
		}
		this._args = value;
	}

	get options(): vscode.ProcessExecutionOptions | undefined {
		return this._options;
	}

	set options(value: vscode.ProcessExecutionOptions | undefined) {
		this._options = value;
	}

	public computeId(): string {
		const props: string[] = [];
		props.push('process');
		if (this._process !== undefined) {
			props.push(this._process);
		}
		if (this._args && this._args.length > 0) {
			for (const arg of this._args) {
				props.push(arg);
			}
		}
		return computeTaskExecutionId(props);
	}
}

@es5ClassCompat
export class ShellExecution implements vscode.ShellExecution {

	private _commandLine: string | undefined;
	private _command: string | vscode.ShellQuotedString | undefined;
	private _args: (string | vscode.ShellQuotedString)[] = [];
	private _options: vscode.ShellExecutionOptions | undefined;

	constructor(commandLine: string, options?: vscode.ShellExecutionOptions);
	constructor(command: string | vscode.ShellQuotedString, args: (string | vscode.ShellQuotedString)[], options?: vscode.ShellExecutionOptions);
	constructor(arg0: string | vscode.ShellQuotedString, arg1?: vscode.ShellExecutionOptions | (string | vscode.ShellQuotedString)[], arg2?: vscode.ShellExecutionOptions) {
		if (Array.isArray(arg1)) {
			if (!arg0) {
				throw illegalArgument('command can\'t be undefined or null');
			}
			if (typeof arg0 !== 'string' && typeof arg0.value !== 'string') {
				throw illegalArgument('command');
			}
			this._command = arg0;
			this._args = arg1 as (string | vscode.ShellQuotedString)[];
			this._options = arg2;
		} else {
			if (typeof arg0 !== 'string') {
				throw illegalArgument('commandLine');
			}
			this._commandLine = arg0;
			this._options = arg1;
		}
	}

	get commandLine(): string | undefined {
		return this._commandLine;
	}

	set commandLine(value: string | undefined) {
		if (typeof value !== 'string') {
			throw illegalArgument('commandLine');
		}
		this._commandLine = value;
	}

	get command(): string | vscode.ShellQuotedString {
		return this._command ? this._command : '';
	}

	set command(value: string | vscode.ShellQuotedString) {
		if (typeof value !== 'string' && typeof value.value !== 'string') {
			throw illegalArgument('command');
		}
		this._command = value;
	}

	get args(): (string | vscode.ShellQuotedString)[] {
		return this._args;
	}

	set args(value: (string | vscode.ShellQuotedString)[]) {
		this._args = value || [];
	}

	get options(): vscode.ShellExecutionOptions | undefined {
		return this._options;
	}

	set options(value: vscode.ShellExecutionOptions | undefined) {
		this._options = value;
	}

	public computeId(): string {
		const props: string[] = [];
		props.push('shell');
		if (this._commandLine !== undefined) {
			props.push(this._commandLine);
		}
		if (this._command !== undefined) {
			props.push(typeof this._command === 'string' ? this._command : this._command.value);
		}
		if (this._args && this._args.length > 0) {
			for (const arg of this._args) {
				props.push(typeof arg === 'string' ? arg : arg.value);
			}
		}
		return computeTaskExecutionId(props);
	}
}

export enum ShellQuoting {
	Escape = 1,
	Strong = 2,
	Weak = 3
}

export enum TaskScope {
	Global = 1,
	Workspace = 2
}

export class CustomExecution implements vscode.CustomExecution {
	private _callback: (resolvedDefinition: vscode.TaskDefinition) => Thenable<vscode.Pseudoterminal>;
	constructor(callback: (resolvedDefinition: vscode.TaskDefinition) => Thenable<vscode.Pseudoterminal>) {
		this._callback = callback;
	}
	public computeId(): string {
		return 'customExecution' + generateUuid();
	}

	public set callback(value: (resolvedDefinition: vscode.TaskDefinition) => Thenable<vscode.Pseudoterminal>) {
		this._callback = value;
	}

	public get callback(): ((resolvedDefinition: vscode.TaskDefinition) => Thenable<vscode.Pseudoterminal>) {
		return this._callback;
	}
}

@es5ClassCompat
export class Task implements vscode.Task {

	private static ExtensionCallbackType: string = 'customExecution';
	private static ProcessType: string = 'process';
	private static ShellType: string = 'shell';
	private static EmptyType: string = '$empty';

	private __id: string | undefined;
	private __deprecated: boolean = false;

	private _definition: vscode.TaskDefinition;
	private _scope: vscode.TaskScope.Global | vscode.TaskScope.Workspace | vscode.WorkspaceFolder | undefined;
	private _name: string;
	private _execution: ProcessExecution | ShellExecution | CustomExecution | undefined;
	private _problemMatchers: string[];
	private _hasDefinedMatchers: boolean;
	private _isBackground: boolean;
	private _source: string;
	private _group: TaskGroup | undefined;
	private _presentationOptions: vscode.TaskPresentationOptions;
	private _runOptions: vscode.RunOptions;
	private _detail: string | undefined;

	constructor(definition: vscode.TaskDefinition, name: string, source: string, execution?: ProcessExecution | ShellExecution | CustomExecution, problemMatchers?: string | string[]);
	constructor(definition: vscode.TaskDefinition, scope: vscode.TaskScope.Global | vscode.TaskScope.Workspace | vscode.WorkspaceFolder, name: string, source: string, execution?: ProcessExecution | ShellExecution | CustomExecution, problemMatchers?: string | string[]);
	constructor(definition: vscode.TaskDefinition, arg2: string | (vscode.TaskScope.Global | vscode.TaskScope.Workspace) | vscode.WorkspaceFolder, arg3: any, arg4?: any, arg5?: any, arg6?: any) {
		this._definition = this.definition = definition;
		let problemMatchers: string | string[];
		if (typeof arg2 === 'string') {
			this._name = this.name = arg2;
			this._source = this.source = arg3;
			this.execution = arg4;
			problemMatchers = arg5;
			this.__deprecated = true;
		} else if (arg2 === TaskScope.Global || arg2 === TaskScope.Workspace) {
			this.target = arg2;
			this._name = this.name = arg3;
			this._source = this.source = arg4;
			this.execution = arg5;
			problemMatchers = arg6;
		} else {
			this.target = arg2;
			this._name = this.name = arg3;
			this._source = this.source = arg4;
			this.execution = arg5;
			problemMatchers = arg6;
		}
		if (typeof problemMatchers === 'string') {
			this._problemMatchers = [problemMatchers];
			this._hasDefinedMatchers = true;
		} else if (Array.isArray(problemMatchers)) {
			this._problemMatchers = problemMatchers;
			this._hasDefinedMatchers = true;
		} else {
			this._problemMatchers = [];
			this._hasDefinedMatchers = false;
		}
		this._isBackground = false;
		this._presentationOptions = Object.create(null);
		this._runOptions = Object.create(null);
	}

	get _id(): string | undefined {
		return this.__id;
	}

	set _id(value: string | undefined) {
		this.__id = value;
	}

	get _deprecated(): boolean {
		return this.__deprecated;
	}

	private clear(): void {
		if (this.__id === undefined) {
			return;
		}
		this.__id = undefined;
		this._scope = undefined;
		this.computeDefinitionBasedOnExecution();
	}

	private computeDefinitionBasedOnExecution(): void {
		if (this._execution instanceof ProcessExecution) {
			this._definition = {
				type: Task.ProcessType,
				id: this._execution.computeId()
			};
		} else if (this._execution instanceof ShellExecution) {
			this._definition = {
				type: Task.ShellType,
				id: this._execution.computeId()
			};
		} else if (this._execution instanceof CustomExecution) {
			this._definition = {
				type: Task.ExtensionCallbackType,
				id: this._execution.computeId()
			};
		} else {
			this._definition = {
				type: Task.EmptyType,
				id: generateUuid()
			};
		}
	}

	get definition(): vscode.TaskDefinition {
		return this._definition;
	}

	set definition(value: vscode.TaskDefinition) {
		if (value === undefined || value === null) {
			throw illegalArgument('Kind can\'t be undefined or null');
		}
		this.clear();
		this._definition = value;
	}

	get scope(): vscode.TaskScope.Global | vscode.TaskScope.Workspace | vscode.WorkspaceFolder | undefined {
		return this._scope;
	}

	set target(value: vscode.TaskScope.Global | vscode.TaskScope.Workspace | vscode.WorkspaceFolder) {
		this.clear();
		this._scope = value;
	}

	get name(): string {
		return this._name;
	}

	set name(value: string) {
		if (typeof value !== 'string') {
			throw illegalArgument('name');
		}
		this.clear();
		this._name = value;
	}

	get execution(): ProcessExecution | ShellExecution | CustomExecution | undefined {
		return this._execution;
	}

	set execution(value: ProcessExecution | ShellExecution | CustomExecution | undefined) {
		if (value === null) {
			value = undefined;
		}
		this.clear();
		this._execution = value;
		const type = this._definition.type;
		if (Task.EmptyType === type || Task.ProcessType === type || Task.ShellType === type || Task.ExtensionCallbackType === type) {
			this.computeDefinitionBasedOnExecution();
		}
	}

	get problemMatchers(): string[] {
		return this._problemMatchers;
	}

	set problemMatchers(value: string[]) {
		if (!Array.isArray(value)) {
			this.clear();
			this._problemMatchers = [];
			this._hasDefinedMatchers = false;
			return;
		} else {
			this.clear();
			this._problemMatchers = value;
			this._hasDefinedMatchers = true;
		}
	}

	get hasDefinedMatchers(): boolean {
		return this._hasDefinedMatchers;
	}

	get isBackground(): boolean {
		return this._isBackground;
	}

	set isBackground(value: boolean) {
		if (value !== true && value !== false) {
			value = false;
		}
		this.clear();
		this._isBackground = value;
	}

	get source(): string {
		return this._source;
	}

	set source(value: string) {
		if (typeof value !== 'string' || value.length === 0) {
			throw illegalArgument('source must be a string of length > 0');
		}
		this.clear();
		this._source = value;
	}

	get group(): TaskGroup | undefined {
		return this._group;
	}

	set group(value: TaskGroup | undefined) {
		if (value === null) {
			value = undefined;
		}
		this.clear();
		this._group = value;
	}

	get detail(): string | undefined {
		return this._detail;
	}

	set detail(value: string | undefined) {
		if (value === null) {
			value = undefined;
		}
		this._detail = value;
	}

	get presentationOptions(): vscode.TaskPresentationOptions {
		return this._presentationOptions;
	}

	set presentationOptions(value: vscode.TaskPresentationOptions) {
		if (value === null || value === undefined) {
			value = Object.create(null);
		}
		this.clear();
		this._presentationOptions = value;
	}

	get runOptions(): vscode.RunOptions {
		return this._runOptions;
	}

	set runOptions(value: vscode.RunOptions) {
		if (value === null || value === undefined) {
			value = Object.create(null);
		}
		this.clear();
		this._runOptions = value;
	}
}


export enum ProgressLocation {
	SourceControl = 1,
	Window = 10,
	Notification = 15
}

export namespace ViewBadge {
	export function isViewBadge(thing: any): thing is vscode.ViewBadge {
		const viewBadgeThing = thing as vscode.ViewBadge;

		if (!isNumber(viewBadgeThing.value)) {
			console.log('INVALID view badge, invalid value', viewBadgeThing.value);
			return false;
		}
		if (viewBadgeThing.tooltip && !isString(viewBadgeThing.tooltip)) {
			console.log('INVALID view badge, invalid tooltip', viewBadgeThing.tooltip);
			return false;
		}
		return true;
	}
}

@es5ClassCompat
export class TreeItem {

	label?: string | vscode.TreeItemLabel;
	resourceUri?: URI;
	iconPath?: string | URI | { light: string | URI; dark: string | URI } | ThemeIcon;
	command?: vscode.Command;
	contextValue?: string;
	tooltip?: string | vscode.MarkdownString;
	checkboxState?: vscode.TreeItemCheckboxState;

	static isTreeItem(thing: any, extension: IExtensionDescription): thing is TreeItem {
		const treeItemThing = thing as vscode.TreeItem;

		if (treeItemThing.checkboxState !== undefined) {
			const checkbox = isNumber(treeItemThing.checkboxState) ? treeItemThing.checkboxState :
				isObject(treeItemThing.checkboxState) && isNumber(treeItemThing.checkboxState.state) ? treeItemThing.checkboxState.state : undefined;
			const tooltip = !isNumber(treeItemThing.checkboxState) && isObject(treeItemThing.checkboxState) ? treeItemThing.checkboxState.tooltip : undefined;
			if (checkbox === undefined || (checkbox !== TreeItemCheckboxState.Checked && checkbox !== TreeItemCheckboxState.Unchecked) || (tooltip !== undefined && !isString(tooltip))) {
				console.log('INVALID tree item, invalid checkboxState', treeItemThing.checkboxState);
				return false;
			}
		}

		if (thing instanceof TreeItem) {
			return true;
		}

		if (treeItemThing.label !== undefined && !isString(treeItemThing.label) && !(treeItemThing.label?.label)) {
			console.log('INVALID tree item, invalid label', treeItemThing.label);
			return false;
		}
		if ((treeItemThing.id !== undefined) && !isString(treeItemThing.id)) {
			console.log('INVALID tree item, invalid id', treeItemThing.id);
			return false;
		}
		if ((treeItemThing.iconPath !== undefined) && !isString(treeItemThing.iconPath) && !URI.isUri(treeItemThing.iconPath) && (!treeItemThing.iconPath || !isString((treeItemThing.iconPath as vscode.ThemeIcon).id))) {
			const asLightAndDarkThing = treeItemThing.iconPath as { light: string | URI; dark: string | URI } | null;
			if (!asLightAndDarkThing || (!isString(asLightAndDarkThing.light) && !URI.isUri(asLightAndDarkThing.light) && !isString(asLightAndDarkThing.dark) && !URI.isUri(asLightAndDarkThing.dark))) {
				console.log('INVALID tree item, invalid iconPath', treeItemThing.iconPath);
				return false;
			}
		}
		if ((treeItemThing.description !== undefined) && !isString(treeItemThing.description) && (typeof treeItemThing.description !== 'boolean')) {
			console.log('INVALID tree item, invalid description', treeItemThing.description);
			return false;
		}
		if ((treeItemThing.resourceUri !== undefined) && !URI.isUri(treeItemThing.resourceUri)) {
			console.log('INVALID tree item, invalid resourceUri', treeItemThing.resourceUri);
			return false;
		}
		if ((treeItemThing.tooltip !== undefined) && !isString(treeItemThing.tooltip) && !(treeItemThing.tooltip instanceof MarkdownString)) {
			console.log('INVALID tree item, invalid tooltip', treeItemThing.tooltip);
			return false;
		}
		if ((treeItemThing.command !== undefined) && !treeItemThing.command.command) {
			console.log('INVALID tree item, invalid command', treeItemThing.command);
			return false;
		}
		if ((treeItemThing.collapsibleState !== undefined) && (treeItemThing.collapsibleState < TreeItemCollapsibleState.None) && (treeItemThing.collapsibleState > TreeItemCollapsibleState.Expanded)) {
			console.log('INVALID tree item, invalid collapsibleState', treeItemThing.collapsibleState);
			return false;
		}
		if ((treeItemThing.contextValue !== undefined) && !isString(treeItemThing.contextValue)) {
			console.log('INVALID tree item, invalid contextValue', treeItemThing.contextValue);
			return false;
		}
		if ((treeItemThing.accessibilityInformation !== undefined) && !treeItemThing.accessibilityInformation?.label) {
			console.log('INVALID tree item, invalid accessibilityInformation', treeItemThing.accessibilityInformation);
			return false;
		}

		return true;
	}

	constructor(label: string | vscode.TreeItemLabel, collapsibleState?: vscode.TreeItemCollapsibleState);
	constructor(resourceUri: URI, collapsibleState?: vscode.TreeItemCollapsibleState);
	constructor(arg1: string | vscode.TreeItemLabel | URI, public collapsibleState: vscode.TreeItemCollapsibleState = TreeItemCollapsibleState.None) {
		if (URI.isUri(arg1)) {
			this.resourceUri = arg1;
		} else {
			this.label = arg1;
		}
	}

}

export enum TreeItemCollapsibleState {
	None = 0,
	Collapsed = 1,
	Expanded = 2
}

export enum TreeItemCheckboxState {
	Unchecked = 0,
	Checked = 1
}

@es5ClassCompat
export class DataTransferItem implements vscode.DataTransferItem {

	async asString(): Promise<string> {
		return typeof this.value === 'string' ? this.value : JSON.stringify(this.value);
	}

	asFile(): undefined | vscode.DataTransferFile {
		return undefined;
	}

	constructor(
		public readonly value: any,
	) { }
}

/**
 * A data transfer item that has been created by VS Code instead of by a extension.
 *
 * Intentionally not exported to extensions.
 */
export class InternalDataTransferItem extends DataTransferItem { }

/**
 * A data transfer item for a file.
 *
 * Intentionally not exported to extensions as only we can create these.
 */
export class InternalFileDataTransferItem extends InternalDataTransferItem {

	readonly #file: vscode.DataTransferFile;

	constructor(file: vscode.DataTransferFile) {
		super('');
		this.#file = file;
	}

	override asFile() {
		return this.#file;
	}
}

/**
 * Intentionally not exported to extensions
 */
export class DataTransferFile implements vscode.DataTransferFile {

	public readonly name: string;
	public readonly uri: vscode.Uri | undefined;

	public readonly _itemId: string;
	private readonly _getData: () => Promise<Uint8Array>;

	constructor(name: string, uri: vscode.Uri | undefined, itemId: string, getData: () => Promise<Uint8Array>) {
		this.name = name;
		this.uri = uri;
		this._itemId = itemId;
		this._getData = getData;
	}

	data(): Promise<Uint8Array> {
		return this._getData();
	}
}

@es5ClassCompat
export class DataTransfer implements vscode.DataTransfer {
	#items = new Map<string, DataTransferItem[]>();

	constructor(init?: Iterable<readonly [string, DataTransferItem]>) {
		for (const [mime, item] of init ?? []) {
			const existing = this.#items.get(this.#normalizeMime(mime));
			if (existing) {
				existing.push(item);
			} else {
				this.#items.set(this.#normalizeMime(mime), [item]);
			}
		}
	}

	get(mimeType: string): DataTransferItem | undefined {
		return this.#items.get(this.#normalizeMime(mimeType))?.[0];
	}

	set(mimeType: string, value: DataTransferItem): void {
		// This intentionally overwrites all entries for a given mimetype.
		// This is similar to how the DOM DataTransfer type works
		this.#items.set(this.#normalizeMime(mimeType), [value]);
	}

	forEach(callbackfn: (value: DataTransferItem, key: string, dataTransfer: DataTransfer) => void, thisArg?: unknown): void {
		for (const [mime, items] of this.#items) {
			for (const item of items) {
				callbackfn.call(thisArg, item, mime, this);
			}
		}
	}

	*[Symbol.iterator](): IterableIterator<[mimeType: string, item: vscode.DataTransferItem]> {
		for (const [mime, items] of this.#items) {
			for (const item of items) {
				yield [mime, item];
			}
		}
	}

	#normalizeMime(mimeType: string): string {
		return mimeType.toLowerCase();
	}
}

@es5ClassCompat
export class DocumentDropEdit {
	title?: string;

	id: string | undefined;

	insertText: string | SnippetString;

	additionalEdit?: WorkspaceEdit;

	kind?: DocumentDropOrPasteEditKind;

	constructor(insertText: string | SnippetString, title?: string, kind?: DocumentDropOrPasteEditKind) {
		this.insertText = insertText;
		this.title = title;
		this.kind = kind;
	}
}

export enum DocumentPasteTriggerKind {
	Automatic = 0,
	PasteAs = 1,
}

export class DocumentDropOrPasteEditKind {
	static Empty: DocumentDropOrPasteEditKind;

	private static sep = '.';

	constructor(
		public readonly value: string
	) { }

	public append(...parts: string[]): DocumentDropOrPasteEditKind {
		return new DocumentDropOrPasteEditKind((this.value ? [this.value, ...parts] : parts).join(DocumentDropOrPasteEditKind.sep));
	}

	public intersects(other: DocumentDropOrPasteEditKind): boolean {
		return this.contains(other) || other.contains(this);
	}

	public contains(other: DocumentDropOrPasteEditKind): boolean {
		return this.value === other.value || other.value.startsWith(this.value + DocumentDropOrPasteEditKind.sep);
	}
}
DocumentDropOrPasteEditKind.Empty = new DocumentDropOrPasteEditKind('');

export class DocumentPasteEdit {

	title: string;
	insertText: string | SnippetString;
	additionalEdit?: WorkspaceEdit;
	kind: DocumentDropOrPasteEditKind;

	constructor(insertText: string | SnippetString, title: string, kind: DocumentDropOrPasteEditKind) {
		this.title = title;
		this.insertText = insertText;
		this.kind = kind;
	}
}

@es5ClassCompat
export class ThemeIcon {

	static File: ThemeIcon;
	static Folder: ThemeIcon;

	readonly id: string;
	readonly color?: ThemeColor;

	constructor(id: string, color?: ThemeColor) {
		this.id = id;
		this.color = color;
	}

	static isThemeIcon(thing: any) {
		if (typeof thing.id !== 'string') {
			console.log('INVALID ThemeIcon, invalid id', thing.id);
			return false;
		}
		return true;
	}
}
ThemeIcon.File = new ThemeIcon('file');
ThemeIcon.Folder = new ThemeIcon('folder');


@es5ClassCompat
export class ThemeColor {
	id: string;
	constructor(id: string) {
		this.id = id;
	}
}

export enum ConfigurationTarget {
	Global = 1,

	Workspace = 2,

	WorkspaceFolder = 3
}

@es5ClassCompat
export class RelativePattern implements IRelativePattern {

	pattern: string;

	private _base!: string;
	get base(): string {
		return this._base;
	}
	set base(base: string) {
		this._base = base;
		this._baseUri = URI.file(base);
	}

	private _baseUri!: URI;
	get baseUri(): URI {
		return this._baseUri;
	}
	set baseUri(baseUri: URI) {
		this._baseUri = baseUri;
		this._base = baseUri.fsPath;
	}

	constructor(base: vscode.WorkspaceFolder | URI | string, pattern: string) {
		if (typeof base !== 'string') {
			if (!base || !URI.isUri(base) && !URI.isUri(base.uri)) {
				throw illegalArgument('base');
			}
		}

		if (typeof pattern !== 'string') {
			throw illegalArgument('pattern');
		}

		if (typeof base === 'string') {
			this.baseUri = URI.file(base);
		} else if (URI.isUri(base)) {
			this.baseUri = base;
		} else {
			this.baseUri = base.uri;
		}

		this.pattern = pattern;
	}

	toJSON(): IRelativePatternDto {
		return {
			pattern: this.pattern,
			base: this.base,
			baseUri: this.baseUri.toJSON()
		};
	}
}

const breakpointIds = new WeakMap<Breakpoint, string>();

/**
 * We want to be able to construct Breakpoints internally that have a particular id, but we don't want extensions to be
 * able to do this with the exposed Breakpoint classes in extension API.
 * We also want "instanceof" to work with debug.breakpoints and the exposed breakpoint classes.
 * And private members will be renamed in the built js, so casting to any and setting a private member is not safe.
 * So, we store internal breakpoint IDs in a WeakMap. This function must be called after constructing a Breakpoint
 * with a known id.
 */
export function setBreakpointId(bp: Breakpoint, id: string) {
	breakpointIds.set(bp, id);
}

@es5ClassCompat
export class Breakpoint {

	private _id: string | undefined;

	readonly enabled: boolean;
	readonly condition?: string;
	readonly hitCondition?: string;
	readonly logMessage?: string;
	readonly mode?: string;

	protected constructor(enabled?: boolean, condition?: string, hitCondition?: string, logMessage?: string, mode?: string) {
		this.enabled = typeof enabled === 'boolean' ? enabled : true;
		if (typeof condition === 'string') {
			this.condition = condition;
		}
		if (typeof hitCondition === 'string') {
			this.hitCondition = hitCondition;
		}
		if (typeof logMessage === 'string') {
			this.logMessage = logMessage;
		}
		if (typeof mode === 'string') {
			this.mode = mode;
		}
	}

	get id(): string {
		if (!this._id) {
			this._id = breakpointIds.get(this) ?? generateUuid();
		}
		return this._id;
	}
}

@es5ClassCompat
export class SourceBreakpoint extends Breakpoint {
	readonly location: Location;

	constructor(location: Location, enabled?: boolean, condition?: string, hitCondition?: string, logMessage?: string, mode?: string) {
		super(enabled, condition, hitCondition, logMessage, mode);
		if (location === null) {
			throw illegalArgument('location');
		}
		this.location = location;
	}
}

@es5ClassCompat
export class FunctionBreakpoint extends Breakpoint {
	readonly functionName: string;

	constructor(functionName: string, enabled?: boolean, condition?: string, hitCondition?: string, logMessage?: string, mode?: string) {
		super(enabled, condition, hitCondition, logMessage, mode);
		this.functionName = functionName;
	}
}

@es5ClassCompat
export class DataBreakpoint extends Breakpoint {
	readonly label: string;
	readonly dataId: string;
	readonly canPersist: boolean;

	constructor(label: string, dataId: string, canPersist: boolean, enabled?: boolean, condition?: string, hitCondition?: string, logMessage?: string, mode?: string) {
		super(enabled, condition, hitCondition, logMessage, mode);
		if (!dataId) {
			throw illegalArgument('dataId');
		}
		this.label = label;
		this.dataId = dataId;
		this.canPersist = canPersist;
	}
}

@es5ClassCompat
export class DebugAdapterExecutable implements vscode.DebugAdapterExecutable {
	readonly command: string;
	readonly args: string[];
	readonly options?: vscode.DebugAdapterExecutableOptions;

	constructor(command: string, args: string[], options?: vscode.DebugAdapterExecutableOptions) {
		this.command = command;
		this.args = args || [];
		this.options = options;
	}
}

@es5ClassCompat
export class DebugAdapterServer implements vscode.DebugAdapterServer {
	readonly port: number;
	readonly host?: string;

	constructor(port: number, host?: string) {
		this.port = port;
		this.host = host;
	}
}

@es5ClassCompat
export class DebugAdapterNamedPipeServer implements vscode.DebugAdapterNamedPipeServer {
	constructor(public readonly path: string) {
	}
}

@es5ClassCompat
export class DebugAdapterInlineImplementation implements vscode.DebugAdapterInlineImplementation {
	readonly implementation: vscode.DebugAdapter;

	constructor(impl: vscode.DebugAdapter) {
		this.implementation = impl;
	}
}


export class DebugStackFrame implements vscode.DebugStackFrame {
	constructor(
		public readonly session: vscode.DebugSession,
		readonly threadId: number,
		readonly frameId: number) { }
}

export class DebugThread implements vscode.DebugThread {
	constructor(
		public readonly session: vscode.DebugSession,
		readonly threadId: number) { }
}


@es5ClassCompat
export class EvaluatableExpression implements vscode.EvaluatableExpression {
	readonly range: vscode.Range;
	readonly expression?: string;

	constructor(range: vscode.Range, expression?: string) {
		this.range = range;
		this.expression = expression;
	}
}

export enum InlineCompletionTriggerKind {
	Invoke = 0,
	Automatic = 1,
}

@es5ClassCompat
export class InlineValueText implements vscode.InlineValueText {
	readonly range: Range;
	readonly text: string;

	constructor(range: Range, text: string) {
		this.range = range;
		this.text = text;
	}
}

@es5ClassCompat
export class InlineValueVariableLookup implements vscode.InlineValueVariableLookup {
	readonly range: Range;
	readonly variableName?: string;
	readonly caseSensitiveLookup: boolean;

	constructor(range: Range, variableName?: string, caseSensitiveLookup: boolean = true) {
		this.range = range;
		this.variableName = variableName;
		this.caseSensitiveLookup = caseSensitiveLookup;
	}
}

@es5ClassCompat
export class InlineValueEvaluatableExpression implements vscode.InlineValueEvaluatableExpression {
	readonly range: Range;
	readonly expression?: string;

	constructor(range: Range, expression?: string) {
		this.range = range;
		this.expression = expression;
	}
}

@es5ClassCompat
export class InlineValueContext implements vscode.InlineValueContext {

	readonly frameId: number;
	readonly stoppedLocation: vscode.Range;

	constructor(frameId: number, range: vscode.Range) {
		this.frameId = frameId;
		this.stoppedLocation = range;
	}
}

export enum NewSymbolNameTag {
	AIGenerated = 1
}

export enum NewSymbolNameTriggerKind {
	Invoke = 0,
	Automatic = 1,
}

export class NewSymbolName implements vscode.NewSymbolName {
	readonly newSymbolName: string;
	readonly tags?: readonly vscode.NewSymbolNameTag[] | undefined;

	constructor(
		newSymbolName: string,
		tags?: readonly NewSymbolNameTag[]
	) {
		this.newSymbolName = newSymbolName;
		this.tags = tags;
	}
}

//#region file api

export enum FileChangeType {
	Changed = 1,
	Created = 2,
	Deleted = 3,
}

@es5ClassCompat
export class FileSystemError extends Error {

	static FileExists(messageOrUri?: string | URI): FileSystemError {
		return new FileSystemError(messageOrUri, FileSystemProviderErrorCode.FileExists, FileSystemError.FileExists);
	}
	static FileNotFound(messageOrUri?: string | URI): FileSystemError {
		return new FileSystemError(messageOrUri, FileSystemProviderErrorCode.FileNotFound, FileSystemError.FileNotFound);
	}
	static FileNotADirectory(messageOrUri?: string | URI): FileSystemError {
		return new FileSystemError(messageOrUri, FileSystemProviderErrorCode.FileNotADirectory, FileSystemError.FileNotADirectory);
	}
	static FileIsADirectory(messageOrUri?: string | URI): FileSystemError {
		return new FileSystemError(messageOrUri, FileSystemProviderErrorCode.FileIsADirectory, FileSystemError.FileIsADirectory);
	}
	static NoPermissions(messageOrUri?: string | URI): FileSystemError {
		return new FileSystemError(messageOrUri, FileSystemProviderErrorCode.NoPermissions, FileSystemError.NoPermissions);
	}
	static Unavailable(messageOrUri?: string | URI): FileSystemError {
		return new FileSystemError(messageOrUri, FileSystemProviderErrorCode.Unavailable, FileSystemError.Unavailable);
	}

	readonly code: string;

	constructor(uriOrMessage?: string | URI, code: FileSystemProviderErrorCode = FileSystemProviderErrorCode.Unknown, terminator?: Function) {
		super(URI.isUri(uriOrMessage) ? uriOrMessage.toString(true) : uriOrMessage);

		this.code = terminator?.name ?? 'Unknown';

		// mark the error as file system provider error so that
		// we can extract the error code on the receiving side
		markAsFileSystemProviderError(this, code);

		// workaround when extending builtin objects and when compiling to ES5, see:
		// https://github.com/microsoft/TypeScript-wiki/blob/master/Breaking-Changes.md#extending-built-ins-like-error-array-and-map-may-no-longer-work
		Object.setPrototypeOf(this, FileSystemError.prototype);

		if (typeof Error.captureStackTrace === 'function' && typeof terminator === 'function') {
			// nice stack traces
			Error.captureStackTrace(this, terminator);
		}
	}
}

//#endregion

//#region folding api

@es5ClassCompat
export class FoldingRange {

	start: number;

	end: number;

	kind?: FoldingRangeKind;

	constructor(start: number, end: number, kind?: FoldingRangeKind) {
		this.start = start;
		this.end = end;
		this.kind = kind;
	}
}

export enum FoldingRangeKind {
	Comment = 1,
	Imports = 2,
	Region = 3
}

//#endregion

//#region Comment
export enum CommentThreadCollapsibleState {
	/**
	 * Determines an item is collapsed
	 */
	Collapsed = 0,
	/**
	 * Determines an item is expanded
	 */
	Expanded = 1
}

export enum CommentMode {
	Editing = 0,
	Preview = 1
}

export enum CommentState {
	Published = 0,
	Draft = 1
}

export enum CommentThreadState {
	Unresolved = 0,
	Resolved = 1
}

export enum CommentThreadApplicability {
	Current = 0,
	Outdated = 1
}

export enum CommentThreadFocus {
	Reply = 1,
	Comment = 2
}

//#endregion

//#region Semantic Coloring

export class SemanticTokensLegend {
	public readonly tokenTypes: string[];
	public readonly tokenModifiers: string[];

	constructor(tokenTypes: string[], tokenModifiers: string[] = []) {
		this.tokenTypes = tokenTypes;
		this.tokenModifiers = tokenModifiers;
	}
}

function isStrArrayOrUndefined(arg: any): arg is string[] | undefined {
	return ((typeof arg === 'undefined') || isStringArray(arg));
}

export class SemanticTokensBuilder {

	private _prevLine: number;
	private _prevChar: number;
	private _dataIsSortedAndDeltaEncoded: boolean;
	private _data: number[];
	private _dataLen: number;
	private _tokenTypeStrToInt: Map<string, number>;
	private _tokenModifierStrToInt: Map<string, number>;
	private _hasLegend: boolean;

	constructor(legend?: vscode.SemanticTokensLegend) {
		this._prevLine = 0;
		this._prevChar = 0;
		this._dataIsSortedAndDeltaEncoded = true;
		this._data = [];
		this._dataLen = 0;
		this._tokenTypeStrToInt = new Map<string, number>();
		this._tokenModifierStrToInt = new Map<string, number>();
		this._hasLegend = false;
		if (legend) {
			this._hasLegend = true;
			for (let i = 0, len = legend.tokenTypes.length; i < len; i++) {
				this._tokenTypeStrToInt.set(legend.tokenTypes[i], i);
			}
			for (let i = 0, len = legend.tokenModifiers.length; i < len; i++) {
				this._tokenModifierStrToInt.set(legend.tokenModifiers[i], i);
			}
		}
	}

	public push(line: number, char: number, length: number, tokenType: number, tokenModifiers?: number): void;
	public push(range: Range, tokenType: string, tokenModifiers?: string[]): void;
	public push(arg0: any, arg1: any, arg2: any, arg3?: any, arg4?: any): void {
		if (typeof arg0 === 'number' && typeof arg1 === 'number' && typeof arg2 === 'number' && typeof arg3 === 'number' && (typeof arg4 === 'number' || typeof arg4 === 'undefined')) {
			if (typeof arg4 === 'undefined') {
				arg4 = 0;
			}
			// 1st overload
			return this._pushEncoded(arg0, arg1, arg2, arg3, arg4);
		}
		if (Range.isRange(arg0) && typeof arg1 === 'string' && isStrArrayOrUndefined(arg2)) {
			// 2nd overload
			return this._push(arg0, arg1, arg2);
		}
		throw illegalArgument();
	}

	private _push(range: vscode.Range, tokenType: string, tokenModifiers?: string[]): void {
		if (!this._hasLegend) {
			throw new Error('Legend must be provided in constructor');
		}
		if (range.start.line !== range.end.line) {
			throw new Error('`range` cannot span multiple lines');
		}
		if (!this._tokenTypeStrToInt.has(tokenType)) {
			throw new Error('`tokenType` is not in the provided legend');
		}
		const line = range.start.line;
		const char = range.start.character;
		const length = range.end.character - range.start.character;
		const nTokenType = this._tokenTypeStrToInt.get(tokenType)!;
		let nTokenModifiers = 0;
		if (tokenModifiers) {
			for (const tokenModifier of tokenModifiers) {
				if (!this._tokenModifierStrToInt.has(tokenModifier)) {
					throw new Error('`tokenModifier` is not in the provided legend');
				}
				const nTokenModifier = this._tokenModifierStrToInt.get(tokenModifier)!;
				nTokenModifiers |= (1 << nTokenModifier) >>> 0;
			}
		}
		this._pushEncoded(line, char, length, nTokenType, nTokenModifiers);
	}

	private _pushEncoded(line: number, char: number, length: number, tokenType: number, tokenModifiers: number): void {
		if (this._dataIsSortedAndDeltaEncoded && (line < this._prevLine || (line === this._prevLine && char < this._prevChar))) {
			// push calls were ordered and are no longer ordered
			this._dataIsSortedAndDeltaEncoded = false;

			// Remove delta encoding from data
			const tokenCount = (this._data.length / 5) | 0;
			let prevLine = 0;
			let prevChar = 0;
			for (let i = 0; i < tokenCount; i++) {
				let line = this._data[5 * i];
				let char = this._data[5 * i + 1];

				if (line === 0) {
					// on the same line as previous token
					line = prevLine;
					char += prevChar;
				} else {
					// on a different line than previous token
					line += prevLine;
				}

				this._data[5 * i] = line;
				this._data[5 * i + 1] = char;

				prevLine = line;
				prevChar = char;
			}
		}

		let pushLine = line;
		let pushChar = char;
		if (this._dataIsSortedAndDeltaEncoded && this._dataLen > 0) {
			pushLine -= this._prevLine;
			if (pushLine === 0) {
				pushChar -= this._prevChar;
			}
		}

		this._data[this._dataLen++] = pushLine;
		this._data[this._dataLen++] = pushChar;
		this._data[this._dataLen++] = length;
		this._data[this._dataLen++] = tokenType;
		this._data[this._dataLen++] = tokenModifiers;

		this._prevLine = line;
		this._prevChar = char;
	}

	private static _sortAndDeltaEncode(data: number[]): Uint32Array {
		const pos: number[] = [];
		const tokenCount = (data.length / 5) | 0;
		for (let i = 0; i < tokenCount; i++) {
			pos[i] = i;
		}
		pos.sort((a, b) => {
			const aLine = data[5 * a];
			const bLine = data[5 * b];
			if (aLine === bLine) {
				const aChar = data[5 * a + 1];
				const bChar = data[5 * b + 1];
				return aChar - bChar;
			}
			return aLine - bLine;
		});
		const result = new Uint32Array(data.length);
		let prevLine = 0;
		let prevChar = 0;
		for (let i = 0; i < tokenCount; i++) {
			const srcOffset = 5 * pos[i];
			const line = data[srcOffset + 0];
			const char = data[srcOffset + 1];
			const length = data[srcOffset + 2];
			const tokenType = data[srcOffset + 3];
			const tokenModifiers = data[srcOffset + 4];

			const pushLine = line - prevLine;
			const pushChar = (pushLine === 0 ? char - prevChar : char);

			const dstOffset = 5 * i;
			result[dstOffset + 0] = pushLine;
			result[dstOffset + 1] = pushChar;
			result[dstOffset + 2] = length;
			result[dstOffset + 3] = tokenType;
			result[dstOffset + 4] = tokenModifiers;

			prevLine = line;
			prevChar = char;
		}

		return result;
	}

	public build(resultId?: string): SemanticTokens {
		if (!this._dataIsSortedAndDeltaEncoded) {
			return new SemanticTokens(SemanticTokensBuilder._sortAndDeltaEncode(this._data), resultId);
		}
		return new SemanticTokens(new Uint32Array(this._data), resultId);
	}
}

export class SemanticTokens {
	readonly resultId: string | undefined;
	readonly data: Uint32Array;

	constructor(data: Uint32Array, resultId?: string) {
		this.resultId = resultId;
		this.data = data;
	}
}

export class SemanticTokensEdit {
	readonly start: number;
	readonly deleteCount: number;
	readonly data: Uint32Array | undefined;

	constructor(start: number, deleteCount: number, data?: Uint32Array) {
		this.start = start;
		this.deleteCount = deleteCount;
		this.data = data;
	}
}

export class SemanticTokensEdits {
	readonly resultId: string | undefined;
	readonly edits: SemanticTokensEdit[];

	constructor(edits: SemanticTokensEdit[], resultId?: string) {
		this.resultId = resultId;
		this.edits = edits;
	}
}

//#endregion

//#region debug
export enum DebugConsoleMode {
	/**
	 * Debug session should have a separate debug console.
	 */
	Separate = 0,

	/**
	 * Debug session should share debug console with its parent session.
	 * This value has no effect for sessions which do not have a parent session.
	 */
	MergeWithParent = 1
}

export class DebugVisualization {
	iconPath?: URI | { light: URI; dark: URI } | ThemeIcon;
	visualization?: vscode.Command | vscode.TreeDataProvider<unknown>;

	constructor(public name: string) { }
}

//#endregion

export enum QuickInputButtonLocation {
	Title = 1,
	Inline = 2
}

@es5ClassCompat
export class QuickInputButtons {

	static readonly Back: vscode.QuickInputButton = { iconPath: new ThemeIcon('arrow-left') };

	private constructor() { }
}

export enum QuickPickItemKind {
	Separator = -1,
	Default = 0,
}

export enum InputBoxValidationSeverity {
	Info = 1,
	Warning = 2,
	Error = 3
}

export enum ExtensionKind {
	UI = 1,
	Workspace = 2
}

export class FileDecoration {

	static validate(d: FileDecoration): boolean {
		if (typeof d.badge === 'string') {
			let len = nextCharLength(d.badge, 0);
			if (len < d.badge.length) {
				len += nextCharLength(d.badge, len);
			}
			if (d.badge.length > len) {
				throw new Error(`The 'badge'-property must be undefined or a short character`);
			}
		} else if (d.badge) {
			if (!ThemeIcon.isThemeIcon(d.badge)) {
				throw new Error(`The 'badge'-property is not a valid ThemeIcon`);
			}
		}
		if (!d.color && !d.badge && !d.tooltip) {
			throw new Error(`The decoration is empty`);
		}
		return true;
	}

	badge?: string | vscode.ThemeIcon;
	tooltip?: string;
	color?: vscode.ThemeColor;
	propagate?: boolean;

	constructor(badge?: string | ThemeIcon, tooltip?: string, color?: ThemeColor) {
		this.badge = badge;
		this.tooltip = tooltip;
		this.color = color;
	}
}

//#region Theming

@es5ClassCompat
export class ColorTheme implements vscode.ColorTheme {
	constructor(public readonly kind: ColorThemeKind) {
	}
}

export enum ColorThemeKind {
	Light = 1,
	Dark = 2,
	HighContrast = 3,
	HighContrastLight = 4
}

//#endregion Theming

//#region Notebook

export class NotebookRange {
	static isNotebookRange(thing: any): thing is vscode.NotebookRange {
		if (thing instanceof NotebookRange) {
			return true;
		}
		if (!thing) {
			return false;
		}
		return typeof (<NotebookRange>thing).start === 'number'
			&& typeof (<NotebookRange>thing).end === 'number';
	}

	private _start: number;
	private _end: number;

	get start() {
		return this._start;
	}

	get end() {
		return this._end;
	}

	get isEmpty(): boolean {
		return this._start === this._end;
	}

	constructor(start: number, end: number) {
		if (start < 0) {
			throw illegalArgument('start must be positive');
		}
		if (end < 0) {
			throw illegalArgument('end must be positive');
		}
		if (start <= end) {
			this._start = start;
			this._end = end;
		} else {
			this._start = end;
			this._end = start;
		}
	}

	with(change: { start?: number; end?: number }): NotebookRange {
		let start = this._start;
		let end = this._end;

		if (change.start !== undefined) {
			start = change.start;
		}
		if (change.end !== undefined) {
			end = change.end;
		}
		if (start === this._start && end === this._end) {
			return this;
		}
		return new NotebookRange(start, end);
	}
}

export class NotebookCellData {

	static validate(data: NotebookCellData): void {
		if (typeof data.kind !== 'number') {
			throw new Error('NotebookCellData MUST have \'kind\' property');
		}
		if (typeof data.value !== 'string') {
			throw new Error('NotebookCellData MUST have \'value\' property');
		}
		if (typeof data.languageId !== 'string') {
			throw new Error('NotebookCellData MUST have \'languageId\' property');
		}
	}

	static isNotebookCellDataArray(value: unknown): value is vscode.NotebookCellData[] {
		return Array.isArray(value) && (<unknown[]>value).every(elem => NotebookCellData.isNotebookCellData(elem));
	}

	static isNotebookCellData(value: unknown): value is vscode.NotebookCellData {
		// return value instanceof NotebookCellData;
		return true;
	}

	kind: NotebookCellKind;
	value: string;
	languageId: string;
	mime?: string;
	outputs?: vscode.NotebookCellOutput[];
	metadata?: Record<string, any>;
	executionSummary?: vscode.NotebookCellExecutionSummary;

	constructor(kind: NotebookCellKind, value: string, languageId: string, mime?: string, outputs?: vscode.NotebookCellOutput[], metadata?: Record<string, any>, executionSummary?: vscode.NotebookCellExecutionSummary) {
		this.kind = kind;
		this.value = value;
		this.languageId = languageId;
		this.mime = mime;
		this.outputs = outputs ?? [];
		this.metadata = metadata;
		this.executionSummary = executionSummary;

		NotebookCellData.validate(this);
	}
}

export class NotebookData {

	cells: NotebookCellData[];
	metadata?: { [key: string]: any };

	constructor(cells: NotebookCellData[]) {
		this.cells = cells;
	}
}


export class NotebookCellOutputItem {

	static isNotebookCellOutputItem(obj: unknown): obj is vscode.NotebookCellOutputItem {
		if (obj instanceof NotebookCellOutputItem) {
			return true;
		}
		if (!obj) {
			return false;
		}
		return typeof (<vscode.NotebookCellOutputItem>obj).mime === 'string'
			&& (<vscode.NotebookCellOutputItem>obj).data instanceof Uint8Array;
	}

	static error(err: Error | { name: string; message?: string; stack?: string }): NotebookCellOutputItem {
		const obj = {
			name: err.name,
			message: err.message,
			stack: err.stack
		};
		return NotebookCellOutputItem.json(obj, 'application/vnd.code.notebook.error');
	}

	static stdout(value: string): NotebookCellOutputItem {
		return NotebookCellOutputItem.text(value, 'application/vnd.code.notebook.stdout');
	}

	static stderr(value: string): NotebookCellOutputItem {
		return NotebookCellOutputItem.text(value, 'application/vnd.code.notebook.stderr');
	}

	static bytes(value: Uint8Array, mime: string = 'application/octet-stream'): NotebookCellOutputItem {
		return new NotebookCellOutputItem(value, mime);
	}

	static #encoder = new TextEncoder();

	static text(value: string, mime: string = Mimes.text): NotebookCellOutputItem {
		const bytes = NotebookCellOutputItem.#encoder.encode(String(value));
		return new NotebookCellOutputItem(bytes, mime);
	}

	static json(value: any, mime: string = 'text/x-json'): NotebookCellOutputItem {
		const rawStr = JSON.stringify(value, undefined, '\t');
		return NotebookCellOutputItem.text(rawStr, mime);
	}

	constructor(
		public data: Uint8Array,
		public mime: string,
	) {
		const mimeNormalized = normalizeMimeType(mime, true);
		if (!mimeNormalized) {
			throw new Error(`INVALID mime type: ${mime}. Must be in the format "type/subtype[;optionalparameter]"`);
		}
		this.mime = mimeNormalized;
	}
}

export class NotebookCellOutput {

	static isNotebookCellOutput(candidate: any): candidate is vscode.NotebookCellOutput {
		if (candidate instanceof NotebookCellOutput) {
			return true;
		}
		if (!candidate || typeof candidate !== 'object') {
			return false;
		}
		return typeof (<NotebookCellOutput>candidate).id === 'string' && Array.isArray((<NotebookCellOutput>candidate).items);
	}

	static ensureUniqueMimeTypes(items: NotebookCellOutputItem[], warn: boolean = false): NotebookCellOutputItem[] {
		const seen = new Set<string>();
		const removeIdx = new Set<number>();
		for (let i = 0; i < items.length; i++) {
			const item = items[i];
			const normalMime = normalizeMimeType(item.mime);
			// We can have multiple text stream mime types in the same output.
			if (!seen.has(normalMime) || isTextStreamMime(normalMime)) {
				seen.add(normalMime);
				continue;
			}
			// duplicated mime types... first has won
			removeIdx.add(i);
			if (warn) {
				console.warn(`DUPLICATED mime type '${item.mime}' will be dropped`);
			}
		}
		if (removeIdx.size === 0) {
			return items;
		}
		return items.filter((_item, index) => !removeIdx.has(index));
	}

	id: string;
	items: NotebookCellOutputItem[];
	metadata?: Record<string, any>;

	constructor(
		items: NotebookCellOutputItem[],
		idOrMetadata?: string | Record<string, any>,
		metadata?: Record<string, any>
	) {
		this.items = NotebookCellOutput.ensureUniqueMimeTypes(items, true);
		if (typeof idOrMetadata === 'string') {
			this.id = idOrMetadata;
			this.metadata = metadata;
		} else {
			this.id = generateUuid();
			this.metadata = idOrMetadata ?? metadata;
		}
	}
}

export enum NotebookCellKind {
	Markup = 1,
	Code = 2
}

export enum NotebookCellExecutionState {
	Idle = 1,
	Pending = 2,
	Executing = 3,
}

export enum NotebookCellStatusBarAlignment {
	Left = 1,
	Right = 2
}

export enum NotebookEditorRevealType {
	Default = 0,
	InCenter = 1,
	InCenterIfOutsideViewport = 2,
	AtTop = 3
}

export class NotebookCellStatusBarItem {
	constructor(
		public text: string,
		public alignment: NotebookCellStatusBarAlignment) { }
}


export enum NotebookControllerAffinity {
	Default = 1,
	Preferred = 2
}

export enum NotebookControllerAffinity2 {
	Default = 1,
	Preferred = 2,
	Hidden = -1
}

export class NotebookRendererScript {

	public provides: readonly string[];

	constructor(
		public uri: vscode.Uri,
		provides: string | readonly string[] = []
	) {
		this.provides = asArray(provides);
	}
}

export class NotebookKernelSourceAction {
	description?: string;
	detail?: string;
	command?: vscode.Command;
	constructor(
		public label: string
	) { }
}

export enum NotebookVariablesRequestKind {
	Named = 1,
	Indexed = 2
}

//#endregion

//#region Timeline

@es5ClassCompat
export class TimelineItem implements vscode.TimelineItem {
	constructor(public label: string, public timestamp: number) { }
}

//#endregion Timeline

//#region ExtensionContext

export enum ExtensionMode {
	/**
	 * The extension is installed normally (for example, from the marketplace
	 * or VSIX) in VS Code.
	 */
	Production = 1,

	/**
	 * The extension is running from an `--extensionDevelopmentPath` provided
	 * when launching VS Code.
	 */
	Development = 2,

	/**
	 * The extension is running from an `--extensionDevelopmentPath` and
	 * the extension host is running unit tests.
	 */
	Test = 3,
}

export enum ExtensionRuntime {
	/**
	 * The extension is running in a NodeJS extension host. Runtime access to NodeJS APIs is available.
	 */
	Node = 1,
	/**
	 * The extension is running in a Webworker extension host. Runtime access is limited to Webworker APIs.
	 */
	Webworker = 2
}

//#endregion ExtensionContext

export enum StandardTokenType {
	Other = 0,
	Comment = 1,
	String = 2,
	RegEx = 3
}


export class LinkedEditingRanges {
	constructor(public readonly ranges: Range[], public readonly wordPattern?: RegExp) {
	}
}

//#region ports
export class PortAttributes {
	private _autoForwardAction: PortAutoForwardAction;

	constructor(autoForwardAction: PortAutoForwardAction) {
		this._autoForwardAction = autoForwardAction;
	}

	get autoForwardAction(): PortAutoForwardAction {
		return this._autoForwardAction;
	}
}
//#endregion ports

//#region Testing
export enum TestResultState {
	Queued = 1,
	Running = 2,
	Passed = 3,
	Failed = 4,
	Skipped = 5,
	Errored = 6
}

export enum TestRunProfileKind {
	Run = 1,
	Debug = 2,
	Coverage = 3,
}

@es5ClassCompat
export class TestRunRequest implements vscode.TestRunRequest {
	constructor(
		public readonly include: vscode.TestItem[] | undefined = undefined,
		public readonly exclude: vscode.TestItem[] | undefined = undefined,
		public readonly profile: vscode.TestRunProfile | undefined = undefined,
		public readonly continuous = false,
		public readonly preserveFocus = true,
	) { }
}

@es5ClassCompat
export class TestMessage implements vscode.TestMessage {
	public expectedOutput?: string;
	public actualOutput?: string;
	public location?: vscode.Location;
	public contextValue?: string;

	/** proposed: */
	public stackTrace?: TestMessageStackFrame[];

	public static diff(message: string | vscode.MarkdownString, expected: string, actual: string) {
		const msg = new TestMessage(message);
		msg.expectedOutput = expected;
		msg.actualOutput = actual;
		return msg;
	}

	constructor(public message: string | vscode.MarkdownString) { }
}

@es5ClassCompat
export class TestTag implements vscode.TestTag {
	constructor(public readonly id: string) { }
}

export class TestMessageStackFrame {
	/**
	 * @param label The name of the stack frame
	 * @param file The file URI of the stack frame
	 * @param position The position of the stack frame within the file
	 */
	constructor(
		public label: string,
		public uri?: vscode.Uri,
		public position?: Position,
	) { }
}

//#endregion

//#region Test Coverage
export class TestCoverageCount implements vscode.TestCoverageCount {
	constructor(public covered: number, public total: number) {
		validateTestCoverageCount(this);
	}
}

export function validateTestCoverageCount(cc?: vscode.TestCoverageCount) {
	if (!cc) {
		return;
	}

	if (cc.covered > cc.total) {
		throw new Error(`The total number of covered items (${cc.covered}) cannot be greater than the total (${cc.total})`);
	}

	if (cc.total < 0) {
		throw new Error(`The number of covered items (${cc.total}) cannot be negative`);
	}
}

export class FileCoverage implements vscode.FileCoverage {
	public static fromDetails(uri: vscode.Uri, details: vscode.FileCoverageDetail[]): vscode.FileCoverage {
		const statements = new TestCoverageCount(0, 0);
		const branches = new TestCoverageCount(0, 0);
		const decl = new TestCoverageCount(0, 0);

		for (const detail of details) {
			if ('branches' in detail) {
				statements.total += 1;
				statements.covered += detail.executed ? 1 : 0;

				for (const branch of detail.branches) {
					branches.total += 1;
					branches.covered += branch.executed ? 1 : 0;
				}
			} else {
				decl.total += 1;
				decl.covered += detail.executed ? 1 : 0;
			}
		}

		const coverage = new FileCoverage(
			uri,
			statements,
			branches.total > 0 ? branches : undefined,
			decl.total > 0 ? decl : undefined,
		);

		coverage.detailedCoverage = details;

		return coverage;
	}

	detailedCoverage?: vscode.FileCoverageDetail[];

	constructor(
		public readonly uri: vscode.Uri,
		public statementCoverage: vscode.TestCoverageCount,
		public branchCoverage?: vscode.TestCoverageCount,
		public declarationCoverage?: vscode.TestCoverageCount,
		public fromTests: vscode.TestItem[] = [],
	) {
	}
}

export class StatementCoverage implements vscode.StatementCoverage {
	// back compat until finalization:
	get executionCount() { return +this.executed; }
	set executionCount(n: number) { this.executed = n; }

	constructor(
		public executed: number | boolean,
		public location: Position | Range,
		public branches: vscode.BranchCoverage[] = [],
	) { }
}

export class BranchCoverage implements vscode.BranchCoverage {
	// back compat until finalization:
	get executionCount() { return +this.executed; }
	set executionCount(n: number) { this.executed = n; }

	constructor(
		public executed: number | boolean,
		public location: Position | Range,
		public label?: string,
	) { }
}

export class DeclarationCoverage implements vscode.DeclarationCoverage {
	// back compat until finalization:
	get executionCount() { return +this.executed; }
	set executionCount(n: number) { this.executed = n; }

	constructor(
		public readonly name: string,
		public executed: number | boolean,
		public location: Position | Range,
	) { }
}
//#endregion

export enum ExternalUriOpenerPriority {
	None = 0,
	Option = 1,
	Default = 2,
	Preferred = 3,
}

export enum WorkspaceTrustState {
	Untrusted = 0,
	Trusted = 1,
	Unspecified = 2
}

export enum PortAutoForwardAction {
	Notify = 1,
	OpenBrowser = 2,
	OpenPreview = 3,
	Silent = 4,
	Ignore = 5,
	OpenBrowserOnce = 6
}

export class TypeHierarchyItem {
	_sessionId?: string;
	_itemId?: string;

	kind: SymbolKind;
	tags?: SymbolTag[];
	name: string;
	detail?: string;
	uri: URI;
	range: Range;
	selectionRange: Range;

	constructor(kind: SymbolKind, name: string, detail: string, uri: URI, range: Range, selectionRange: Range) {
		this.kind = kind;
		this.name = name;
		this.detail = detail;
		this.uri = uri;
		this.range = range;
		this.selectionRange = selectionRange;
	}
}

//#region Tab Inputs

export class TextTabInput {
	constructor(readonly uri: URI) { }
}

export class TextDiffTabInput {
	constructor(readonly original: URI, readonly modified: URI) { }
}

export class TextMergeTabInput {
	constructor(readonly base: URI, readonly input1: URI, readonly input2: URI, readonly result: URI) { }
}

export class CustomEditorTabInput {
	constructor(readonly uri: URI, readonly viewType: string) { }
}

export class WebviewEditorTabInput {
	constructor(readonly viewType: string) { }
}

export class NotebookEditorTabInput {
	constructor(readonly uri: URI, readonly notebookType: string) { }
}

export class NotebookDiffEditorTabInput {
	constructor(readonly original: URI, readonly modified: URI, readonly notebookType: string) { }
}

export class TerminalEditorTabInput {
	constructor() { }
}
export class InteractiveWindowInput {
	constructor(readonly uri: URI, readonly inputBoxUri: URI) { }
}

export class ChatEditorTabInput {
	constructor() { }
}

export class TextMultiDiffTabInput {
	constructor(readonly textDiffs: TextDiffTabInput[]) { }
}
//#endregion

//#region Chat

export enum InteractiveSessionVoteDirection {
	Down = 0,
	Up = 1
}

export enum ChatCopyKind {
	Action = 1,
	Toolbar = 2
}

export enum ChatVariableLevel {
	Short = 1,
	Medium = 2,
	Full = 3
}

export class ChatCompletionItem implements vscode.ChatCompletionItem {
	id: string;
	label: string | CompletionItemLabel;
	fullName?: string | undefined;
	icon?: vscode.ThemeIcon;
	insertText?: string;
	values: vscode.ChatVariableValue[];
	detail?: string;
	documentation?: string | MarkdownString;
	command?: vscode.Command;

	constructor(id: string, label: string | CompletionItemLabel, values: vscode.ChatVariableValue[]) {
		this.id = id;
		this.label = label;
		this.values = values;
	}
}

//#endregion

//#region Interactive Editor

export enum InteractiveEditorResponseFeedbackKind {
	Unhelpful = 0,
	Helpful = 1,
	Undone = 2,
	Accepted = 3,
	Bug = 4
}

export enum ChatResultFeedbackKind {
	Unhelpful = 0,
	Helpful = 1,
}

export class ChatResponseMarkdownPart {
	value: vscode.MarkdownString;
	constructor(value: string | vscode.MarkdownString) {
		if (typeof value !== 'string' && value.isTrusted === true) {
			throw new Error('The boolean form of MarkdownString.isTrusted is NOT supported for chat participants.');
		}

		this.value = typeof value === 'string' ? new MarkdownString(value) : value;
	}
}

/**
 * TODO if 'vulnerabilities' is finalized, this should be merged with the base ChatResponseMarkdownPart. I just don't see how to do that while keeping
 * vulnerabilities in a seperate API proposal in a clean way.
 */
export class ChatResponseMarkdownWithVulnerabilitiesPart {
	value: vscode.MarkdownString;
	vulnerabilities: vscode.ChatVulnerability[];
	constructor(value: string | vscode.MarkdownString, vulnerabilities: vscode.ChatVulnerability[]) {
		if (typeof value !== 'string' && value.isTrusted === true) {
			throw new Error('The boolean form of MarkdownString.isTrusted is NOT supported for chat participants.');
		}

		this.value = typeof value === 'string' ? new MarkdownString(value) : value;
		this.vulnerabilities = vulnerabilities;
	}
}

export class ChatResponseDetectedParticipantPart {
	participant: string;
	// TODO@API validate this against statically-declared slash commands?
	command?: vscode.ChatCommand;
	constructor(participant: string, command?: vscode.ChatCommand) {
		this.participant = participant;
		this.command = command;
	}
}

export class ChatResponseConfirmationPart {
	title: string;
	message: string;
	data: any;
	buttons?: string[];

	constructor(title: string, message: string, data: any, buttons?: string[]) {
		this.title = title;
		this.message = message;
		this.data = data;
		this.buttons = buttons;
	}
}

export class ChatResponseFileTreePart {
	value: vscode.ChatResponseFileTree[];
	baseUri: vscode.Uri;
	constructor(value: vscode.ChatResponseFileTree[], baseUri: vscode.Uri) {
		this.value = value;
		this.baseUri = baseUri;
	}
}

export class ChatResponseAnchorPart {
	value: vscode.Uri | vscode.Location;
	value2: vscode.Uri | vscode.Location | vscode.SymbolInformation;
	title?: string;
	constructor(value: vscode.Uri | vscode.Location | vscode.SymbolInformation, title?: string) {
		this.value = value as any;
		this.value2 = value;
		this.title = title;
	}
}

export class ChatResponseProgressPart {
	value: string;
	constructor(value: string) {
		this.value = value;
	}
}

export class ChatResponseProgressPart2 {
	value: string;
	task?: (progress: vscode.Progress<vscode.ChatResponseWarningPart>) => Thenable<string | void>;
	constructor(value: string, task?: (progress: vscode.Progress<vscode.ChatResponseWarningPart>) => Thenable<string | void>) {
		this.value = value;
		this.task = task;
	}
}

export class ChatResponseWarningPart {
	value: vscode.MarkdownString;
	constructor(value: string | vscode.MarkdownString) {
		if (typeof value !== 'string' && value.isTrusted === true) {
			throw new Error('The boolean form of MarkdownString.isTrusted is NOT supported for chat participants.');
		}

		this.value = typeof value === 'string' ? new MarkdownString(value) : value;
	}
}

export class ChatResponseCommandButtonPart {
	value: vscode.Command;
	constructor(value: vscode.Command) {
		this.value = value;
	}
}

export class ChatResponseReferencePart {
	value: vscode.Uri | vscode.Location | { variableName: string; value?: vscode.Uri | vscode.Location } | string;
	iconPath?: vscode.Uri | vscode.ThemeIcon | { light: vscode.Uri; dark: vscode.Uri };
	options?: { status?: { description: string; kind: vscode.ChatResponseReferencePartStatusKind } };
	constructor(value: vscode.Uri | vscode.Location | { variableName: string; value?: vscode.Uri | vscode.Location } | string, iconPath?: vscode.Uri | vscode.ThemeIcon | { light: vscode.Uri; dark: vscode.Uri }, options?: { status?: { description: string; kind: vscode.ChatResponseReferencePartStatusKind } }) {
		this.value = value;
		this.iconPath = iconPath;
		this.options = options;
	}
}

export class ChatResponseCodeblockUriPart {
	value: vscode.Uri;
	constructor(value: vscode.Uri) {
		this.value = value;
	}
}

export class ChatResponseCodeCitationPart {
	value: vscode.Uri;
	license: string;
	snippet: string;
	constructor(value: vscode.Uri, license: string, snippet: string) {
		this.value = value;
		this.license = license;
		this.snippet = snippet;
	}
}

export class ChatResponseMovePart {
	constructor(
		public readonly uri: vscode.Uri,
		public readonly range: vscode.Range,
	) {
	}
}

export class ChatResponseTextEditPart {
	uri: vscode.Uri;
	edits: vscode.TextEdit[];
	constructor(uri: vscode.Uri, edits: vscode.TextEdit | vscode.TextEdit[]) {
		this.uri = uri;
		this.edits = Array.isArray(edits) ? edits : [edits];
	}
}

export class ChatRequestTurn implements vscode.ChatRequestTurn {
	toolReferences?: vscode.ChatLanguageModelToolReference[];

	constructor(
		readonly prompt: string,
		readonly command: string | undefined,
		readonly references: vscode.ChatPromptReference[],
		readonly participant: string,
	) { }
}

export class ChatResponseTurn implements vscode.ChatResponseTurn {

	constructor(
		readonly response: ReadonlyArray<ChatResponseMarkdownPart | ChatResponseFileTreePart | ChatResponseAnchorPart | ChatResponseCommandButtonPart>,
		readonly result: vscode.ChatResult,
		readonly participant: string,
		readonly command?: string
	) { }
}

export enum ChatLocation {
	Panel = 1,
	Terminal = 2,
	Notebook = 3,
	Editor = 4,
}

export enum ChatResponseReferencePartStatusKind {
	Complete = 1,
	Partial = 2,
	Omitted = 3
}

export class ChatRequestEditorData implements vscode.ChatRequestEditorData {
	constructor(
		readonly document: vscode.TextDocument,
		readonly selection: vscode.Selection,
		readonly wholeRange: vscode.Range,
	) { }
}

export class ChatRequestNotebookData implements vscode.ChatRequestNotebookData {
	constructor(
		readonly cell: vscode.TextDocument
	) { }
}

export enum LanguageModelChatMessageRole {
	User = 1,
	Assistant = 2,
	System = 3
}

export class LanguageModelToolResultPart implements vscode.LanguageModelChatMessageToolResultPart {

	toolCallId: string;
	content: string;
	isError: boolean;

	constructor(toolCallId: string, content: string, isError?: boolean) {
		this.toolCallId = toolCallId;
		this.content = content;
		this.isError = isError ?? false;
	}
}

export class LanguageModelChatMessage implements vscode.LanguageModelChatMessage {

	static User(content: string | LanguageModelToolResultPart, name?: string): LanguageModelChatMessage {
		const value = new LanguageModelChatMessage(LanguageModelChatMessageRole.User, typeof content === 'string' ? content : '', name);
		value.content2 = [content];
		return value;
	}

	static Assistant(content: string, name?: string): LanguageModelChatMessage {
		return new LanguageModelChatMessage(LanguageModelChatMessageRole.Assistant, content, name);
	}

	role: vscode.LanguageModelChatMessageRole;
	content: string;
	content2: (string | vscode.LanguageModelChatMessageToolResultPart | vscode.LanguageModelChatResponseToolCallPart)[];
	name: string | undefined;

	constructor(role: vscode.LanguageModelChatMessageRole, content: string, name?: string) {
		this.role = role;
		this.content = content;
		this.content2 = [content];
		this.name = name;
	}
}

export class LanguageModelToolCallPart implements vscode.LanguageModelChatResponseToolCallPart {
	name: string;
	toolCallId: string;
	parameters: any;

	constructor(name: string, toolCallId: string, parameters: any) {
		this.name = name;
		this.toolCallId = toolCallId;
		this.parameters = parameters;
	}
}

export class LanguageModelTextPart implements vscode.LanguageModelChatResponseTextPart {
	value: string;

	constructor(value: string) {
		this.value = value;

	}
}

/**
 * @deprecated
 */
export class LanguageModelChatSystemMessage {
	content: string;
	constructor(content: string) {
		this.content = content;
	}
}


/**
 * @deprecated
 */
export class LanguageModelChatUserMessage {
	content: string;
	name: string | undefined;

	constructor(content: string, name?: string) {
		this.content = content;
		this.name = name;
	}
}

/**
 * @deprecated
 */
export class LanguageModelChatAssistantMessage {
	content: string;
	name?: string;

	constructor(content: string, name?: string) {
		this.content = content;
		this.name = name;
	}
}

export class LanguageModelError extends Error {

	static NotFound(message?: string): LanguageModelError {
		return new LanguageModelError(message, LanguageModelError.NotFound.name);
	}

	static NoPermissions(message?: string): LanguageModelError {
		return new LanguageModelError(message, LanguageModelError.NoPermissions.name);
	}

	static Blocked(message?: string): LanguageModelError {
		return new LanguageModelError(message, LanguageModelError.Blocked.name);
	}

	readonly code: string;

	constructor(message?: string, code?: string, cause?: Error) {
		super(message, { cause });
		this.name = 'LanguageModelError';
		this.code = code ?? '';
	}

}

//#endregion

//#region AideChat
<<<<<<< HEAD

export enum AideChatCopyKind {
	Action = 1,
	Toolbar = 2
}

export enum AideChatVariableLevel {
	Short = 1,
	Medium = 2,
	Full = 3
}

export class AideChatCompletionItem implements vscode.ChatCompletionItem {
	id: string;
	label: string | CompletionItemLabel;
	fullName?: string | undefined;
	icon?: vscode.ThemeIcon;
	insertText?: string;
	values: vscode.ChatVariableValue[];
	detail?: string;
	documentation?: string | MarkdownString;
	command?: vscode.Command;

	constructor(id: string, label: string | CompletionItemLabel, values: vscode.ChatVariableValue[]) {
		this.id = id;
		this.label = label;
		this.values = values;
	}
}

export enum AideChatResultFeedbackKind {
	Unhelpful = 0,
	Helpful = 1,
}

export class AideChatResponseMarkdownPart {
	value: vscode.MarkdownString;
	constructor(value: string | vscode.MarkdownString) {
		if (typeof value !== 'string' && value.isTrusted === true) {
			throw new Error('The boolean form of MarkdownString.isTrusted is NOT supported for chat participants.');
		}

		this.value = typeof value === 'string' ? new MarkdownString(value) : value;
	}
}

/**
 * TODO if 'vulnerabilities' is finalized, this should be merged with the base ChatResponseMarkdownPart. I just don't see how to do that while keeping
 * vulnerabilities in a seperate API proposal in a clean way.
 */
export class AideChatResponseMarkdownWithVulnerabilitiesPart {
	value: vscode.MarkdownString;
	vulnerabilities: vscode.ChatVulnerability[];
	constructor(value: string | vscode.MarkdownString, vulnerabilities: vscode.ChatVulnerability[]) {
		if (typeof value !== 'string' && value.isTrusted === true) {
			throw new Error('The boolean form of MarkdownString.isTrusted is NOT supported for chat participants.');
		}

		this.value = typeof value === 'string' ? new MarkdownString(value) : value;
		this.vulnerabilities = vulnerabilities;
	}
}

export class AideChatResponseDetectedParticipantPart {
	participant: string;
	// TODO@API validate this against statically-declared slash commands?
	command?: vscode.ChatCommand;
	constructor(participant: string, command?: vscode.ChatCommand) {
		this.participant = participant;
		this.command = command;
	}
}

export class AideChatResponseConfirmationPart {
	title: string;
	message: string;
	data: any;
	constructor(title: string, message: string, data: any) {
		this.title = title;
		this.message = message;
		this.data = data;
	}
}

export class AideChatResponseFileTreePart {
	value: vscode.ChatResponseFileTree[];
	baseUri: vscode.Uri;
	constructor(value: vscode.ChatResponseFileTree[], baseUri: vscode.Uri) {
		this.value = value;
		this.baseUri = baseUri;
	}
}

export class AideChatResponseAnchorPart {
	value: vscode.Uri | vscode.Location;
	title?: string;
	constructor(value: vscode.Uri | vscode.Location, title?: string) {
		this.value = value;
		this.title = title;
	}
}

export class AideChatResponseProgressPart {
	value: string;
	constructor(value: string) {
		this.value = value;
	}
}

export class AideChatResponseProgressPart2 {
	value: string;
	task?: (progress: vscode.Progress<vscode.ChatResponseWarningPart>) => Thenable<string | void>;
	constructor(value: string, task?: (progress: vscode.Progress<vscode.ChatResponseWarningPart>) => Thenable<string | void>) {
		this.value = value;
		this.task = task;
	}
}

export class AideChatResponseWarningPart {
	value: vscode.MarkdownString;
	constructor(value: string | vscode.MarkdownString) {
		if (typeof value !== 'string' && value.isTrusted === true) {
			throw new Error('The boolean form of MarkdownString.isTrusted is NOT supported for chat participants.');
		}

		this.value = typeof value === 'string' ? new MarkdownString(value) : value;
	}
}

export class AideChatResponseCommandButtonPart {
	value: vscode.Command;
	constructor(value: vscode.Command) {
		this.value = value;
	}
}

export class AideChatResponseReferencePart {
	value: vscode.Uri | vscode.Location | { variableName: string; value?: vscode.Uri | vscode.Location };
	iconPath?: vscode.Uri | vscode.ThemeIcon | { light: vscode.Uri; dark: vscode.Uri };
	constructor(value: vscode.Uri | vscode.Location | { variableName: string; value?: vscode.Uri | vscode.Location }, iconPath?: vscode.Uri | vscode.ThemeIcon | { light: vscode.Uri; dark: vscode.Uri }) {
		this.value = value;
		this.iconPath = iconPath;
	}
}

export class AideChatResponseBreakdownPart {
	reference: vscode.CodeReferenceByName;
	query?: vscode.MarkdownString;
	reason?: vscode.MarkdownString;
	response?: vscode.MarkdownString;
	constructor(
		uri: vscode.Uri,
		name: string,
		query?: vscode.MarkdownString,
		reason?: vscode.MarkdownString,
		response?: vscode.MarkdownString,
	) {
		if ((typeof query !== 'string' && query?.isTrusted === true)
			|| (typeof reason !== 'string' && reason?.isTrusted === true)
			|| (typeof response !== 'string' && response?.isTrusted === true)) {
			throw new Error('The boolean form of MarkdownString.isTrusted is NOT supported for chat participants.');
		}

		this.reference = { uri, name };
		this.query = typeof query === 'string' ? new MarkdownString(query) : query;
		this.reason = typeof reason === 'string' ? new MarkdownString(reason) : reason;
		this.response = typeof response === 'string' ? new MarkdownString(response) : response;
=======
export class AideProbeOpenFilePart {
	uri: vscode.Uri;
	constructor(uri: vscode.Uri) {
		this.uri = uri;
>>>>>>> 75dd68c5
	}
}

export class AideReferenceFoundPart {
	references: Record<string, number>;
	constructor(references: Record<string, number>) {
		this.references = references;
	}
}

export class AideRelevantReferencePart {
	uri: vscode.Uri;
	symbolName: string;
	reason: string;
	constructor(reference: { uri: vscode.Uri; symbolName: string; reason: string }) {
		this.uri = reference.uri;
		this.symbolName = reference.symbolName;
		this.reason = reference.reason;
	}
}


export class AideFollowupsPart {
	followups: { [key: string]: { symbolName: string; uri: vscode.Uri }[] };
	constructor(followups: { [key: string]: { symbolName: string; uri: vscode.Uri }[] }) {
		this.followups = followups;
	}
}

<<<<<<< HEAD
export class AideChatResponseTextEditPart {
	uri: vscode.Uri;
	edits: vscode.TextEdit[];
	constructor(uri: vscode.Uri, edits: vscode.TextEdit | vscode.TextEdit[]) {
		this.uri = uri;
		this.edits = Array.isArray(edits) ? edits : [edits];
	}
}

export class AideChatRequestTurn implements vscode.ChatRequestTurn {
	constructor(
		readonly prompt: string,
		readonly command: string | undefined,
		readonly references: vscode.ChatPromptReference[],
		readonly participant: string,
	) { }
}

export class AideChatResponseTurn implements vscode.ChatResponseTurn {

	constructor(
		readonly response: ReadonlyArray<AideChatResponseMarkdownPart | AideChatResponseFileTreePart | AideChatResponseAnchorPart | AideChatResponseCommandButtonPart>,
		readonly result: vscode.ChatResult,
		readonly participant: string,
		readonly command?: string
	) { }
}

export enum AideChatLocation {
	Panel = 1,
	Terminal = 2,
	Notebook = 3,
	Editor = 4,
=======

export class AideProbeRepoMapGenerationPart {
	finished: boolean;
	constructor(finished: boolean) {
		this.finished = finished;
	}
}

export class AideProbeLongContextSearchPart {
	finished: boolean;
	constructor(finished: boolean) {
		this.finished = finished;
	}
}

export class AideProbeGoToDefinitionPart {
	uri: vscode.Uri;
	range: vscode.Range;
	name: string;
	thinking: string;
	constructor(uri: vscode.Uri, range: vscode.Range, name: string, thinking: string) {
		this.uri = uri;
		this.range = range;
		this.name = name;
		this.thinking = thinking;
	}
}

export class AideProbeInitialSymbolsPart {
	symbols: { uri: vscode.Uri; symbolName: string; thinking: string; isNew: boolean }[];
	constructor(symbols: { uri: vscode.Uri; symbolName: string; thinking: string; isNew: boolean }[]) {
		this.symbols = symbols;
	}
>>>>>>> 75dd68c5
}

//#endregion

//#region ai

export enum RelatedInformationType {
	SymbolInformation = 1,
	CommandInformation = 2,
	SearchInformation = 3,
	SettingInformation = 4
}

//#endregion

//#region Speech

export enum SpeechToTextStatus {
	Started = 1,
	Recognizing = 2,
	Recognized = 3,
	Stopped = 4,
	Error = 5
}

export enum TextToSpeechStatus {
	Started = 1,
	Stopped = 2,
	Error = 3
}

export enum KeywordRecognitionStatus {
	Recognized = 1,
	Stopped = 2
}

//#endregion

//#region InlineEdit

export class InlineEdit implements vscode.InlineEdit {
	constructor(
		public readonly text: string,
		public readonly range: Range,
	) { }
}

export enum InlineEditTriggerKind {
	Invoke = 0,
	Automatic = 1,
}

//#endregion

//#region csEvents

export enum SymbolNavigationActionType {
	GoToDefinition = 0,
	GoToDeclaration = 1,
	GoToTypeDefinition = 2,
	GoToImplementation = 3,
	GoToReferences = 4,
	GenericGoToLocation = 5
}

//#endregion<|MERGE_RESOLUTION|>--- conflicted
+++ resolved
@@ -4689,280 +4689,6 @@
 //#endregion
 
 //#region AideChat
-<<<<<<< HEAD
-
-export enum AideChatCopyKind {
-	Action = 1,
-	Toolbar = 2
-}
-
-export enum AideChatVariableLevel {
-	Short = 1,
-	Medium = 2,
-	Full = 3
-}
-
-export class AideChatCompletionItem implements vscode.ChatCompletionItem {
-	id: string;
-	label: string | CompletionItemLabel;
-	fullName?: string | undefined;
-	icon?: vscode.ThemeIcon;
-	insertText?: string;
-	values: vscode.ChatVariableValue[];
-	detail?: string;
-	documentation?: string | MarkdownString;
-	command?: vscode.Command;
-
-	constructor(id: string, label: string | CompletionItemLabel, values: vscode.ChatVariableValue[]) {
-		this.id = id;
-		this.label = label;
-		this.values = values;
-	}
-}
-
-export enum AideChatResultFeedbackKind {
-	Unhelpful = 0,
-	Helpful = 1,
-}
-
-export class AideChatResponseMarkdownPart {
-	value: vscode.MarkdownString;
-	constructor(value: string | vscode.MarkdownString) {
-		if (typeof value !== 'string' && value.isTrusted === true) {
-			throw new Error('The boolean form of MarkdownString.isTrusted is NOT supported for chat participants.');
-		}
-
-		this.value = typeof value === 'string' ? new MarkdownString(value) : value;
-	}
-}
-
-/**
- * TODO if 'vulnerabilities' is finalized, this should be merged with the base ChatResponseMarkdownPart. I just don't see how to do that while keeping
- * vulnerabilities in a seperate API proposal in a clean way.
- */
-export class AideChatResponseMarkdownWithVulnerabilitiesPart {
-	value: vscode.MarkdownString;
-	vulnerabilities: vscode.ChatVulnerability[];
-	constructor(value: string | vscode.MarkdownString, vulnerabilities: vscode.ChatVulnerability[]) {
-		if (typeof value !== 'string' && value.isTrusted === true) {
-			throw new Error('The boolean form of MarkdownString.isTrusted is NOT supported for chat participants.');
-		}
-
-		this.value = typeof value === 'string' ? new MarkdownString(value) : value;
-		this.vulnerabilities = vulnerabilities;
-	}
-}
-
-export class AideChatResponseDetectedParticipantPart {
-	participant: string;
-	// TODO@API validate this against statically-declared slash commands?
-	command?: vscode.ChatCommand;
-	constructor(participant: string, command?: vscode.ChatCommand) {
-		this.participant = participant;
-		this.command = command;
-	}
-}
-
-export class AideChatResponseConfirmationPart {
-	title: string;
-	message: string;
-	data: any;
-	constructor(title: string, message: string, data: any) {
-		this.title = title;
-		this.message = message;
-		this.data = data;
-	}
-}
-
-export class AideChatResponseFileTreePart {
-	value: vscode.ChatResponseFileTree[];
-	baseUri: vscode.Uri;
-	constructor(value: vscode.ChatResponseFileTree[], baseUri: vscode.Uri) {
-		this.value = value;
-		this.baseUri = baseUri;
-	}
-}
-
-export class AideChatResponseAnchorPart {
-	value: vscode.Uri | vscode.Location;
-	title?: string;
-	constructor(value: vscode.Uri | vscode.Location, title?: string) {
-		this.value = value;
-		this.title = title;
-	}
-}
-
-export class AideChatResponseProgressPart {
-	value: string;
-	constructor(value: string) {
-		this.value = value;
-	}
-}
-
-export class AideChatResponseProgressPart2 {
-	value: string;
-	task?: (progress: vscode.Progress<vscode.ChatResponseWarningPart>) => Thenable<string | void>;
-	constructor(value: string, task?: (progress: vscode.Progress<vscode.ChatResponseWarningPart>) => Thenable<string | void>) {
-		this.value = value;
-		this.task = task;
-	}
-}
-
-export class AideChatResponseWarningPart {
-	value: vscode.MarkdownString;
-	constructor(value: string | vscode.MarkdownString) {
-		if (typeof value !== 'string' && value.isTrusted === true) {
-			throw new Error('The boolean form of MarkdownString.isTrusted is NOT supported for chat participants.');
-		}
-
-		this.value = typeof value === 'string' ? new MarkdownString(value) : value;
-	}
-}
-
-export class AideChatResponseCommandButtonPart {
-	value: vscode.Command;
-	constructor(value: vscode.Command) {
-		this.value = value;
-	}
-}
-
-export class AideChatResponseReferencePart {
-	value: vscode.Uri | vscode.Location | { variableName: string; value?: vscode.Uri | vscode.Location };
-	iconPath?: vscode.Uri | vscode.ThemeIcon | { light: vscode.Uri; dark: vscode.Uri };
-	constructor(value: vscode.Uri | vscode.Location | { variableName: string; value?: vscode.Uri | vscode.Location }, iconPath?: vscode.Uri | vscode.ThemeIcon | { light: vscode.Uri; dark: vscode.Uri }) {
-		this.value = value;
-		this.iconPath = iconPath;
-	}
-}
-
-export class AideChatResponseBreakdownPart {
-	reference: vscode.CodeReferenceByName;
-	query?: vscode.MarkdownString;
-	reason?: vscode.MarkdownString;
-	response?: vscode.MarkdownString;
-	constructor(
-		uri: vscode.Uri,
-		name: string,
-		query?: vscode.MarkdownString,
-		reason?: vscode.MarkdownString,
-		response?: vscode.MarkdownString,
-	) {
-		if ((typeof query !== 'string' && query?.isTrusted === true)
-			|| (typeof reason !== 'string' && reason?.isTrusted === true)
-			|| (typeof response !== 'string' && response?.isTrusted === true)) {
-			throw new Error('The boolean form of MarkdownString.isTrusted is NOT supported for chat participants.');
-		}
-
-		this.reference = { uri, name };
-		this.query = typeof query === 'string' ? new MarkdownString(query) : query;
-		this.reason = typeof reason === 'string' ? new MarkdownString(reason) : reason;
-		this.response = typeof response === 'string' ? new MarkdownString(response) : response;
-=======
-export class AideProbeOpenFilePart {
-	uri: vscode.Uri;
-	constructor(uri: vscode.Uri) {
-		this.uri = uri;
->>>>>>> 75dd68c5
-	}
-}
-
-export class AideReferenceFoundPart {
-	references: Record<string, number>;
-	constructor(references: Record<string, number>) {
-		this.references = references;
-	}
-}
-
-export class AideRelevantReferencePart {
-	uri: vscode.Uri;
-	symbolName: string;
-	reason: string;
-	constructor(reference: { uri: vscode.Uri; symbolName: string; reason: string }) {
-		this.uri = reference.uri;
-		this.symbolName = reference.symbolName;
-		this.reason = reference.reason;
-	}
-}
-
-
-export class AideFollowupsPart {
-	followups: { [key: string]: { symbolName: string; uri: vscode.Uri }[] };
-	constructor(followups: { [key: string]: { symbolName: string; uri: vscode.Uri }[] }) {
-		this.followups = followups;
-	}
-}
-
-<<<<<<< HEAD
-export class AideChatResponseTextEditPart {
-	uri: vscode.Uri;
-	edits: vscode.TextEdit[];
-	constructor(uri: vscode.Uri, edits: vscode.TextEdit | vscode.TextEdit[]) {
-		this.uri = uri;
-		this.edits = Array.isArray(edits) ? edits : [edits];
-	}
-}
-
-export class AideChatRequestTurn implements vscode.ChatRequestTurn {
-	constructor(
-		readonly prompt: string,
-		readonly command: string | undefined,
-		readonly references: vscode.ChatPromptReference[],
-		readonly participant: string,
-	) { }
-}
-
-export class AideChatResponseTurn implements vscode.ChatResponseTurn {
-
-	constructor(
-		readonly response: ReadonlyArray<AideChatResponseMarkdownPart | AideChatResponseFileTreePart | AideChatResponseAnchorPart | AideChatResponseCommandButtonPart>,
-		readonly result: vscode.ChatResult,
-		readonly participant: string,
-		readonly command?: string
-	) { }
-}
-
-export enum AideChatLocation {
-	Panel = 1,
-	Terminal = 2,
-	Notebook = 3,
-	Editor = 4,
-=======
-
-export class AideProbeRepoMapGenerationPart {
-	finished: boolean;
-	constructor(finished: boolean) {
-		this.finished = finished;
-	}
-}
-
-export class AideProbeLongContextSearchPart {
-	finished: boolean;
-	constructor(finished: boolean) {
-		this.finished = finished;
-	}
-}
-
-export class AideProbeGoToDefinitionPart {
-	uri: vscode.Uri;
-	range: vscode.Range;
-	name: string;
-	thinking: string;
-	constructor(uri: vscode.Uri, range: vscode.Range, name: string, thinking: string) {
-		this.uri = uri;
-		this.range = range;
-		this.name = name;
-		this.thinking = thinking;
-	}
-}
-
-export class AideProbeInitialSymbolsPart {
-	symbols: { uri: vscode.Uri; symbolName: string; thinking: string; isNew: boolean }[];
-	constructor(symbols: { uri: vscode.Uri; symbolName: string; thinking: string; isNew: boolean }[]) {
-		this.symbols = symbols;
-	}
->>>>>>> 75dd68c5
-}
-
 //#endregion
 
 //#region ai

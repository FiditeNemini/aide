/*---------------------------------------------------------------------------------------------
 *  Copyright (c) Microsoft Corporation. All rights reserved.
 *  Licensed under the MIT License. See License.txt in the project root for license information.
 *--------------------------------------------------------------------------------------------*/

/* eslint-disable local/code-no-native-private */

import { asArray, coalesceInPlace, equals } from 'vs/base/common/arrays';
import { illegalArgument } from 'vs/base/common/errors';
import { IRelativePattern } from 'vs/base/common/glob';
import { MarkdownString as BaseMarkdownString, MarkdownStringTrustedOptions } from 'vs/base/common/htmlContent';
import { ResourceMap } from 'vs/base/common/map';
import { Mimes, normalizeMimeType } from 'vs/base/common/mime';
import { nextCharLength } from 'vs/base/common/strings';
import { isNumber, isObject, isString, isStringArray } from 'vs/base/common/types';
import { URI } from 'vs/base/common/uri';
import { generateUuid } from 'vs/base/common/uuid';
import { ExtensionIdentifier, IExtensionDescription } from 'vs/platform/extensions/common/extensions';
import { FileSystemProviderErrorCode, markAsFileSystemProviderError } from 'vs/platform/files/common/files';
import { RemoteAuthorityResolverErrorCode } from 'vs/platform/remote/common/remoteAuthorityResolver';
import { IRelativePatternDto } from 'vs/workbench/api/common/extHost.protocol';
import { CellEditType, ICellMetadataEdit, IDocumentMetadataEdit, isTextStreamMime } from 'vs/workbench/contrib/notebook/common/notebookCommon';
import type * as vscode from 'vscode';

/**
 * @deprecated
 *
 * This utility ensures that old JS code that uses functions for classes still works. Existing usages cannot be removed
 * but new ones must not be added
 * */
function es5ClassCompat(target: Function): any {
	const interceptFunctions = {
		apply: function (...args: any[]): any {
			if (args.length === 0) {
				return Reflect.construct(target, []);
			} else {
				const argsList = args.length === 1 ? [] : args[1];
				return Reflect.construct(target, argsList, args[0].constructor);
			}
		},
		call: function (...args: any[]): any {
			if (args.length === 0) {
				return Reflect.construct(target, []);
			} else {
				const [thisArg, ...restArgs] = args;
				return Reflect.construct(target, restArgs, thisArg.constructor);
			}
		}
	};
	return Object.assign(target, interceptFunctions);
}

export enum TerminalOutputAnchor {
	Top = 0,
	Bottom = 1
}

export enum TerminalQuickFixType {
	TerminalCommand = 0,
	Opener = 1,
	Command = 3
}

@es5ClassCompat
export class Disposable {

	static from(...inDisposables: { dispose(): any }[]): Disposable {
		let disposables: ReadonlyArray<{ dispose(): any }> | undefined = inDisposables;
		return new Disposable(function () {
			if (disposables) {
				for (const disposable of disposables) {
					if (disposable && typeof disposable.dispose === 'function') {
						disposable.dispose();
					}
				}
				disposables = undefined;
			}
		});
	}

	#callOnDispose?: () => any;

	constructor(callOnDispose: () => any) {
		this.#callOnDispose = callOnDispose;
	}

	dispose(): any {
		if (typeof this.#callOnDispose === 'function') {
			this.#callOnDispose();
			this.#callOnDispose = undefined;
		}
	}
}

@es5ClassCompat
export class Position {

	static Min(...positions: Position[]): Position {
		if (positions.length === 0) {
			throw new TypeError();
		}
		let result = positions[0];
		for (let i = 1; i < positions.length; i++) {
			const p = positions[i];
			if (p.isBefore(result)) {
				result = p;
			}
		}
		return result;
	}

	static Max(...positions: Position[]): Position {
		if (positions.length === 0) {
			throw new TypeError();
		}
		let result = positions[0];
		for (let i = 1; i < positions.length; i++) {
			const p = positions[i];
			if (p.isAfter(result)) {
				result = p;
			}
		}
		return result;
	}

	static isPosition(other: any): other is Position {
		if (!other) {
			return false;
		}
		if (other instanceof Position) {
			return true;
		}
		const { line, character } = <Position>other;
		if (typeof line === 'number' && typeof character === 'number') {
			return true;
		}
		return false;
	}

	static of(obj: vscode.Position): Position {
		if (obj instanceof Position) {
			return obj;
		} else if (this.isPosition(obj)) {
			return new Position(obj.line, obj.character);
		}
		throw new Error('Invalid argument, is NOT a position-like object');
	}

	private _line: number;
	private _character: number;

	get line(): number {
		return this._line;
	}

	get character(): number {
		return this._character;
	}

	constructor(line: number, character: number) {
		if (line < 0) {
			throw illegalArgument('line must be non-negative');
		}
		if (character < 0) {
			throw illegalArgument('character must be non-negative');
		}
		this._line = line;
		this._character = character;
	}

	isBefore(other: Position): boolean {
		if (this._line < other._line) {
			return true;
		}
		if (other._line < this._line) {
			return false;
		}
		return this._character < other._character;
	}

	isBeforeOrEqual(other: Position): boolean {
		if (this._line < other._line) {
			return true;
		}
		if (other._line < this._line) {
			return false;
		}
		return this._character <= other._character;
	}

	isAfter(other: Position): boolean {
		return !this.isBeforeOrEqual(other);
	}

	isAfterOrEqual(other: Position): boolean {
		return !this.isBefore(other);
	}

	isEqual(other: Position): boolean {
		return this._line === other._line && this._character === other._character;
	}

	compareTo(other: Position): number {
		if (this._line < other._line) {
			return -1;
		} else if (this._line > other.line) {
			return 1;
		} else {
			// equal line
			if (this._character < other._character) {
				return -1;
			} else if (this._character > other._character) {
				return 1;
			} else {
				// equal line and character
				return 0;
			}
		}
	}

	translate(change: { lineDelta?: number; characterDelta?: number }): Position;
	translate(lineDelta?: number, characterDelta?: number): Position;
	translate(lineDeltaOrChange: number | undefined | { lineDelta?: number; characterDelta?: number }, characterDelta: number = 0): Position {

		if (lineDeltaOrChange === null || characterDelta === null) {
			throw illegalArgument();
		}

		let lineDelta: number;
		if (typeof lineDeltaOrChange === 'undefined') {
			lineDelta = 0;
		} else if (typeof lineDeltaOrChange === 'number') {
			lineDelta = lineDeltaOrChange;
		} else {
			lineDelta = typeof lineDeltaOrChange.lineDelta === 'number' ? lineDeltaOrChange.lineDelta : 0;
			characterDelta = typeof lineDeltaOrChange.characterDelta === 'number' ? lineDeltaOrChange.characterDelta : 0;
		}

		if (lineDelta === 0 && characterDelta === 0) {
			return this;
		}
		return new Position(this.line + lineDelta, this.character + characterDelta);
	}

	with(change: { line?: number; character?: number }): Position;
	with(line?: number, character?: number): Position;
	with(lineOrChange: number | undefined | { line?: number; character?: number }, character: number = this.character): Position {

		if (lineOrChange === null || character === null) {
			throw illegalArgument();
		}

		let line: number;
		if (typeof lineOrChange === 'undefined') {
			line = this.line;

		} else if (typeof lineOrChange === 'number') {
			line = lineOrChange;

		} else {
			line = typeof lineOrChange.line === 'number' ? lineOrChange.line : this.line;
			character = typeof lineOrChange.character === 'number' ? lineOrChange.character : this.character;
		}

		if (line === this.line && character === this.character) {
			return this;
		}
		return new Position(line, character);
	}

	toJSON(): any {
		return { line: this.line, character: this.character };
	}
}

@es5ClassCompat
export class Range {

	static isRange(thing: any): thing is vscode.Range {
		if (thing instanceof Range) {
			return true;
		}
		if (!thing) {
			return false;
		}
		return Position.isPosition((<Range>thing).start)
			&& Position.isPosition((<Range>thing.end));
	}

	static of(obj: vscode.Range): Range {
		if (obj instanceof Range) {
			return obj;
		}
		if (this.isRange(obj)) {
			return new Range(obj.start, obj.end);
		}
		throw new Error('Invalid argument, is NOT a range-like object');
	}

	protected _start: Position;
	protected _end: Position;

	get start(): Position {
		return this._start;
	}

	get end(): Position {
		return this._end;
	}

	constructor(start: vscode.Position, end: vscode.Position);
	constructor(start: Position, end: Position);
	constructor(startLine: number, startColumn: number, endLine: number, endColumn: number);
	constructor(startLineOrStart: number | Position | vscode.Position, startColumnOrEnd: number | Position | vscode.Position, endLine?: number, endColumn?: number) {
		let start: Position | undefined;
		let end: Position | undefined;

		if (typeof startLineOrStart === 'number' && typeof startColumnOrEnd === 'number' && typeof endLine === 'number' && typeof endColumn === 'number') {
			start = new Position(startLineOrStart, startColumnOrEnd);
			end = new Position(endLine, endColumn);
		} else if (Position.isPosition(startLineOrStart) && Position.isPosition(startColumnOrEnd)) {
			start = Position.of(startLineOrStart);
			end = Position.of(startColumnOrEnd);
		}

		if (!start || !end) {
			throw new Error('Invalid arguments');
		}

		if (start.isBefore(end)) {
			this._start = start;
			this._end = end;
		} else {
			this._start = end;
			this._end = start;
		}
	}

	contains(positionOrRange: Position | Range): boolean {
		if (Range.isRange(positionOrRange)) {
			return this.contains(positionOrRange.start)
				&& this.contains(positionOrRange.end);

		} else if (Position.isPosition(positionOrRange)) {
			if (Position.of(positionOrRange).isBefore(this._start)) {
				return false;
			}
			if (this._end.isBefore(positionOrRange)) {
				return false;
			}
			return true;
		}
		return false;
	}

	isEqual(other: Range): boolean {
		return this._start.isEqual(other._start) && this._end.isEqual(other._end);
	}

	intersection(other: Range): Range | undefined {
		const start = Position.Max(other.start, this._start);
		const end = Position.Min(other.end, this._end);
		if (start.isAfter(end)) {
			// this happens when there is no overlap:
			// |-----|
			//          |----|
			return undefined;
		}
		return new Range(start, end);
	}

	union(other: Range): Range {
		if (this.contains(other)) {
			return this;
		} else if (other.contains(this)) {
			return other;
		}
		const start = Position.Min(other.start, this._start);
		const end = Position.Max(other.end, this.end);
		return new Range(start, end);
	}

	get isEmpty(): boolean {
		return this._start.isEqual(this._end);
	}

	get isSingleLine(): boolean {
		return this._start.line === this._end.line;
	}

	with(change: { start?: Position; end?: Position }): Range;
	with(start?: Position, end?: Position): Range;
	with(startOrChange: Position | undefined | { start?: Position; end?: Position }, end: Position = this.end): Range {

		if (startOrChange === null || end === null) {
			throw illegalArgument();
		}

		let start: Position;
		if (!startOrChange) {
			start = this.start;

		} else if (Position.isPosition(startOrChange)) {
			start = startOrChange;

		} else {
			start = startOrChange.start || this.start;
			end = startOrChange.end || this.end;
		}

		if (start.isEqual(this._start) && end.isEqual(this.end)) {
			return this;
		}
		return new Range(start, end);
	}

	toJSON(): any {
		return [this.start, this.end];
	}
}

@es5ClassCompat
export class Selection extends Range {

	static isSelection(thing: any): thing is Selection {
		if (thing instanceof Selection) {
			return true;
		}
		if (!thing) {
			return false;
		}
		return Range.isRange(thing)
			&& Position.isPosition((<Selection>thing).anchor)
			&& Position.isPosition((<Selection>thing).active)
			&& typeof (<Selection>thing).isReversed === 'boolean';
	}

	private _anchor: Position;

	public get anchor(): Position {
		return this._anchor;
	}

	private _active: Position;

	public get active(): Position {
		return this._active;
	}

	constructor(anchor: Position, active: Position);
	constructor(anchorLine: number, anchorColumn: number, activeLine: number, activeColumn: number);
	constructor(anchorLineOrAnchor: number | Position, anchorColumnOrActive: number | Position, activeLine?: number, activeColumn?: number) {
		let anchor: Position | undefined;
		let active: Position | undefined;

		if (typeof anchorLineOrAnchor === 'number' && typeof anchorColumnOrActive === 'number' && typeof activeLine === 'number' && typeof activeColumn === 'number') {
			anchor = new Position(anchorLineOrAnchor, anchorColumnOrActive);
			active = new Position(activeLine, activeColumn);
		} else if (Position.isPosition(anchorLineOrAnchor) && Position.isPosition(anchorColumnOrActive)) {
			anchor = Position.of(anchorLineOrAnchor);
			active = Position.of(anchorColumnOrActive);
		}

		if (!anchor || !active) {
			throw new Error('Invalid arguments');
		}

		super(anchor, active);

		this._anchor = anchor;
		this._active = active;
	}

	get isReversed(): boolean {
		return this._anchor === this._end;
	}

	override toJSON() {
		return {
			start: this.start,
			end: this.end,
			active: this.active,
			anchor: this.anchor
		};
	}
}

const validateConnectionToken = (connectionToken: string) => {
	if (typeof connectionToken !== 'string' || connectionToken.length === 0 || !/^[0-9A-Za-z_\-]+$/.test(connectionToken)) {
		throw illegalArgument('connectionToken');
	}
};


export class ResolvedAuthority {
	public static isResolvedAuthority(resolvedAuthority: any): resolvedAuthority is ResolvedAuthority {
		return resolvedAuthority
			&& typeof resolvedAuthority === 'object'
			&& typeof resolvedAuthority.host === 'string'
			&& typeof resolvedAuthority.port === 'number'
			&& (resolvedAuthority.connectionToken === undefined || typeof resolvedAuthority.connectionToken === 'string');
	}

	readonly host: string;
	readonly port: number;
	readonly connectionToken: string | undefined;

	constructor(host: string, port: number, connectionToken?: string) {
		if (typeof host !== 'string' || host.length === 0) {
			throw illegalArgument('host');
		}
		if (typeof port !== 'number' || port === 0 || Math.round(port) !== port) {
			throw illegalArgument('port');
		}
		if (typeof connectionToken !== 'undefined') {
			validateConnectionToken(connectionToken);
		}
		this.host = host;
		this.port = Math.round(port);
		this.connectionToken = connectionToken;
	}
}


export class ManagedResolvedAuthority {

	public static isManagedResolvedAuthority(resolvedAuthority: any): resolvedAuthority is ManagedResolvedAuthority {
		return resolvedAuthority
			&& typeof resolvedAuthority === 'object'
			&& typeof resolvedAuthority.makeConnection === 'function'
			&& (resolvedAuthority.connectionToken === undefined || typeof resolvedAuthority.connectionToken === 'string');
	}

	constructor(public readonly makeConnection: () => Thenable<vscode.ManagedMessagePassing>, public readonly connectionToken?: string) {
		if (typeof connectionToken !== 'undefined') {
			validateConnectionToken(connectionToken);
		}
	}
}

export class RemoteAuthorityResolverError extends Error {

	static NotAvailable(message?: string, handled?: boolean): RemoteAuthorityResolverError {
		return new RemoteAuthorityResolverError(message, RemoteAuthorityResolverErrorCode.NotAvailable, handled);
	}

	static TemporarilyNotAvailable(message?: string): RemoteAuthorityResolverError {
		return new RemoteAuthorityResolverError(message, RemoteAuthorityResolverErrorCode.TemporarilyNotAvailable);
	}

	public readonly _message: string | undefined;
	public readonly _code: RemoteAuthorityResolverErrorCode;
	public readonly _detail: any;

	constructor(message?: string, code: RemoteAuthorityResolverErrorCode = RemoteAuthorityResolverErrorCode.Unknown, detail?: any) {
		super(message);

		this._message = message;
		this._code = code;
		this._detail = detail;

		// workaround when extending builtin objects and when compiling to ES5, see:
		// https://github.com/microsoft/TypeScript-wiki/blob/master/Breaking-Changes.md#extending-built-ins-like-error-array-and-map-may-no-longer-work
		Object.setPrototypeOf(this, RemoteAuthorityResolverError.prototype);
	}
}

export enum EndOfLine {
	LF = 1,
	CRLF = 2
}

export enum EnvironmentVariableMutatorType {
	Replace = 1,
	Append = 2,
	Prepend = 3
}

@es5ClassCompat
export class TextEdit {

	static isTextEdit(thing: any): thing is TextEdit {
		if (thing instanceof TextEdit) {
			return true;
		}
		if (!thing) {
			return false;
		}
		return Range.isRange((<TextEdit>thing))
			&& typeof (<TextEdit>thing).newText === 'string';
	}

	static replace(range: Range, newText: string): TextEdit {
		return new TextEdit(range, newText);
	}

	static insert(position: Position, newText: string): TextEdit {
		return TextEdit.replace(new Range(position, position), newText);
	}

	static delete(range: Range): TextEdit {
		return TextEdit.replace(range, '');
	}

	static setEndOfLine(eol: EndOfLine): TextEdit {
		const ret = new TextEdit(new Range(new Position(0, 0), new Position(0, 0)), '');
		ret.newEol = eol;
		return ret;
	}

	protected _range: Range;
	protected _newText: string | null;
	protected _newEol?: EndOfLine;

	get range(): Range {
		return this._range;
	}

	set range(value: Range) {
		if (value && !Range.isRange(value)) {
			throw illegalArgument('range');
		}
		this._range = value;
	}

	get newText(): string {
		return this._newText || '';
	}

	set newText(value: string) {
		if (value && typeof value !== 'string') {
			throw illegalArgument('newText');
		}
		this._newText = value;
	}

	get newEol(): EndOfLine | undefined {
		return this._newEol;
	}

	set newEol(value: EndOfLine | undefined) {
		if (value && typeof value !== 'number') {
			throw illegalArgument('newEol');
		}
		this._newEol = value;
	}

	constructor(range: Range, newText: string | null) {
		this._range = range;
		this._newText = newText;
	}

	toJSON(): any {
		return {
			range: this.range,
			newText: this.newText,
			newEol: this._newEol
		};
	}
}

@es5ClassCompat
export class NotebookEdit implements vscode.NotebookEdit {

	static isNotebookCellEdit(thing: any): thing is NotebookEdit {
		if (thing instanceof NotebookEdit) {
			return true;
		}
		if (!thing) {
			return false;
		}
		return NotebookRange.isNotebookRange((<NotebookEdit>thing))
			&& Array.isArray((<NotebookEdit>thing).newCells);
	}

	static replaceCells(range: NotebookRange, newCells: NotebookCellData[]): NotebookEdit {
		return new NotebookEdit(range, newCells);
	}

	static insertCells(index: number, newCells: vscode.NotebookCellData[]): vscode.NotebookEdit {
		return new NotebookEdit(new NotebookRange(index, index), newCells);
	}

	static deleteCells(range: NotebookRange): NotebookEdit {
		return new NotebookEdit(range, []);
	}

	static updateCellMetadata(index: number, newMetadata: { [key: string]: any }): NotebookEdit {
		const edit = new NotebookEdit(new NotebookRange(index, index), []);
		edit.newCellMetadata = newMetadata;
		return edit;
	}

	static updateNotebookMetadata(newMetadata: { [key: string]: any }): NotebookEdit {
		const edit = new NotebookEdit(new NotebookRange(0, 0), []);
		edit.newNotebookMetadata = newMetadata;
		return edit;
	}

	range: NotebookRange;
	newCells: NotebookCellData[];
	newCellMetadata?: { [key: string]: any };
	newNotebookMetadata?: { [key: string]: any };

	constructor(range: NotebookRange, newCells: NotebookCellData[]) {
		this.range = range;
		this.newCells = newCells;
	}
}

export class SnippetTextEdit implements vscode.SnippetTextEdit {

	static isSnippetTextEdit(thing: any): thing is SnippetTextEdit {
		if (thing instanceof SnippetTextEdit) {
			return true;
		}
		if (!thing) {
			return false;
		}
		return Range.isRange((<SnippetTextEdit>thing).range)
			&& SnippetString.isSnippetString((<SnippetTextEdit>thing).snippet);
	}

	static replace(range: Range, snippet: SnippetString): SnippetTextEdit {
		return new SnippetTextEdit(range, snippet);
	}

	static insert(position: Position, snippet: SnippetString): SnippetTextEdit {
		return SnippetTextEdit.replace(new Range(position, position), snippet);
	}

	range: Range;

	snippet: SnippetString;

	constructor(range: Range, snippet: SnippetString) {
		this.range = range;
		this.snippet = snippet;
	}
}

export interface IFileOperationOptions {
	readonly overwrite?: boolean;
	readonly ignoreIfExists?: boolean;
	readonly ignoreIfNotExists?: boolean;
	readonly recursive?: boolean;
	readonly contents?: Uint8Array | vscode.DataTransferFile;
}

export const enum FileEditType {
	File = 1,
	Text = 2,
	Cell = 3,
	CellReplace = 5,
	Snippet = 6,
}

export interface IFileOperation {
	readonly _type: FileEditType.File;
	readonly from?: URI;
	readonly to?: URI;
	readonly options?: IFileOperationOptions;
	readonly metadata?: vscode.WorkspaceEditEntryMetadata;
}

export interface IFileTextEdit {
	readonly _type: FileEditType.Text;
	readonly uri: URI;
	readonly edit: TextEdit;
	readonly metadata?: vscode.WorkspaceEditEntryMetadata;
}

export interface IFileSnippetTextEdit {
	readonly _type: FileEditType.Snippet;
	readonly uri: URI;
	readonly range: vscode.Range;
	readonly edit: vscode.SnippetString;
	readonly metadata?: vscode.WorkspaceEditEntryMetadata;
}

export interface IFileCellEdit {
	readonly _type: FileEditType.Cell;
	readonly uri: URI;
	readonly edit?: ICellMetadataEdit | IDocumentMetadataEdit;
	readonly notebookMetadata?: Record<string, any>;
	readonly metadata?: vscode.WorkspaceEditEntryMetadata;
}

export interface ICellEdit {
	readonly _type: FileEditType.CellReplace;
	readonly metadata?: vscode.WorkspaceEditEntryMetadata;
	readonly uri: URI;
	readonly index: number;
	readonly count: number;
	readonly cells: vscode.NotebookCellData[];
}


type WorkspaceEditEntry = IFileOperation | IFileTextEdit | IFileSnippetTextEdit | IFileCellEdit | ICellEdit;

@es5ClassCompat
export class WorkspaceEdit implements vscode.WorkspaceEdit {

	private readonly _edits: WorkspaceEditEntry[] = [];


	_allEntries(): ReadonlyArray<WorkspaceEditEntry> {
		return this._edits;
	}

	// --- file

	renameFile(from: vscode.Uri, to: vscode.Uri, options?: { readonly overwrite?: boolean; readonly ignoreIfExists?: boolean }, metadata?: vscode.WorkspaceEditEntryMetadata): void {
		this._edits.push({ _type: FileEditType.File, from, to, options, metadata });
	}

	createFile(uri: vscode.Uri, options?: { readonly overwrite?: boolean; readonly ignoreIfExists?: boolean; readonly contents?: Uint8Array | vscode.DataTransferFile }, metadata?: vscode.WorkspaceEditEntryMetadata): void {
		this._edits.push({ _type: FileEditType.File, from: undefined, to: uri, options, metadata });
	}

	deleteFile(uri: vscode.Uri, options?: { readonly recursive?: boolean; readonly ignoreIfNotExists?: boolean }, metadata?: vscode.WorkspaceEditEntryMetadata): void {
		this._edits.push({ _type: FileEditType.File, from: uri, to: undefined, options, metadata });
	}

	// --- notebook

	private replaceNotebookMetadata(uri: URI, value: Record<string, any>, metadata?: vscode.WorkspaceEditEntryMetadata): void {
		this._edits.push({ _type: FileEditType.Cell, metadata, uri, edit: { editType: CellEditType.DocumentMetadata, metadata: value }, notebookMetadata: value });
	}

	private replaceNotebookCells(uri: URI, startOrRange: vscode.NotebookRange, cellData: vscode.NotebookCellData[], metadata?: vscode.WorkspaceEditEntryMetadata): void {
		const start = startOrRange.start;
		const end = startOrRange.end;

		if (start !== end || cellData.length > 0) {
			this._edits.push({ _type: FileEditType.CellReplace, uri, index: start, count: end - start, cells: cellData, metadata });
		}
	}

	private replaceNotebookCellMetadata(uri: URI, index: number, cellMetadata: Record<string, any>, metadata?: vscode.WorkspaceEditEntryMetadata): void {
		this._edits.push({ _type: FileEditType.Cell, metadata, uri, edit: { editType: CellEditType.Metadata, index, metadata: cellMetadata } });
	}

	// --- text

	replace(uri: URI, range: Range, newText: string, metadata?: vscode.WorkspaceEditEntryMetadata): void {
		this._edits.push({ _type: FileEditType.Text, uri, edit: new TextEdit(range, newText), metadata });
	}

	insert(resource: URI, position: Position, newText: string, metadata?: vscode.WorkspaceEditEntryMetadata): void {
		this.replace(resource, new Range(position, position), newText, metadata);
	}

	delete(resource: URI, range: Range, metadata?: vscode.WorkspaceEditEntryMetadata): void {
		this.replace(resource, range, '', metadata);
	}

	// --- text (Maplike)

	has(uri: URI): boolean {
		return this._edits.some(edit => edit._type === FileEditType.Text && edit.uri.toString() === uri.toString());
	}

	set(uri: URI, edits: ReadonlyArray<TextEdit | SnippetTextEdit>): void;
	set(uri: URI, edits: ReadonlyArray<[TextEdit | SnippetTextEdit, vscode.WorkspaceEditEntryMetadata | undefined]>): void;
	set(uri: URI, edits: readonly NotebookEdit[]): void;
	set(uri: URI, edits: ReadonlyArray<[NotebookEdit, vscode.WorkspaceEditEntryMetadata | undefined]>): void;

	set(uri: URI, edits: null | undefined | ReadonlyArray<TextEdit | SnippetTextEdit | NotebookEdit | [NotebookEdit, vscode.WorkspaceEditEntryMetadata | undefined] | [TextEdit | SnippetTextEdit, vscode.WorkspaceEditEntryMetadata | undefined]>): void {
		if (!edits) {
			// remove all text, snippet, or notebook edits for `uri`
			for (let i = 0; i < this._edits.length; i++) {
				const element = this._edits[i];
				switch (element._type) {
					case FileEditType.Text:
					case FileEditType.Snippet:
					case FileEditType.Cell:
					case FileEditType.CellReplace:
						if (element.uri.toString() === uri.toString()) {
							this._edits[i] = undefined!; // will be coalesced down below
						}
						break;
				}
			}
			coalesceInPlace(this._edits);
		} else {
			// append edit to the end
			for (const editOrTuple of edits) {
				if (!editOrTuple) {
					continue;
				}
				let edit: TextEdit | SnippetTextEdit | NotebookEdit;
				let metadata: vscode.WorkspaceEditEntryMetadata | undefined;
				if (Array.isArray(editOrTuple)) {
					edit = editOrTuple[0];
					metadata = editOrTuple[1];
				} else {
					edit = editOrTuple;
				}
				if (NotebookEdit.isNotebookCellEdit(edit)) {
					if (edit.newCellMetadata) {
						this.replaceNotebookCellMetadata(uri, edit.range.start, edit.newCellMetadata, metadata);
					} else if (edit.newNotebookMetadata) {
						this.replaceNotebookMetadata(uri, edit.newNotebookMetadata, metadata);
					} else {
						this.replaceNotebookCells(uri, edit.range, edit.newCells, metadata);
					}
				} else if (SnippetTextEdit.isSnippetTextEdit(edit)) {
					this._edits.push({ _type: FileEditType.Snippet, uri, range: edit.range, edit: edit.snippet, metadata });

				} else {
					this._edits.push({ _type: FileEditType.Text, uri, edit, metadata });
				}
			}
		}
	}

	get(uri: URI): TextEdit[] {
		const res: TextEdit[] = [];
		for (const candidate of this._edits) {
			if (candidate._type === FileEditType.Text && candidate.uri.toString() === uri.toString()) {
				res.push(candidate.edit);
			}
		}
		return res;
	}

	entries(): [URI, TextEdit[]][] {
		const textEdits = new ResourceMap<[URI, TextEdit[]]>();
		for (const candidate of this._edits) {
			if (candidate._type === FileEditType.Text) {
				let textEdit = textEdits.get(candidate.uri);
				if (!textEdit) {
					textEdit = [candidate.uri, []];
					textEdits.set(candidate.uri, textEdit);
				}
				textEdit[1].push(candidate.edit);
			}
		}
		return [...textEdits.values()];
	}

	get size(): number {
		return this.entries().length;
	}

	toJSON(): any {
		return this.entries();
	}
}

@es5ClassCompat
export class SnippetString {

	static isSnippetString(thing: any): thing is SnippetString {
		if (thing instanceof SnippetString) {
			return true;
		}
		if (!thing) {
			return false;
		}
		return typeof (<SnippetString>thing).value === 'string';
	}

	private static _escape(value: string): string {
		return value.replace(/\$|}|\\/g, '\\$&');
	}

	private _tabstop: number = 1;

	value: string;

	constructor(value?: string) {
		this.value = value || '';
	}

	appendText(string: string): SnippetString {
		this.value += SnippetString._escape(string);
		return this;
	}

	appendTabstop(number: number = this._tabstop++): SnippetString {
		this.value += '$';
		this.value += number;
		return this;
	}

	appendPlaceholder(value: string | ((snippet: SnippetString) => any), number: number = this._tabstop++): SnippetString {

		if (typeof value === 'function') {
			const nested = new SnippetString();
			nested._tabstop = this._tabstop;
			value(nested);
			this._tabstop = nested._tabstop;
			value = nested.value;
		} else {
			value = SnippetString._escape(value);
		}

		this.value += '${';
		this.value += number;
		this.value += ':';
		this.value += value;
		this.value += '}';

		return this;
	}

	appendChoice(values: string[], number: number = this._tabstop++): SnippetString {
		const value = values.map(s => s.replaceAll(/[|\\,]/g, '\\$&')).join(',');

		this.value += '${';
		this.value += number;
		this.value += '|';
		this.value += value;
		this.value += '|}';

		return this;
	}

	appendVariable(name: string, defaultValue?: string | ((snippet: SnippetString) => any)): SnippetString {

		if (typeof defaultValue === 'function') {
			const nested = new SnippetString();
			nested._tabstop = this._tabstop;
			defaultValue(nested);
			this._tabstop = nested._tabstop;
			defaultValue = nested.value;

		} else if (typeof defaultValue === 'string') {
			defaultValue = defaultValue.replace(/\$|}/g, '\\$&'); // CodeQL [SM02383] I do not want to escape backslashes here
		}

		this.value += '${';
		this.value += name;
		if (defaultValue) {
			this.value += ':';
			this.value += defaultValue;
		}
		this.value += '}';


		return this;
	}
}

export enum DiagnosticTag {
	Unnecessary = 1,
	Deprecated = 2
}

export enum DiagnosticSeverity {
	Hint = 3,
	Information = 2,
	Warning = 1,
	Error = 0
}

@es5ClassCompat
export class Location {

	static isLocation(thing: any): thing is vscode.Location {
		if (thing instanceof Location) {
			return true;
		}
		if (!thing) {
			return false;
		}
		return Range.isRange((<Location>thing).range)
			&& URI.isUri((<Location>thing).uri);
	}

	uri: URI;
	range!: Range;

	constructor(uri: URI, rangeOrPosition: Range | Position) {
		this.uri = uri;

		if (!rangeOrPosition) {
			//that's OK
		} else if (Range.isRange(rangeOrPosition)) {
			this.range = Range.of(rangeOrPosition);
		} else if (Position.isPosition(rangeOrPosition)) {
			this.range = new Range(rangeOrPosition, rangeOrPosition);
		} else {
			throw new Error('Illegal argument');
		}
	}

	toJSON(): any {
		return {
			uri: this.uri,
			range: this.range
		};
	}
}

@es5ClassCompat
export class DiagnosticRelatedInformation {

	static is(thing: any): thing is DiagnosticRelatedInformation {
		if (!thing) {
			return false;
		}
		return typeof (<DiagnosticRelatedInformation>thing).message === 'string'
			&& (<DiagnosticRelatedInformation>thing).location
			&& Range.isRange((<DiagnosticRelatedInformation>thing).location.range)
			&& URI.isUri((<DiagnosticRelatedInformation>thing).location.uri);
	}

	location: Location;
	message: string;

	constructor(location: Location, message: string) {
		this.location = location;
		this.message = message;
	}

	static isEqual(a: DiagnosticRelatedInformation, b: DiagnosticRelatedInformation): boolean {
		if (a === b) {
			return true;
		}
		if (!a || !b) {
			return false;
		}
		return a.message === b.message
			&& a.location.range.isEqual(b.location.range)
			&& a.location.uri.toString() === b.location.uri.toString();
	}
}

@es5ClassCompat
export class Diagnostic {

	range: Range;
	message: string;
	severity: DiagnosticSeverity;
	source?: string;
	code?: string | number;
	relatedInformation?: DiagnosticRelatedInformation[];
	tags?: DiagnosticTag[];

	constructor(range: Range, message: string, severity: DiagnosticSeverity = DiagnosticSeverity.Error) {
		if (!Range.isRange(range)) {
			throw new TypeError('range must be set');
		}
		if (!message) {
			throw new TypeError('message must be set');
		}
		this.range = range;
		this.message = message;
		this.severity = severity;
	}

	toJSON(): any {
		return {
			severity: DiagnosticSeverity[this.severity],
			message: this.message,
			range: this.range,
			source: this.source,
			code: this.code,
		};
	}

	static isEqual(a: Diagnostic | undefined, b: Diagnostic | undefined): boolean {
		if (a === b) {
			return true;
		}
		if (!a || !b) {
			return false;
		}
		return a.message === b.message
			&& a.severity === b.severity
			&& a.code === b.code
			&& a.severity === b.severity
			&& a.source === b.source
			&& a.range.isEqual(b.range)
			&& equals(a.tags, b.tags)
			&& equals(a.relatedInformation, b.relatedInformation, DiagnosticRelatedInformation.isEqual);
	}
}

@es5ClassCompat
export class Hover {

	public contents: (vscode.MarkdownString | vscode.MarkedString)[];
	public range: Range | undefined;

	constructor(
		contents: vscode.MarkdownString | vscode.MarkedString | (vscode.MarkdownString | vscode.MarkedString)[],
		range?: Range
	) {
		if (!contents) {
			throw new Error('Illegal argument, contents must be defined');
		}
		if (Array.isArray(contents)) {
			this.contents = contents;
		} else {
			this.contents = [contents];
		}
		this.range = range;
	}
}

@es5ClassCompat
export class VerboseHover extends Hover {

	public canIncreaseHover: boolean | undefined;
	public canDecreaseHover: boolean | undefined;

	constructor(
		contents: vscode.MarkdownString | vscode.MarkedString | (vscode.MarkdownString | vscode.MarkedString)[],
		range?: Range,
		canIncreaseHover?: boolean,
		canDecreaseHover?: boolean,
	) {
		super(contents, range);
		this.canIncreaseHover = canIncreaseHover;
		this.canDecreaseHover = canDecreaseHover;
	}
}

export enum HoverVerbosityAction {
	Increase = 0,
	Decrease = 1
}

export enum DocumentHighlightKind {
	Text = 0,
	Read = 1,
	Write = 2
}

@es5ClassCompat
export class DocumentHighlight {

	range: Range;
	kind: DocumentHighlightKind;

	constructor(range: Range, kind: DocumentHighlightKind = DocumentHighlightKind.Text) {
		this.range = range;
		this.kind = kind;
	}

	toJSON(): any {
		return {
			range: this.range,
			kind: DocumentHighlightKind[this.kind]
		};
	}
}

@es5ClassCompat
export class MultiDocumentHighlight {

	uri: URI;
	highlights: DocumentHighlight[];

	constructor(uri: URI, highlights: DocumentHighlight[]) {
		this.uri = uri;
		this.highlights = highlights;
	}

	toJSON(): any {
		return {
			uri: this.uri,
			highlights: this.highlights.map(h => h.toJSON())
		};
	}
}

export enum SymbolKind {
	File = 0,
	Module = 1,
	Namespace = 2,
	Package = 3,
	Class = 4,
	Method = 5,
	Property = 6,
	Field = 7,
	Constructor = 8,
	Enum = 9,
	Interface = 10,
	Function = 11,
	Variable = 12,
	Constant = 13,
	String = 14,
	Number = 15,
	Boolean = 16,
	Array = 17,
	Object = 18,
	Key = 19,
	Null = 20,
	EnumMember = 21,
	Struct = 22,
	Event = 23,
	Operator = 24,
	TypeParameter = 25
}

export enum SymbolTag {
	Deprecated = 1,
}

@es5ClassCompat
export class SymbolInformation {

	static validate(candidate: SymbolInformation): void {
		if (!candidate.name) {
			throw new Error('name must not be falsy');
		}
	}

	name: string;
	location!: Location;
	kind: SymbolKind;
	tags?: SymbolTag[];
	containerName: string | undefined;

	constructor(name: string, kind: SymbolKind, containerName: string | undefined, location: Location);
	constructor(name: string, kind: SymbolKind, range: Range, uri?: URI, containerName?: string);
	constructor(name: string, kind: SymbolKind, rangeOrContainer: string | undefined | Range, locationOrUri?: Location | URI, containerName?: string) {
		this.name = name;
		this.kind = kind;
		this.containerName = containerName;

		if (typeof rangeOrContainer === 'string') {
			this.containerName = rangeOrContainer;
		}

		if (locationOrUri instanceof Location) {
			this.location = locationOrUri;
		} else if (rangeOrContainer instanceof Range) {
			this.location = new Location(locationOrUri!, rangeOrContainer);
		}

		SymbolInformation.validate(this);
	}

	toJSON(): any {
		return {
			name: this.name,
			kind: SymbolKind[this.kind],
			location: this.location,
			containerName: this.containerName
		};
	}
}

@es5ClassCompat
export class DocumentSymbol {

	static validate(candidate: DocumentSymbol): void {
		if (!candidate.name) {
			throw new Error('name must not be falsy');
		}
		if (!candidate.range.contains(candidate.selectionRange)) {
			throw new Error('selectionRange must be contained in fullRange');
		}
		candidate.children?.forEach(DocumentSymbol.validate);
	}

	name: string;
	detail: string;
	kind: SymbolKind;
	tags?: SymbolTag[];
	range: Range;
	selectionRange: Range;
	children: DocumentSymbol[];

	constructor(name: string, detail: string, kind: SymbolKind, range: Range, selectionRange: Range) {
		this.name = name;
		this.detail = detail;
		this.kind = kind;
		this.range = range;
		this.selectionRange = selectionRange;
		this.children = [];

		DocumentSymbol.validate(this);
	}
}


export enum CodeActionTriggerKind {
	Invoke = 1,
	Automatic = 2,
}

@es5ClassCompat
export class CodeAction {
	title: string;

	command?: vscode.Command;

	edit?: WorkspaceEdit;

	diagnostics?: Diagnostic[];

	kind?: CodeActionKind;

	isPreferred?: boolean;

	constructor(title: string, kind?: CodeActionKind) {
		this.title = title;
		this.kind = kind;
	}
}

@es5ClassCompat
export class CodeActionKind {
	private static readonly sep = '.';

	public static Empty: CodeActionKind;
	public static QuickFix: CodeActionKind;
	public static Refactor: CodeActionKind;
	public static RefactorExtract: CodeActionKind;
	public static RefactorInline: CodeActionKind;
	public static RefactorMove: CodeActionKind;
	public static RefactorRewrite: CodeActionKind;
	public static Source: CodeActionKind;
	public static SourceOrganizeImports: CodeActionKind;
	public static SourceFixAll: CodeActionKind;
	public static Notebook: CodeActionKind;

	constructor(
		public readonly value: string
	) { }

	public append(parts: string): CodeActionKind {
		return new CodeActionKind(this.value ? this.value + CodeActionKind.sep + parts : parts);
	}

	public intersects(other: CodeActionKind): boolean {
		return this.contains(other) || other.contains(this);
	}

	public contains(other: CodeActionKind): boolean {
		return this.value === other.value || other.value.startsWith(this.value + CodeActionKind.sep);
	}
}

CodeActionKind.Empty = new CodeActionKind('');
CodeActionKind.QuickFix = CodeActionKind.Empty.append('quickfix');
CodeActionKind.Refactor = CodeActionKind.Empty.append('refactor');
CodeActionKind.RefactorExtract = CodeActionKind.Refactor.append('extract');
CodeActionKind.RefactorInline = CodeActionKind.Refactor.append('inline');
CodeActionKind.RefactorMove = CodeActionKind.Refactor.append('move');
CodeActionKind.RefactorRewrite = CodeActionKind.Refactor.append('rewrite');
CodeActionKind.Source = CodeActionKind.Empty.append('source');
CodeActionKind.SourceOrganizeImports = CodeActionKind.Source.append('organizeImports');
CodeActionKind.SourceFixAll = CodeActionKind.Source.append('fixAll');
CodeActionKind.Notebook = CodeActionKind.Empty.append('notebook');

@es5ClassCompat
export class SelectionRange {

	range: Range;
	parent?: SelectionRange;

	constructor(range: Range, parent?: SelectionRange) {
		this.range = range;
		this.parent = parent;

		if (parent && !parent.range.contains(this.range)) {
			throw new Error('Invalid argument: parent must contain this range');
		}
	}
}

export class CallHierarchyItem {

	_sessionId?: string;
	_itemId?: string;

	kind: SymbolKind;
	tags?: SymbolTag[];
	name: string;
	detail?: string;
	uri: URI;
	range: Range;
	selectionRange: Range;

	constructor(kind: SymbolKind, name: string, detail: string, uri: URI, range: Range, selectionRange: Range) {
		this.kind = kind;
		this.name = name;
		this.detail = detail;
		this.uri = uri;
		this.range = range;
		this.selectionRange = selectionRange;
	}
}

export class CallHierarchyIncomingCall {

	from: vscode.CallHierarchyItem;
	fromRanges: vscode.Range[];

	constructor(item: vscode.CallHierarchyItem, fromRanges: vscode.Range[]) {
		this.fromRanges = fromRanges;
		this.from = item;
	}
}
export class CallHierarchyOutgoingCall {

	to: vscode.CallHierarchyItem;
	fromRanges: vscode.Range[];

	constructor(item: vscode.CallHierarchyItem, fromRanges: vscode.Range[]) {
		this.fromRanges = fromRanges;
		this.to = item;
	}
}

export enum LanguageStatusSeverity {
	Information = 0,
	Warning = 1,
	Error = 2
}


@es5ClassCompat
export class CodeLens {

	range: Range;

	command: vscode.Command | undefined;

	constructor(range: Range, command?: vscode.Command) {
		this.range = range;
		this.command = command;
	}

	get isResolved(): boolean {
		return !!this.command;
	}
}

@es5ClassCompat
export class MarkdownString implements vscode.MarkdownString {

	readonly #delegate: BaseMarkdownString;

	static isMarkdownString(thing: any): thing is vscode.MarkdownString {
		if (thing instanceof MarkdownString) {
			return true;
		}
		return thing && thing.appendCodeblock && thing.appendMarkdown && thing.appendText && (thing.value !== undefined);
	}

	constructor(value?: string, supportThemeIcons: boolean = false) {
		this.#delegate = new BaseMarkdownString(value, { supportThemeIcons });
	}

	get value(): string {
		return this.#delegate.value;
	}
	set value(value: string) {
		this.#delegate.value = value;
	}

	get isTrusted(): boolean | MarkdownStringTrustedOptions | undefined {
		return this.#delegate.isTrusted;
	}

	set isTrusted(value: boolean | MarkdownStringTrustedOptions | undefined) {
		this.#delegate.isTrusted = value;
	}

	get supportThemeIcons(): boolean | undefined {
		return this.#delegate.supportThemeIcons;
	}

	set supportThemeIcons(value: boolean | undefined) {
		this.#delegate.supportThemeIcons = value;
	}

	get supportHtml(): boolean | undefined {
		return this.#delegate.supportHtml;
	}

	set supportHtml(value: boolean | undefined) {
		this.#delegate.supportHtml = value;
	}

	get baseUri(): vscode.Uri | undefined {
		return this.#delegate.baseUri;
	}

	set baseUri(value: vscode.Uri | undefined) {
		this.#delegate.baseUri = value;
	}

	appendText(value: string): vscode.MarkdownString {
		this.#delegate.appendText(value);
		return this;
	}

	appendMarkdown(value: string): vscode.MarkdownString {
		this.#delegate.appendMarkdown(value);
		return this;
	}

	appendCodeblock(value: string, language?: string): vscode.MarkdownString {
		this.#delegate.appendCodeblock(language ?? '', value);
		return this;
	}
}

@es5ClassCompat
export class ParameterInformation {

	label: string | [number, number];
	documentation?: string | vscode.MarkdownString;

	constructor(label: string | [number, number], documentation?: string | vscode.MarkdownString) {
		this.label = label;
		this.documentation = documentation;
	}
}

@es5ClassCompat
export class SignatureInformation {

	label: string;
	documentation?: string | vscode.MarkdownString;
	parameters: ParameterInformation[];
	activeParameter?: number;

	constructor(label: string, documentation?: string | vscode.MarkdownString) {
		this.label = label;
		this.documentation = documentation;
		this.parameters = [];
	}
}

@es5ClassCompat
export class SignatureHelp {

	signatures: SignatureInformation[];
	activeSignature: number = 0;
	activeParameter: number = 0;

	constructor() {
		this.signatures = [];
	}
}

export enum SignatureHelpTriggerKind {
	Invoke = 1,
	TriggerCharacter = 2,
	ContentChange = 3,
}


export enum InlayHintKind {
	Type = 1,
	Parameter = 2,
}

@es5ClassCompat
export class InlayHintLabelPart {

	value: string;
	tooltip?: string | vscode.MarkdownString;
	location?: Location;
	command?: vscode.Command;

	constructor(value: string) {
		this.value = value;
	}
}

@es5ClassCompat
export class InlayHint implements vscode.InlayHint {

	label: string | InlayHintLabelPart[];
	tooltip?: string | vscode.MarkdownString;
	position: Position;
	textEdits?: TextEdit[];
	kind?: vscode.InlayHintKind;
	paddingLeft?: boolean;
	paddingRight?: boolean;

	constructor(position: Position, label: string | InlayHintLabelPart[], kind?: vscode.InlayHintKind) {
		this.position = position;
		this.label = label;
		this.kind = kind;
	}
}

export enum CompletionTriggerKind {
	Invoke = 0,
	TriggerCharacter = 1,
	TriggerForIncompleteCompletions = 2
}

export interface CompletionContext {
	readonly triggerKind: CompletionTriggerKind;
	readonly triggerCharacter: string | undefined;
}

export enum CompletionItemKind {
	Text = 0,
	Method = 1,
	Function = 2,
	Constructor = 3,
	Field = 4,
	Variable = 5,
	Class = 6,
	Interface = 7,
	Module = 8,
	Property = 9,
	Unit = 10,
	Value = 11,
	Enum = 12,
	Keyword = 13,
	Snippet = 14,
	Color = 15,
	File = 16,
	Reference = 17,
	Folder = 18,
	EnumMember = 19,
	Constant = 20,
	Struct = 21,
	Event = 22,
	Operator = 23,
	TypeParameter = 24,
	User = 25,
	Issue = 26
}

export enum CompletionItemTag {
	Deprecated = 1,
}

export interface CompletionItemLabel {
	label: string;
	detail?: string;
	description?: string;
}

@es5ClassCompat
export class CompletionItem implements vscode.CompletionItem {

	label: string | CompletionItemLabel;
	kind?: CompletionItemKind;
	tags?: CompletionItemTag[];
	detail?: string;
	documentation?: string | vscode.MarkdownString;
	sortText?: string;
	filterText?: string;
	preselect?: boolean;
	insertText?: string | SnippetString;
	keepWhitespace?: boolean;
	range?: Range | { inserting: Range; replacing: Range };
	commitCharacters?: string[];
	textEdit?: TextEdit;
	additionalTextEdits?: TextEdit[];
	command?: vscode.Command;

	constructor(label: string | CompletionItemLabel, kind?: CompletionItemKind) {
		this.label = label;
		this.kind = kind;
	}

	toJSON(): any {
		return {
			label: this.label,
			kind: this.kind && CompletionItemKind[this.kind],
			detail: this.detail,
			documentation: this.documentation,
			sortText: this.sortText,
			filterText: this.filterText,
			preselect: this.preselect,
			insertText: this.insertText,
			textEdit: this.textEdit
		};
	}
}

@es5ClassCompat
export class CompletionList {

	isIncomplete?: boolean;
	items: vscode.CompletionItem[];

	constructor(items: vscode.CompletionItem[] = [], isIncomplete: boolean = false) {
		this.items = items;
		this.isIncomplete = isIncomplete;
	}
}

@es5ClassCompat
export class InlineSuggestion implements vscode.InlineCompletionItem {

	filterText?: string;
	insertText: string;
	range?: Range;
	command?: vscode.Command;

	constructor(insertText: string, range?: Range, command?: vscode.Command) {
		this.insertText = insertText;
		this.range = range;
		this.command = command;
	}
}

@es5ClassCompat
export class InlineSuggestionList implements vscode.InlineCompletionList {
	items: vscode.InlineCompletionItem[];

	commands: vscode.Command[] | undefined = undefined;

	suppressSuggestions: boolean | undefined = undefined;

	constructor(items: vscode.InlineCompletionItem[]) {
		this.items = items;
	}
}

export interface PartialAcceptInfo {
	kind: PartialAcceptTriggerKind;
}

export enum PartialAcceptTriggerKind {
	Unknown = 0,
	Word = 1,
	Line = 2,
	Suggest = 3,
}

export enum ViewColumn {
	Active = -1,
	Beside = -2,
	One = 1,
	Two = 2,
	Three = 3,
	Four = 4,
	Five = 5,
	Six = 6,
	Seven = 7,
	Eight = 8,
	Nine = 9
}

export enum StatusBarAlignment {
	Left = 1,
	Right = 2
}

export function asStatusBarItemIdentifier(extension: ExtensionIdentifier, id: string): string {
	return `${ExtensionIdentifier.toKey(extension)}.${id}`;
}

export enum TextEditorLineNumbersStyle {
	Off = 0,
	On = 1,
	Relative = 2,
	Interval = 3
}

export enum TextDocumentSaveReason {
	Manual = 1,
	AfterDelay = 2,
	FocusOut = 3
}

export enum TextEditorRevealType {
	Default = 0,
	InCenter = 1,
	InCenterIfOutsideViewport = 2,
	AtTop = 3
}

export enum TextEditorSelectionChangeKind {
	Keyboard = 1,
	Mouse = 2,
	Command = 3
}

export enum TextDocumentChangeReason {
	Undo = 1,
	Redo = 2,
}

/**
 * These values match very carefully the values of `TrackedRangeStickiness`
 */
export enum DecorationRangeBehavior {
	/**
	 * TrackedRangeStickiness.AlwaysGrowsWhenTypingAtEdges
	 */
	OpenOpen = 0,
	/**
	 * TrackedRangeStickiness.NeverGrowsWhenTypingAtEdges
	 */
	ClosedClosed = 1,
	/**
	 * TrackedRangeStickiness.GrowsOnlyWhenTypingBefore
	 */
	OpenClosed = 2,
	/**
	 * TrackedRangeStickiness.GrowsOnlyWhenTypingAfter
	 */
	ClosedOpen = 3
}

export namespace TextEditorSelectionChangeKind {
	export function fromValue(s: string | undefined) {
		switch (s) {
			case 'keyboard': return TextEditorSelectionChangeKind.Keyboard;
			case 'mouse': return TextEditorSelectionChangeKind.Mouse;
			case 'api': return TextEditorSelectionChangeKind.Command;
		}
		return undefined;
	}
}

export enum SyntaxTokenType {
	Other = 0,
	Comment = 1,
	String = 2,
	RegEx = 3
}
export namespace SyntaxTokenType {
	export function toString(v: SyntaxTokenType | unknown): 'other' | 'comment' | 'string' | 'regex' {
		switch (v) {
			case SyntaxTokenType.Other: return 'other';
			case SyntaxTokenType.Comment: return 'comment';
			case SyntaxTokenType.String: return 'string';
			case SyntaxTokenType.RegEx: return 'regex';
		}
		return 'other';
	}
}

@es5ClassCompat
export class DocumentLink {

	range: Range;

	target?: URI;

	tooltip?: string;

	constructor(range: Range, target: URI | undefined) {
		if (target && !(URI.isUri(target))) {
			throw illegalArgument('target');
		}
		if (!Range.isRange(range) || range.isEmpty) {
			throw illegalArgument('range');
		}
		this.range = range;
		this.target = target;
	}
}

@es5ClassCompat
export class Color {
	readonly red: number;
	readonly green: number;
	readonly blue: number;
	readonly alpha: number;

	constructor(red: number, green: number, blue: number, alpha: number) {
		this.red = red;
		this.green = green;
		this.blue = blue;
		this.alpha = alpha;
	}
}

export type IColorFormat = string | { opaque: string; transparent: string };

@es5ClassCompat
export class ColorInformation {
	range: Range;

	color: Color;

	constructor(range: Range, color: Color) {
		if (color && !(color instanceof Color)) {
			throw illegalArgument('color');
		}
		if (!Range.isRange(range) || range.isEmpty) {
			throw illegalArgument('range');
		}
		this.range = range;
		this.color = color;
	}
}

@es5ClassCompat
export class ColorPresentation {
	label: string;
	textEdit?: TextEdit;
	additionalTextEdits?: TextEdit[];

	constructor(label: string) {
		if (!label || typeof label !== 'string') {
			throw illegalArgument('label');
		}
		this.label = label;
	}
}

export enum ColorFormat {
	RGB = 0,
	HEX = 1,
	HSL = 2
}

export enum SourceControlInputBoxValidationType {
	Error = 0,
	Warning = 1,
	Information = 2
}

export enum TerminalExitReason {
	Unknown = 0,
	Shutdown = 1,
	Process = 2,
	User = 3,
	Extension = 4
}

export enum TerminalShellExecutionCommandLineConfidence {
	Low = 0,
	Medium = 1,
	High = 2
}

export class TerminalLink implements vscode.TerminalLink {
	constructor(
		public startIndex: number,
		public length: number,
		public tooltip?: string
	) {
		if (typeof startIndex !== 'number' || startIndex < 0) {
			throw illegalArgument('startIndex');
		}
		if (typeof length !== 'number' || length < 1) {
			throw illegalArgument('length');
		}
		if (tooltip !== undefined && typeof tooltip !== 'string') {
			throw illegalArgument('tooltip');
		}
	}
}

export class TerminalQuickFixOpener {
	uri: vscode.Uri;
	constructor(uri: vscode.Uri) {
		this.uri = uri;
	}
}

export class TerminalQuickFixCommand {
	terminalCommand: string;
	constructor(terminalCommand: string) {
		this.terminalCommand = terminalCommand;
	}
}

export enum TerminalLocation {
	Panel = 1,
	Editor = 2,
}

export class TerminalProfile implements vscode.TerminalProfile {
	constructor(
		public options: vscode.TerminalOptions | vscode.ExtensionTerminalOptions
	) {
		if (typeof options !== 'object') {
			throw illegalArgument('options');
		}
	}
}

export enum TaskRevealKind {
	Always = 1,

	Silent = 2,

	Never = 3
}

export enum TaskPanelKind {
	Shared = 1,

	Dedicated = 2,

	New = 3
}

@es5ClassCompat
export class TaskGroup implements vscode.TaskGroup {

	isDefault: boolean | undefined;
	private _id: string;

	public static Clean: TaskGroup = new TaskGroup('clean', 'Clean');

	public static Build: TaskGroup = new TaskGroup('build', 'Build');

	public static Rebuild: TaskGroup = new TaskGroup('rebuild', 'Rebuild');

	public static Test: TaskGroup = new TaskGroup('test', 'Test');

	public static from(value: string) {
		switch (value) {
			case 'clean':
				return TaskGroup.Clean;
			case 'build':
				return TaskGroup.Build;
			case 'rebuild':
				return TaskGroup.Rebuild;
			case 'test':
				return TaskGroup.Test;
			default:
				return undefined;
		}
	}

	constructor(id: string, public readonly label: string) {
		if (typeof id !== 'string') {
			throw illegalArgument('name');
		}
		if (typeof label !== 'string') {
			throw illegalArgument('name');
		}
		this._id = id;
	}

	get id(): string {
		return this._id;
	}
}

function computeTaskExecutionId(values: string[]): string {
	let id: string = '';
	for (let i = 0; i < values.length; i++) {
		id += values[i].replace(/,/g, ',,') + ',';
	}
	return id;
}

@es5ClassCompat
export class ProcessExecution implements vscode.ProcessExecution {

	private _process: string;
	private _args: string[];
	private _options: vscode.ProcessExecutionOptions | undefined;

	constructor(process: string, options?: vscode.ProcessExecutionOptions);
	constructor(process: string, args: string[], options?: vscode.ProcessExecutionOptions);
	constructor(process: string, varg1?: string[] | vscode.ProcessExecutionOptions, varg2?: vscode.ProcessExecutionOptions) {
		if (typeof process !== 'string') {
			throw illegalArgument('process');
		}
		this._args = [];
		this._process = process;
		if (varg1 !== undefined) {
			if (Array.isArray(varg1)) {
				this._args = varg1;
				this._options = varg2;
			} else {
				this._options = varg1;
			}
		}
	}


	get process(): string {
		return this._process;
	}

	set process(value: string) {
		if (typeof value !== 'string') {
			throw illegalArgument('process');
		}
		this._process = value;
	}

	get args(): string[] {
		return this._args;
	}

	set args(value: string[]) {
		if (!Array.isArray(value)) {
			value = [];
		}
		this._args = value;
	}

	get options(): vscode.ProcessExecutionOptions | undefined {
		return this._options;
	}

	set options(value: vscode.ProcessExecutionOptions | undefined) {
		this._options = value;
	}

	public computeId(): string {
		const props: string[] = [];
		props.push('process');
		if (this._process !== undefined) {
			props.push(this._process);
		}
		if (this._args && this._args.length > 0) {
			for (const arg of this._args) {
				props.push(arg);
			}
		}
		return computeTaskExecutionId(props);
	}
}

@es5ClassCompat
export class ShellExecution implements vscode.ShellExecution {

	private _commandLine: string | undefined;
	private _command: string | vscode.ShellQuotedString | undefined;
	private _args: (string | vscode.ShellQuotedString)[] = [];
	private _options: vscode.ShellExecutionOptions | undefined;

	constructor(commandLine: string, options?: vscode.ShellExecutionOptions);
	constructor(command: string | vscode.ShellQuotedString, args: (string | vscode.ShellQuotedString)[], options?: vscode.ShellExecutionOptions);
	constructor(arg0: string | vscode.ShellQuotedString, arg1?: vscode.ShellExecutionOptions | (string | vscode.ShellQuotedString)[], arg2?: vscode.ShellExecutionOptions) {
		if (Array.isArray(arg1)) {
			if (!arg0) {
				throw illegalArgument('command can\'t be undefined or null');
			}
			if (typeof arg0 !== 'string' && typeof arg0.value !== 'string') {
				throw illegalArgument('command');
			}
			this._command = arg0;
			this._args = arg1 as (string | vscode.ShellQuotedString)[];
			this._options = arg2;
		} else {
			if (typeof arg0 !== 'string') {
				throw illegalArgument('commandLine');
			}
			this._commandLine = arg0;
			this._options = arg1;
		}
	}

	get commandLine(): string | undefined {
		return this._commandLine;
	}

	set commandLine(value: string | undefined) {
		if (typeof value !== 'string') {
			throw illegalArgument('commandLine');
		}
		this._commandLine = value;
	}

	get command(): string | vscode.ShellQuotedString {
		return this._command ? this._command : '';
	}

	set command(value: string | vscode.ShellQuotedString) {
		if (typeof value !== 'string' && typeof value.value !== 'string') {
			throw illegalArgument('command');
		}
		this._command = value;
	}

	get args(): (string | vscode.ShellQuotedString)[] {
		return this._args;
	}

	set args(value: (string | vscode.ShellQuotedString)[]) {
		this._args = value || [];
	}

	get options(): vscode.ShellExecutionOptions | undefined {
		return this._options;
	}

	set options(value: vscode.ShellExecutionOptions | undefined) {
		this._options = value;
	}

	public computeId(): string {
		const props: string[] = [];
		props.push('shell');
		if (this._commandLine !== undefined) {
			props.push(this._commandLine);
		}
		if (this._command !== undefined) {
			props.push(typeof this._command === 'string' ? this._command : this._command.value);
		}
		if (this._args && this._args.length > 0) {
			for (const arg of this._args) {
				props.push(typeof arg === 'string' ? arg : arg.value);
			}
		}
		return computeTaskExecutionId(props);
	}
}

export enum ShellQuoting {
	Escape = 1,
	Strong = 2,
	Weak = 3
}

export enum TaskScope {
	Global = 1,
	Workspace = 2
}

export class CustomExecution implements vscode.CustomExecution {
	private _callback: (resolvedDefinition: vscode.TaskDefinition) => Thenable<vscode.Pseudoterminal>;
	constructor(callback: (resolvedDefinition: vscode.TaskDefinition) => Thenable<vscode.Pseudoterminal>) {
		this._callback = callback;
	}
	public computeId(): string {
		return 'customExecution' + generateUuid();
	}

	public set callback(value: (resolvedDefinition: vscode.TaskDefinition) => Thenable<vscode.Pseudoterminal>) {
		this._callback = value;
	}

	public get callback(): ((resolvedDefinition: vscode.TaskDefinition) => Thenable<vscode.Pseudoterminal>) {
		return this._callback;
	}
}

@es5ClassCompat
export class Task implements vscode.Task {

	private static ExtensionCallbackType: string = 'customExecution';
	private static ProcessType: string = 'process';
	private static ShellType: string = 'shell';
	private static EmptyType: string = '$empty';

	private __id: string | undefined;
	private __deprecated: boolean = false;

	private _definition: vscode.TaskDefinition;
	private _scope: vscode.TaskScope.Global | vscode.TaskScope.Workspace | vscode.WorkspaceFolder | undefined;
	private _name: string;
	private _execution: ProcessExecution | ShellExecution | CustomExecution | undefined;
	private _problemMatchers: string[];
	private _hasDefinedMatchers: boolean;
	private _isBackground: boolean;
	private _source: string;
	private _group: TaskGroup | undefined;
	private _presentationOptions: vscode.TaskPresentationOptions;
	private _runOptions: vscode.RunOptions;
	private _detail: string | undefined;

	constructor(definition: vscode.TaskDefinition, name: string, source: string, execution?: ProcessExecution | ShellExecution | CustomExecution, problemMatchers?: string | string[]);
	constructor(definition: vscode.TaskDefinition, scope: vscode.TaskScope.Global | vscode.TaskScope.Workspace | vscode.WorkspaceFolder, name: string, source: string, execution?: ProcessExecution | ShellExecution | CustomExecution, problemMatchers?: string | string[]);
	constructor(definition: vscode.TaskDefinition, arg2: string | (vscode.TaskScope.Global | vscode.TaskScope.Workspace) | vscode.WorkspaceFolder, arg3: any, arg4?: any, arg5?: any, arg6?: any) {
		this._definition = this.definition = definition;
		let problemMatchers: string | string[];
		if (typeof arg2 === 'string') {
			this._name = this.name = arg2;
			this._source = this.source = arg3;
			this.execution = arg4;
			problemMatchers = arg5;
			this.__deprecated = true;
		} else if (arg2 === TaskScope.Global || arg2 === TaskScope.Workspace) {
			this.target = arg2;
			this._name = this.name = arg3;
			this._source = this.source = arg4;
			this.execution = arg5;
			problemMatchers = arg6;
		} else {
			this.target = arg2;
			this._name = this.name = arg3;
			this._source = this.source = arg4;
			this.execution = arg5;
			problemMatchers = arg6;
		}
		if (typeof problemMatchers === 'string') {
			this._problemMatchers = [problemMatchers];
			this._hasDefinedMatchers = true;
		} else if (Array.isArray(problemMatchers)) {
			this._problemMatchers = problemMatchers;
			this._hasDefinedMatchers = true;
		} else {
			this._problemMatchers = [];
			this._hasDefinedMatchers = false;
		}
		this._isBackground = false;
		this._presentationOptions = Object.create(null);
		this._runOptions = Object.create(null);
	}

	get _id(): string | undefined {
		return this.__id;
	}

	set _id(value: string | undefined) {
		this.__id = value;
	}

	get _deprecated(): boolean {
		return this.__deprecated;
	}

	private clear(): void {
		if (this.__id === undefined) {
			return;
		}
		this.__id = undefined;
		this._scope = undefined;
		this.computeDefinitionBasedOnExecution();
	}

	private computeDefinitionBasedOnExecution(): void {
		if (this._execution instanceof ProcessExecution) {
			this._definition = {
				type: Task.ProcessType,
				id: this._execution.computeId()
			};
		} else if (this._execution instanceof ShellExecution) {
			this._definition = {
				type: Task.ShellType,
				id: this._execution.computeId()
			};
		} else if (this._execution instanceof CustomExecution) {
			this._definition = {
				type: Task.ExtensionCallbackType,
				id: this._execution.computeId()
			};
		} else {
			this._definition = {
				type: Task.EmptyType,
				id: generateUuid()
			};
		}
	}

	get definition(): vscode.TaskDefinition {
		return this._definition;
	}

	set definition(value: vscode.TaskDefinition) {
		if (value === undefined || value === null) {
			throw illegalArgument('Kind can\'t be undefined or null');
		}
		this.clear();
		this._definition = value;
	}

	get scope(): vscode.TaskScope.Global | vscode.TaskScope.Workspace | vscode.WorkspaceFolder | undefined {
		return this._scope;
	}

	set target(value: vscode.TaskScope.Global | vscode.TaskScope.Workspace | vscode.WorkspaceFolder) {
		this.clear();
		this._scope = value;
	}

	get name(): string {
		return this._name;
	}

	set name(value: string) {
		if (typeof value !== 'string') {
			throw illegalArgument('name');
		}
		this.clear();
		this._name = value;
	}

	get execution(): ProcessExecution | ShellExecution | CustomExecution | undefined {
		return this._execution;
	}

	set execution(value: ProcessExecution | ShellExecution | CustomExecution | undefined) {
		if (value === null) {
			value = undefined;
		}
		this.clear();
		this._execution = value;
		const type = this._definition.type;
		if (Task.EmptyType === type || Task.ProcessType === type || Task.ShellType === type || Task.ExtensionCallbackType === type) {
			this.computeDefinitionBasedOnExecution();
		}
	}

	get problemMatchers(): string[] {
		return this._problemMatchers;
	}

	set problemMatchers(value: string[]) {
		if (!Array.isArray(value)) {
			this.clear();
			this._problemMatchers = [];
			this._hasDefinedMatchers = false;
			return;
		} else {
			this.clear();
			this._problemMatchers = value;
			this._hasDefinedMatchers = true;
		}
	}

	get hasDefinedMatchers(): boolean {
		return this._hasDefinedMatchers;
	}

	get isBackground(): boolean {
		return this._isBackground;
	}

	set isBackground(value: boolean) {
		if (value !== true && value !== false) {
			value = false;
		}
		this.clear();
		this._isBackground = value;
	}

	get source(): string {
		return this._source;
	}

	set source(value: string) {
		if (typeof value !== 'string' || value.length === 0) {
			throw illegalArgument('source must be a string of length > 0');
		}
		this.clear();
		this._source = value;
	}

	get group(): TaskGroup | undefined {
		return this._group;
	}

	set group(value: TaskGroup | undefined) {
		if (value === null) {
			value = undefined;
		}
		this.clear();
		this._group = value;
	}

	get detail(): string | undefined {
		return this._detail;
	}

	set detail(value: string | undefined) {
		if (value === null) {
			value = undefined;
		}
		this._detail = value;
	}

	get presentationOptions(): vscode.TaskPresentationOptions {
		return this._presentationOptions;
	}

	set presentationOptions(value: vscode.TaskPresentationOptions) {
		if (value === null || value === undefined) {
			value = Object.create(null);
		}
		this.clear();
		this._presentationOptions = value;
	}

	get runOptions(): vscode.RunOptions {
		return this._runOptions;
	}

	set runOptions(value: vscode.RunOptions) {
		if (value === null || value === undefined) {
			value = Object.create(null);
		}
		this.clear();
		this._runOptions = value;
	}
}


export enum ProgressLocation {
	SourceControl = 1,
	Window = 10,
	Notification = 15
}

export namespace ViewBadge {
	export function isViewBadge(thing: any): thing is vscode.ViewBadge {
		const viewBadgeThing = thing as vscode.ViewBadge;

		if (!isNumber(viewBadgeThing.value)) {
			console.log('INVALID view badge, invalid value', viewBadgeThing.value);
			return false;
		}
		if (viewBadgeThing.tooltip && !isString(viewBadgeThing.tooltip)) {
			console.log('INVALID view badge, invalid tooltip', viewBadgeThing.tooltip);
			return false;
		}
		return true;
	}
}

@es5ClassCompat
export class TreeItem {

	label?: string | vscode.TreeItemLabel;
	resourceUri?: URI;
	iconPath?: string | URI | { light: string | URI; dark: string | URI } | ThemeIcon;
	command?: vscode.Command;
	contextValue?: string;
	tooltip?: string | vscode.MarkdownString;
	checkboxState?: vscode.TreeItemCheckboxState;

	static isTreeItem(thing: any, extension: IExtensionDescription): thing is TreeItem {
		const treeItemThing = thing as vscode.TreeItem;

		if (treeItemThing.checkboxState !== undefined) {
			const checkbox = isNumber(treeItemThing.checkboxState) ? treeItemThing.checkboxState :
				isObject(treeItemThing.checkboxState) && isNumber(treeItemThing.checkboxState.state) ? treeItemThing.checkboxState.state : undefined;
			const tooltip = !isNumber(treeItemThing.checkboxState) && isObject(treeItemThing.checkboxState) ? treeItemThing.checkboxState.tooltip : undefined;
			if (checkbox === undefined || (checkbox !== TreeItemCheckboxState.Checked && checkbox !== TreeItemCheckboxState.Unchecked) || (tooltip !== undefined && !isString(tooltip))) {
				console.log('INVALID tree item, invalid checkboxState', treeItemThing.checkboxState);
				return false;
			}
		}

		if (thing instanceof TreeItem) {
			return true;
		}

		if (treeItemThing.label !== undefined && !isString(treeItemThing.label) && !(treeItemThing.label?.label)) {
			console.log('INVALID tree item, invalid label', treeItemThing.label);
			return false;
		}
		if ((treeItemThing.id !== undefined) && !isString(treeItemThing.id)) {
			console.log('INVALID tree item, invalid id', treeItemThing.id);
			return false;
		}
		if ((treeItemThing.iconPath !== undefined) && !isString(treeItemThing.iconPath) && !URI.isUri(treeItemThing.iconPath) && (!treeItemThing.iconPath || !isString((treeItemThing.iconPath as vscode.ThemeIcon).id))) {
			const asLightAndDarkThing = treeItemThing.iconPath as { light: string | URI; dark: string | URI } | null;
			if (!asLightAndDarkThing || (!isString(asLightAndDarkThing.light) && !URI.isUri(asLightAndDarkThing.light) && !isString(asLightAndDarkThing.dark) && !URI.isUri(asLightAndDarkThing.dark))) {
				console.log('INVALID tree item, invalid iconPath', treeItemThing.iconPath);
				return false;
			}
		}
		if ((treeItemThing.description !== undefined) && !isString(treeItemThing.description) && (typeof treeItemThing.description !== 'boolean')) {
			console.log('INVALID tree item, invalid description', treeItemThing.description);
			return false;
		}
		if ((treeItemThing.resourceUri !== undefined) && !URI.isUri(treeItemThing.resourceUri)) {
			console.log('INVALID tree item, invalid resourceUri', treeItemThing.resourceUri);
			return false;
		}
		if ((treeItemThing.tooltip !== undefined) && !isString(treeItemThing.tooltip) && !(treeItemThing.tooltip instanceof MarkdownString)) {
			console.log('INVALID tree item, invalid tooltip', treeItemThing.tooltip);
			return false;
		}
		if ((treeItemThing.command !== undefined) && !treeItemThing.command.command) {
			console.log('INVALID tree item, invalid command', treeItemThing.command);
			return false;
		}
		if ((treeItemThing.collapsibleState !== undefined) && (treeItemThing.collapsibleState < TreeItemCollapsibleState.None) && (treeItemThing.collapsibleState > TreeItemCollapsibleState.Expanded)) {
			console.log('INVALID tree item, invalid collapsibleState', treeItemThing.collapsibleState);
			return false;
		}
		if ((treeItemThing.contextValue !== undefined) && !isString(treeItemThing.contextValue)) {
			console.log('INVALID tree item, invalid contextValue', treeItemThing.contextValue);
			return false;
		}
		if ((treeItemThing.accessibilityInformation !== undefined) && !treeItemThing.accessibilityInformation?.label) {
			console.log('INVALID tree item, invalid accessibilityInformation', treeItemThing.accessibilityInformation);
			return false;
		}

		return true;
	}

	constructor(label: string | vscode.TreeItemLabel, collapsibleState?: vscode.TreeItemCollapsibleState);
	constructor(resourceUri: URI, collapsibleState?: vscode.TreeItemCollapsibleState);
	constructor(arg1: string | vscode.TreeItemLabel | URI, public collapsibleState: vscode.TreeItemCollapsibleState = TreeItemCollapsibleState.None) {
		if (URI.isUri(arg1)) {
			this.resourceUri = arg1;
		} else {
			this.label = arg1;
		}
	}

}

export enum TreeItemCollapsibleState {
	None = 0,
	Collapsed = 1,
	Expanded = 2
}

export enum TreeItemCheckboxState {
	Unchecked = 0,
	Checked = 1
}

@es5ClassCompat
export class DataTransferItem implements vscode.DataTransferItem {

	async asString(): Promise<string> {
		return typeof this.value === 'string' ? this.value : JSON.stringify(this.value);
	}

	asFile(): undefined | vscode.DataTransferFile {
		return undefined;
	}

	constructor(
		public readonly value: any,
	) { }
}

/**
 * A data transfer item that has been created by VS Code instead of by a extension.
 *
 * Intentionally not exported to extensions.
 */
export class InternalDataTransferItem extends DataTransferItem { }

/**
 * A data transfer item for a file.
 *
 * Intentionally not exported to extensions as only we can create these.
 */
export class InternalFileDataTransferItem extends InternalDataTransferItem {

	readonly #file: vscode.DataTransferFile;

	constructor(file: vscode.DataTransferFile) {
		super('');
		this.#file = file;
	}

	override asFile() {
		return this.#file;
	}
}

/**
 * Intentionally not exported to extensions
 */
export class DataTransferFile implements vscode.DataTransferFile {

	public readonly name: string;
	public readonly uri: vscode.Uri | undefined;

	public readonly _itemId: string;
	private readonly _getData: () => Promise<Uint8Array>;

	constructor(name: string, uri: vscode.Uri | undefined, itemId: string, getData: () => Promise<Uint8Array>) {
		this.name = name;
		this.uri = uri;
		this._itemId = itemId;
		this._getData = getData;
	}

	data(): Promise<Uint8Array> {
		return this._getData();
	}
}

@es5ClassCompat
export class DataTransfer implements vscode.DataTransfer {
	#items = new Map<string, DataTransferItem[]>();

	constructor(init?: Iterable<readonly [string, DataTransferItem]>) {
		for (const [mime, item] of init ?? []) {
			const existing = this.#items.get(this.#normalizeMime(mime));
			if (existing) {
				existing.push(item);
			} else {
				this.#items.set(this.#normalizeMime(mime), [item]);
			}
		}
	}

	get(mimeType: string): DataTransferItem | undefined {
		return this.#items.get(this.#normalizeMime(mimeType))?.[0];
	}

	set(mimeType: string, value: DataTransferItem): void {
		// This intentionally overwrites all entries for a given mimetype.
		// This is similar to how the DOM DataTransfer type works
		this.#items.set(this.#normalizeMime(mimeType), [value]);
	}

	forEach(callbackfn: (value: DataTransferItem, key: string, dataTransfer: DataTransfer) => void, thisArg?: unknown): void {
		for (const [mime, items] of this.#items) {
			for (const item of items) {
				callbackfn.call(thisArg, item, mime, this);
			}
		}
	}

	*[Symbol.iterator](): IterableIterator<[mimeType: string, item: vscode.DataTransferItem]> {
		for (const [mime, items] of this.#items) {
			for (const item of items) {
				yield [mime, item];
			}
		}
	}

	#normalizeMime(mimeType: string): string {
		return mimeType.toLowerCase();
	}
}

@es5ClassCompat
export class DocumentDropEdit {
	title?: string;

	id: string | undefined;

	insertText: string | SnippetString;

	additionalEdit?: WorkspaceEdit;

	kind?: DocumentDropOrPasteEditKind;

	constructor(insertText: string | SnippetString, title?: string, kind?: DocumentDropOrPasteEditKind) {
		this.insertText = insertText;
		this.title = title;
		this.kind = kind;
	}
}

export enum DocumentPasteTriggerKind {
	Automatic = 0,
	PasteAs = 1,
}

export class DocumentDropOrPasteEditKind {
	static Empty: DocumentDropOrPasteEditKind;

	private static sep = '.';

	constructor(
		public readonly value: string
	) { }

	public append(...parts: string[]): DocumentDropOrPasteEditKind {
		return new DocumentDropOrPasteEditKind((this.value ? [this.value, ...parts] : parts).join(DocumentDropOrPasteEditKind.sep));
	}

	public intersects(other: DocumentDropOrPasteEditKind): boolean {
		return this.contains(other) || other.contains(this);
	}

	public contains(other: DocumentDropOrPasteEditKind): boolean {
		return this.value === other.value || other.value.startsWith(this.value + DocumentDropOrPasteEditKind.sep);
	}
}
DocumentDropOrPasteEditKind.Empty = new DocumentDropOrPasteEditKind('');

export class DocumentPasteEdit {

	title: string;
	insertText: string | SnippetString;
	additionalEdit?: WorkspaceEdit;
	kind: DocumentDropOrPasteEditKind;

	constructor(insertText: string | SnippetString, title: string, kind: DocumentDropOrPasteEditKind) {
		this.title = title;
		this.insertText = insertText;
		this.kind = kind;
	}
}

@es5ClassCompat
export class ThemeIcon {

	static File: ThemeIcon;
	static Folder: ThemeIcon;

	readonly id: string;
	readonly color?: ThemeColor;

	constructor(id: string, color?: ThemeColor) {
		this.id = id;
		this.color = color;
	}

	static isThemeIcon(thing: any) {
		if (typeof thing.id !== 'string') {
			console.log('INVALID ThemeIcon, invalid id', thing.id);
			return false;
		}
		return true;
	}
}
ThemeIcon.File = new ThemeIcon('file');
ThemeIcon.Folder = new ThemeIcon('folder');


@es5ClassCompat
export class ThemeColor {
	id: string;
	constructor(id: string) {
		this.id = id;
	}
}

export enum ConfigurationTarget {
	Global = 1,

	Workspace = 2,

	WorkspaceFolder = 3
}

@es5ClassCompat
export class RelativePattern implements IRelativePattern {

	pattern: string;

	private _base!: string;
	get base(): string {
		return this._base;
	}
	set base(base: string) {
		this._base = base;
		this._baseUri = URI.file(base);
	}

	private _baseUri!: URI;
	get baseUri(): URI {
		return this._baseUri;
	}
	set baseUri(baseUri: URI) {
		this._baseUri = baseUri;
		this._base = baseUri.fsPath;
	}

	constructor(base: vscode.WorkspaceFolder | URI | string, pattern: string) {
		if (typeof base !== 'string') {
			if (!base || !URI.isUri(base) && !URI.isUri(base.uri)) {
				throw illegalArgument('base');
			}
		}

		if (typeof pattern !== 'string') {
			throw illegalArgument('pattern');
		}

		if (typeof base === 'string') {
			this.baseUri = URI.file(base);
		} else if (URI.isUri(base)) {
			this.baseUri = base;
		} else {
			this.baseUri = base.uri;
		}

		this.pattern = pattern;
	}

	toJSON(): IRelativePatternDto {
		return {
			pattern: this.pattern,
			base: this.base,
			baseUri: this.baseUri.toJSON()
		};
	}
}

const breakpointIds = new WeakMap<Breakpoint, string>();

/**
 * We want to be able to construct Breakpoints internally that have a particular id, but we don't want extensions to be
 * able to do this with the exposed Breakpoint classes in extension API.
 * We also want "instanceof" to work with debug.breakpoints and the exposed breakpoint classes.
 * And private members will be renamed in the built js, so casting to any and setting a private member is not safe.
 * So, we store internal breakpoint IDs in a WeakMap. This function must be called after constructing a Breakpoint
 * with a known id.
 */
export function setBreakpointId(bp: Breakpoint, id: string) {
	breakpointIds.set(bp, id);
}

@es5ClassCompat
export class Breakpoint {

	private _id: string | undefined;

	readonly enabled: boolean;
	readonly condition?: string;
	readonly hitCondition?: string;
	readonly logMessage?: string;
	readonly mode?: string;

	protected constructor(enabled?: boolean, condition?: string, hitCondition?: string, logMessage?: string, mode?: string) {
		this.enabled = typeof enabled === 'boolean' ? enabled : true;
		if (typeof condition === 'string') {
			this.condition = condition;
		}
		if (typeof hitCondition === 'string') {
			this.hitCondition = hitCondition;
		}
		if (typeof logMessage === 'string') {
			this.logMessage = logMessage;
		}
		if (typeof mode === 'string') {
			this.mode = mode;
		}
	}

	get id(): string {
		if (!this._id) {
			this._id = breakpointIds.get(this) ?? generateUuid();
		}
		return this._id;
	}
}

@es5ClassCompat
export class SourceBreakpoint extends Breakpoint {
	readonly location: Location;

	constructor(location: Location, enabled?: boolean, condition?: string, hitCondition?: string, logMessage?: string, mode?: string) {
		super(enabled, condition, hitCondition, logMessage, mode);
		if (location === null) {
			throw illegalArgument('location');
		}
		this.location = location;
	}
}

@es5ClassCompat
export class FunctionBreakpoint extends Breakpoint {
	readonly functionName: string;

	constructor(functionName: string, enabled?: boolean, condition?: string, hitCondition?: string, logMessage?: string, mode?: string) {
		super(enabled, condition, hitCondition, logMessage, mode);
		this.functionName = functionName;
	}
}

@es5ClassCompat
export class DataBreakpoint extends Breakpoint {
	readonly label: string;
	readonly dataId: string;
	readonly canPersist: boolean;

	constructor(label: string, dataId: string, canPersist: boolean, enabled?: boolean, condition?: string, hitCondition?: string, logMessage?: string, mode?: string) {
		super(enabled, condition, hitCondition, logMessage, mode);
		if (!dataId) {
			throw illegalArgument('dataId');
		}
		this.label = label;
		this.dataId = dataId;
		this.canPersist = canPersist;
	}
}

@es5ClassCompat
export class DebugAdapterExecutable implements vscode.DebugAdapterExecutable {
	readonly command: string;
	readonly args: string[];
	readonly options?: vscode.DebugAdapterExecutableOptions;

	constructor(command: string, args: string[], options?: vscode.DebugAdapterExecutableOptions) {
		this.command = command;
		this.args = args || [];
		this.options = options;
	}
}

@es5ClassCompat
export class DebugAdapterServer implements vscode.DebugAdapterServer {
	readonly port: number;
	readonly host?: string;

	constructor(port: number, host?: string) {
		this.port = port;
		this.host = host;
	}
}

@es5ClassCompat
export class DebugAdapterNamedPipeServer implements vscode.DebugAdapterNamedPipeServer {
	constructor(public readonly path: string) {
	}
}

@es5ClassCompat
export class DebugAdapterInlineImplementation implements vscode.DebugAdapterInlineImplementation {
	readonly implementation: vscode.DebugAdapter;

	constructor(impl: vscode.DebugAdapter) {
		this.implementation = impl;
	}
}


export class DebugStackFrame implements vscode.DebugStackFrame {
	constructor(
		public readonly session: vscode.DebugSession,
		readonly threadId: number,
		readonly frameId: number) { }
}

export class DebugThread implements vscode.DebugThread {
	constructor(
		public readonly session: vscode.DebugSession,
		readonly threadId: number) { }
}


@es5ClassCompat
export class EvaluatableExpression implements vscode.EvaluatableExpression {
	readonly range: vscode.Range;
	readonly expression?: string;

	constructor(range: vscode.Range, expression?: string) {
		this.range = range;
		this.expression = expression;
	}
}

export enum InlineCompletionTriggerKind {
	Invoke = 0,
	Automatic = 1,
}

@es5ClassCompat
export class InlineValueText implements vscode.InlineValueText {
	readonly range: Range;
	readonly text: string;

	constructor(range: Range, text: string) {
		this.range = range;
		this.text = text;
	}
}

@es5ClassCompat
export class InlineValueVariableLookup implements vscode.InlineValueVariableLookup {
	readonly range: Range;
	readonly variableName?: string;
	readonly caseSensitiveLookup: boolean;

	constructor(range: Range, variableName?: string, caseSensitiveLookup: boolean = true) {
		this.range = range;
		this.variableName = variableName;
		this.caseSensitiveLookup = caseSensitiveLookup;
	}
}

@es5ClassCompat
export class InlineValueEvaluatableExpression implements vscode.InlineValueEvaluatableExpression {
	readonly range: Range;
	readonly expression?: string;

	constructor(range: Range, expression?: string) {
		this.range = range;
		this.expression = expression;
	}
}

@es5ClassCompat
export class InlineValueContext implements vscode.InlineValueContext {

	readonly frameId: number;
	readonly stoppedLocation: vscode.Range;

	constructor(frameId: number, range: vscode.Range) {
		this.frameId = frameId;
		this.stoppedLocation = range;
	}
}

export enum NewSymbolNameTag {
	AIGenerated = 1
}

export enum NewSymbolNameTriggerKind {
	Invoke = 0,
	Automatic = 1,
}

export class NewSymbolName implements vscode.NewSymbolName {
	readonly newSymbolName: string;
	readonly tags?: readonly vscode.NewSymbolNameTag[] | undefined;

	constructor(
		newSymbolName: string,
		tags?: readonly NewSymbolNameTag[]
	) {
		this.newSymbolName = newSymbolName;
		this.tags = tags;
	}
}

//#region file api

export enum FileChangeType {
	Changed = 1,
	Created = 2,
	Deleted = 3,
}

@es5ClassCompat
export class FileSystemError extends Error {

	static FileExists(messageOrUri?: string | URI): FileSystemError {
		return new FileSystemError(messageOrUri, FileSystemProviderErrorCode.FileExists, FileSystemError.FileExists);
	}
	static FileNotFound(messageOrUri?: string | URI): FileSystemError {
		return new FileSystemError(messageOrUri, FileSystemProviderErrorCode.FileNotFound, FileSystemError.FileNotFound);
	}
	static FileNotADirectory(messageOrUri?: string | URI): FileSystemError {
		return new FileSystemError(messageOrUri, FileSystemProviderErrorCode.FileNotADirectory, FileSystemError.FileNotADirectory);
	}
	static FileIsADirectory(messageOrUri?: string | URI): FileSystemError {
		return new FileSystemError(messageOrUri, FileSystemProviderErrorCode.FileIsADirectory, FileSystemError.FileIsADirectory);
	}
	static NoPermissions(messageOrUri?: string | URI): FileSystemError {
		return new FileSystemError(messageOrUri, FileSystemProviderErrorCode.NoPermissions, FileSystemError.NoPermissions);
	}
	static Unavailable(messageOrUri?: string | URI): FileSystemError {
		return new FileSystemError(messageOrUri, FileSystemProviderErrorCode.Unavailable, FileSystemError.Unavailable);
	}

	readonly code: string;

	constructor(uriOrMessage?: string | URI, code: FileSystemProviderErrorCode = FileSystemProviderErrorCode.Unknown, terminator?: Function) {
		super(URI.isUri(uriOrMessage) ? uriOrMessage.toString(true) : uriOrMessage);

		this.code = terminator?.name ?? 'Unknown';

		// mark the error as file system provider error so that
		// we can extract the error code on the receiving side
		markAsFileSystemProviderError(this, code);

		// workaround when extending builtin objects and when compiling to ES5, see:
		// https://github.com/microsoft/TypeScript-wiki/blob/master/Breaking-Changes.md#extending-built-ins-like-error-array-and-map-may-no-longer-work
		Object.setPrototypeOf(this, FileSystemError.prototype);

		if (typeof Error.captureStackTrace === 'function' && typeof terminator === 'function') {
			// nice stack traces
			Error.captureStackTrace(this, terminator);
		}
	}
}

//#endregion

//#region folding api

@es5ClassCompat
export class FoldingRange {

	start: number;

	end: number;

	kind?: FoldingRangeKind;

	constructor(start: number, end: number, kind?: FoldingRangeKind) {
		this.start = start;
		this.end = end;
		this.kind = kind;
	}
}

export enum FoldingRangeKind {
	Comment = 1,
	Imports = 2,
	Region = 3
}

//#endregion

//#region Comment
export enum CommentThreadCollapsibleState {
	/**
	 * Determines an item is collapsed
	 */
	Collapsed = 0,
	/**
	 * Determines an item is expanded
	 */
	Expanded = 1
}

export enum CommentMode {
	Editing = 0,
	Preview = 1
}

export enum CommentState {
	Published = 0,
	Draft = 1
}

export enum CommentThreadState {
	Unresolved = 0,
	Resolved = 1
}

export enum CommentThreadApplicability {
	Current = 0,
	Outdated = 1
}

//#endregion

//#region Semantic Coloring

export class SemanticTokensLegend {
	public readonly tokenTypes: string[];
	public readonly tokenModifiers: string[];

	constructor(tokenTypes: string[], tokenModifiers: string[] = []) {
		this.tokenTypes = tokenTypes;
		this.tokenModifiers = tokenModifiers;
	}
}

function isStrArrayOrUndefined(arg: any): arg is string[] | undefined {
	return ((typeof arg === 'undefined') || isStringArray(arg));
}

export class SemanticTokensBuilder {

	private _prevLine: number;
	private _prevChar: number;
	private _dataIsSortedAndDeltaEncoded: boolean;
	private _data: number[];
	private _dataLen: number;
	private _tokenTypeStrToInt: Map<string, number>;
	private _tokenModifierStrToInt: Map<string, number>;
	private _hasLegend: boolean;

	constructor(legend?: vscode.SemanticTokensLegend) {
		this._prevLine = 0;
		this._prevChar = 0;
		this._dataIsSortedAndDeltaEncoded = true;
		this._data = [];
		this._dataLen = 0;
		this._tokenTypeStrToInt = new Map<string, number>();
		this._tokenModifierStrToInt = new Map<string, number>();
		this._hasLegend = false;
		if (legend) {
			this._hasLegend = true;
			for (let i = 0, len = legend.tokenTypes.length; i < len; i++) {
				this._tokenTypeStrToInt.set(legend.tokenTypes[i], i);
			}
			for (let i = 0, len = legend.tokenModifiers.length; i < len; i++) {
				this._tokenModifierStrToInt.set(legend.tokenModifiers[i], i);
			}
		}
	}

	public push(line: number, char: number, length: number, tokenType: number, tokenModifiers?: number): void;
	public push(range: Range, tokenType: string, tokenModifiers?: string[]): void;
	public push(arg0: any, arg1: any, arg2: any, arg3?: any, arg4?: any): void {
		if (typeof arg0 === 'number' && typeof arg1 === 'number' && typeof arg2 === 'number' && typeof arg3 === 'number' && (typeof arg4 === 'number' || typeof arg4 === 'undefined')) {
			if (typeof arg4 === 'undefined') {
				arg4 = 0;
			}
			// 1st overload
			return this._pushEncoded(arg0, arg1, arg2, arg3, arg4);
		}
		if (Range.isRange(arg0) && typeof arg1 === 'string' && isStrArrayOrUndefined(arg2)) {
			// 2nd overload
			return this._push(arg0, arg1, arg2);
		}
		throw illegalArgument();
	}

	private _push(range: vscode.Range, tokenType: string, tokenModifiers?: string[]): void {
		if (!this._hasLegend) {
			throw new Error('Legend must be provided in constructor');
		}
		if (range.start.line !== range.end.line) {
			throw new Error('`range` cannot span multiple lines');
		}
		if (!this._tokenTypeStrToInt.has(tokenType)) {
			throw new Error('`tokenType` is not in the provided legend');
		}
		const line = range.start.line;
		const char = range.start.character;
		const length = range.end.character - range.start.character;
		const nTokenType = this._tokenTypeStrToInt.get(tokenType)!;
		let nTokenModifiers = 0;
		if (tokenModifiers) {
			for (const tokenModifier of tokenModifiers) {
				if (!this._tokenModifierStrToInt.has(tokenModifier)) {
					throw new Error('`tokenModifier` is not in the provided legend');
				}
				const nTokenModifier = this._tokenModifierStrToInt.get(tokenModifier)!;
				nTokenModifiers |= (1 << nTokenModifier) >>> 0;
			}
		}
		this._pushEncoded(line, char, length, nTokenType, nTokenModifiers);
	}

	private _pushEncoded(line: number, char: number, length: number, tokenType: number, tokenModifiers: number): void {
		if (this._dataIsSortedAndDeltaEncoded && (line < this._prevLine || (line === this._prevLine && char < this._prevChar))) {
			// push calls were ordered and are no longer ordered
			this._dataIsSortedAndDeltaEncoded = false;

			// Remove delta encoding from data
			const tokenCount = (this._data.length / 5) | 0;
			let prevLine = 0;
			let prevChar = 0;
			for (let i = 0; i < tokenCount; i++) {
				let line = this._data[5 * i];
				let char = this._data[5 * i + 1];

				if (line === 0) {
					// on the same line as previous token
					line = prevLine;
					char += prevChar;
				} else {
					// on a different line than previous token
					line += prevLine;
				}

				this._data[5 * i] = line;
				this._data[5 * i + 1] = char;

				prevLine = line;
				prevChar = char;
			}
		}

		let pushLine = line;
		let pushChar = char;
		if (this._dataIsSortedAndDeltaEncoded && this._dataLen > 0) {
			pushLine -= this._prevLine;
			if (pushLine === 0) {
				pushChar -= this._prevChar;
			}
		}

		this._data[this._dataLen++] = pushLine;
		this._data[this._dataLen++] = pushChar;
		this._data[this._dataLen++] = length;
		this._data[this._dataLen++] = tokenType;
		this._data[this._dataLen++] = tokenModifiers;

		this._prevLine = line;
		this._prevChar = char;
	}

	private static _sortAndDeltaEncode(data: number[]): Uint32Array {
		const pos: number[] = [];
		const tokenCount = (data.length / 5) | 0;
		for (let i = 0; i < tokenCount; i++) {
			pos[i] = i;
		}
		pos.sort((a, b) => {
			const aLine = data[5 * a];
			const bLine = data[5 * b];
			if (aLine === bLine) {
				const aChar = data[5 * a + 1];
				const bChar = data[5 * b + 1];
				return aChar - bChar;
			}
			return aLine - bLine;
		});
		const result = new Uint32Array(data.length);
		let prevLine = 0;
		let prevChar = 0;
		for (let i = 0; i < tokenCount; i++) {
			const srcOffset = 5 * pos[i];
			const line = data[srcOffset + 0];
			const char = data[srcOffset + 1];
			const length = data[srcOffset + 2];
			const tokenType = data[srcOffset + 3];
			const tokenModifiers = data[srcOffset + 4];

			const pushLine = line - prevLine;
			const pushChar = (pushLine === 0 ? char - prevChar : char);

			const dstOffset = 5 * i;
			result[dstOffset + 0] = pushLine;
			result[dstOffset + 1] = pushChar;
			result[dstOffset + 2] = length;
			result[dstOffset + 3] = tokenType;
			result[dstOffset + 4] = tokenModifiers;

			prevLine = line;
			prevChar = char;
		}

		return result;
	}

	public build(resultId?: string): SemanticTokens {
		if (!this._dataIsSortedAndDeltaEncoded) {
			return new SemanticTokens(SemanticTokensBuilder._sortAndDeltaEncode(this._data), resultId);
		}
		return new SemanticTokens(new Uint32Array(this._data), resultId);
	}
}

export class SemanticTokens {
	readonly resultId: string | undefined;
	readonly data: Uint32Array;

	constructor(data: Uint32Array, resultId?: string) {
		this.resultId = resultId;
		this.data = data;
	}
}

export class SemanticTokensEdit {
	readonly start: number;
	readonly deleteCount: number;
	readonly data: Uint32Array | undefined;

	constructor(start: number, deleteCount: number, data?: Uint32Array) {
		this.start = start;
		this.deleteCount = deleteCount;
		this.data = data;
	}
}

export class SemanticTokensEdits {
	readonly resultId: string | undefined;
	readonly edits: SemanticTokensEdit[];

	constructor(edits: SemanticTokensEdit[], resultId?: string) {
		this.resultId = resultId;
		this.edits = edits;
	}
}

//#endregion

//#region debug
export enum DebugConsoleMode {
	/**
	 * Debug session should have a separate debug console.
	 */
	Separate = 0,

	/**
	 * Debug session should share debug console with its parent session.
	 * This value has no effect for sessions which do not have a parent session.
	 */
	MergeWithParent = 1
}

export class DebugVisualization {
	iconPath?: URI | { light: URI; dark: URI } | ThemeIcon;
	visualization?: vscode.Command | vscode.TreeDataProvider<unknown>;

	constructor(public name: string) { }
}

//#endregion

@es5ClassCompat
export class QuickInputButtons {

	static readonly Back: vscode.QuickInputButton = { iconPath: new ThemeIcon('arrow-left') };

	private constructor() { }
}

export enum QuickPickItemKind {
	Separator = -1,
	Default = 0,
}

export enum InputBoxValidationSeverity {
	Info = 1,
	Warning = 2,
	Error = 3
}

export enum ExtensionKind {
	UI = 1,
	Workspace = 2
}

export class FileDecoration {

	static validate(d: FileDecoration): boolean {
		if (typeof d.badge === 'string') {
			let len = nextCharLength(d.badge, 0);
			if (len < d.badge.length) {
				len += nextCharLength(d.badge, len);
			}
			if (d.badge.length > len) {
				throw new Error(`The 'badge'-property must be undefined or a short character`);
			}
		} else if (d.badge) {
			if (!ThemeIcon.isThemeIcon(d.badge)) {
				throw new Error(`The 'badge'-property is not a valid ThemeIcon`);
			}
		}
		if (!d.color && !d.badge && !d.tooltip) {
			throw new Error(`The decoration is empty`);
		}
		return true;
	}

	badge?: string | vscode.ThemeIcon;
	tooltip?: string;
	color?: vscode.ThemeColor;
	propagate?: boolean;

	constructor(badge?: string | ThemeIcon, tooltip?: string, color?: ThemeColor) {
		this.badge = badge;
		this.tooltip = tooltip;
		this.color = color;
	}
}

//#region Theming

@es5ClassCompat
export class ColorTheme implements vscode.ColorTheme {
	constructor(public readonly kind: ColorThemeKind) {
	}
}

export enum ColorThemeKind {
	Light = 1,
	Dark = 2,
	HighContrast = 3,
	HighContrastLight = 4
}

//#endregion Theming

//#region Notebook

export class NotebookRange {
	static isNotebookRange(thing: any): thing is vscode.NotebookRange {
		if (thing instanceof NotebookRange) {
			return true;
		}
		if (!thing) {
			return false;
		}
		return typeof (<NotebookRange>thing).start === 'number'
			&& typeof (<NotebookRange>thing).end === 'number';
	}

	private _start: number;
	private _end: number;

	get start() {
		return this._start;
	}

	get end() {
		return this._end;
	}

	get isEmpty(): boolean {
		return this._start === this._end;
	}

	constructor(start: number, end: number) {
		if (start < 0) {
			throw illegalArgument('start must be positive');
		}
		if (end < 0) {
			throw illegalArgument('end must be positive');
		}
		if (start <= end) {
			this._start = start;
			this._end = end;
		} else {
			this._start = end;
			this._end = start;
		}
	}

	with(change: { start?: number; end?: number }): NotebookRange {
		let start = this._start;
		let end = this._end;

		if (change.start !== undefined) {
			start = change.start;
		}
		if (change.end !== undefined) {
			end = change.end;
		}
		if (start === this._start && end === this._end) {
			return this;
		}
		return new NotebookRange(start, end);
	}
}

export class NotebookCellData {

	static validate(data: NotebookCellData): void {
		if (typeof data.kind !== 'number') {
			throw new Error('NotebookCellData MUST have \'kind\' property');
		}
		if (typeof data.value !== 'string') {
			throw new Error('NotebookCellData MUST have \'value\' property');
		}
		if (typeof data.languageId !== 'string') {
			throw new Error('NotebookCellData MUST have \'languageId\' property');
		}
	}

	static isNotebookCellDataArray(value: unknown): value is vscode.NotebookCellData[] {
		return Array.isArray(value) && (<unknown[]>value).every(elem => NotebookCellData.isNotebookCellData(elem));
	}

	static isNotebookCellData(value: unknown): value is vscode.NotebookCellData {
		// return value instanceof NotebookCellData;
		return true;
	}

	kind: NotebookCellKind;
	value: string;
	languageId: string;
	mime?: string;
	outputs?: vscode.NotebookCellOutput[];
	metadata?: Record<string, any>;
	executionSummary?: vscode.NotebookCellExecutionSummary;

	constructor(kind: NotebookCellKind, value: string, languageId: string, mime?: string, outputs?: vscode.NotebookCellOutput[], metadata?: Record<string, any>, executionSummary?: vscode.NotebookCellExecutionSummary) {
		this.kind = kind;
		this.value = value;
		this.languageId = languageId;
		this.mime = mime;
		this.outputs = outputs ?? [];
		this.metadata = metadata;
		this.executionSummary = executionSummary;

		NotebookCellData.validate(this);
	}
}

export class NotebookData {

	cells: NotebookCellData[];
	metadata?: { [key: string]: any };

	constructor(cells: NotebookCellData[]) {
		this.cells = cells;
	}
}


export class NotebookCellOutputItem {

	static isNotebookCellOutputItem(obj: unknown): obj is vscode.NotebookCellOutputItem {
		if (obj instanceof NotebookCellOutputItem) {
			return true;
		}
		if (!obj) {
			return false;
		}
		return typeof (<vscode.NotebookCellOutputItem>obj).mime === 'string'
			&& (<vscode.NotebookCellOutputItem>obj).data instanceof Uint8Array;
	}

	static error(err: Error | { name: string; message?: string; stack?: string }): NotebookCellOutputItem {
		const obj = {
			name: err.name,
			message: err.message,
			stack: err.stack
		};
		return NotebookCellOutputItem.json(obj, 'application/vnd.code.notebook.error');
	}

	static stdout(value: string): NotebookCellOutputItem {
		return NotebookCellOutputItem.text(value, 'application/vnd.code.notebook.stdout');
	}

	static stderr(value: string): NotebookCellOutputItem {
		return NotebookCellOutputItem.text(value, 'application/vnd.code.notebook.stderr');
	}

	static bytes(value: Uint8Array, mime: string = 'application/octet-stream'): NotebookCellOutputItem {
		return new NotebookCellOutputItem(value, mime);
	}

	static #encoder = new TextEncoder();

	static text(value: string, mime: string = Mimes.text): NotebookCellOutputItem {
		const bytes = NotebookCellOutputItem.#encoder.encode(String(value));
		return new NotebookCellOutputItem(bytes, mime);
	}

	static json(value: any, mime: string = 'text/x-json'): NotebookCellOutputItem {
		const rawStr = JSON.stringify(value, undefined, '\t');
		return NotebookCellOutputItem.text(rawStr, mime);
	}

	constructor(
		public data: Uint8Array,
		public mime: string,
	) {
		const mimeNormalized = normalizeMimeType(mime, true);
		if (!mimeNormalized) {
			throw new Error(`INVALID mime type: ${mime}. Must be in the format "type/subtype[;optionalparameter]"`);
		}
		this.mime = mimeNormalized;
	}
}

export class NotebookCellOutput {

	static isNotebookCellOutput(candidate: any): candidate is vscode.NotebookCellOutput {
		if (candidate instanceof NotebookCellOutput) {
			return true;
		}
		if (!candidate || typeof candidate !== 'object') {
			return false;
		}
		return typeof (<NotebookCellOutput>candidate).id === 'string' && Array.isArray((<NotebookCellOutput>candidate).items);
	}

	static ensureUniqueMimeTypes(items: NotebookCellOutputItem[], warn: boolean = false): NotebookCellOutputItem[] {
		const seen = new Set<string>();
		const removeIdx = new Set<number>();
		for (let i = 0; i < items.length; i++) {
			const item = items[i];
			const normalMime = normalizeMimeType(item.mime);
			// We can have multiple text stream mime types in the same output.
			if (!seen.has(normalMime) || isTextStreamMime(normalMime)) {
				seen.add(normalMime);
				continue;
			}
			// duplicated mime types... first has won
			removeIdx.add(i);
			if (warn) {
				console.warn(`DUPLICATED mime type '${item.mime}' will be dropped`);
			}
		}
		if (removeIdx.size === 0) {
			return items;
		}
		return items.filter((_item, index) => !removeIdx.has(index));
	}

	id: string;
	items: NotebookCellOutputItem[];
	metadata?: Record<string, any>;

	constructor(
		items: NotebookCellOutputItem[],
		idOrMetadata?: string | Record<string, any>,
		metadata?: Record<string, any>
	) {
		this.items = NotebookCellOutput.ensureUniqueMimeTypes(items, true);
		if (typeof idOrMetadata === 'string') {
			this.id = idOrMetadata;
			this.metadata = metadata;
		} else {
			this.id = generateUuid();
			this.metadata = idOrMetadata ?? metadata;
		}
	}
}

export enum NotebookCellKind {
	Markup = 1,
	Code = 2
}

export enum NotebookCellExecutionState {
	Idle = 1,
	Pending = 2,
	Executing = 3,
}

export enum NotebookCellStatusBarAlignment {
	Left = 1,
	Right = 2
}

export enum NotebookEditorRevealType {
	Default = 0,
	InCenter = 1,
	InCenterIfOutsideViewport = 2,
	AtTop = 3
}

export class NotebookCellStatusBarItem {
	constructor(
		public text: string,
		public alignment: NotebookCellStatusBarAlignment) { }
}


export enum NotebookControllerAffinity {
	Default = 1,
	Preferred = 2
}

export enum NotebookControllerAffinity2 {
	Default = 1,
	Preferred = 2,
	Hidden = -1
}

export class NotebookRendererScript {

	public provides: readonly string[];

	constructor(
		public uri: vscode.Uri,
		provides: string | readonly string[] = []
	) {
		this.provides = asArray(provides);
	}
}

export class NotebookKernelSourceAction {
	description?: string;
	detail?: string;
	command?: vscode.Command;
	constructor(
		public label: string
	) { }
}

export enum NotebookVariablesRequestKind {
	Named = 1,
	Indexed = 2
}

//#endregion

//#region Timeline

@es5ClassCompat
export class TimelineItem implements vscode.TimelineItem {
	constructor(public label: string, public timestamp: number) { }
}

//#endregion Timeline

//#region ExtensionContext

export enum ExtensionMode {
	/**
	 * The extension is installed normally (for example, from the marketplace
	 * or VSIX) in VS Code.
	 */
	Production = 1,

	/**
	 * The extension is running from an `--extensionDevelopmentPath` provided
	 * when launching VS Code.
	 */
	Development = 2,

	/**
	 * The extension is running from an `--extensionDevelopmentPath` and
	 * the extension host is running unit tests.
	 */
	Test = 3,
}

export enum ExtensionRuntime {
	/**
	 * The extension is running in a NodeJS extension host. Runtime access to NodeJS APIs is available.
	 */
	Node = 1,
	/**
	 * The extension is running in a Webworker extension host. Runtime access is limited to Webworker APIs.
	 */
	Webworker = 2
}

//#endregion ExtensionContext

export enum StandardTokenType {
	Other = 0,
	Comment = 1,
	String = 2,
	RegEx = 3
}


export class LinkedEditingRanges {
	constructor(public readonly ranges: Range[], public readonly wordPattern?: RegExp) {
	}
}

//#region ports
export class PortAttributes {
	private _autoForwardAction: PortAutoForwardAction;

	constructor(autoForwardAction: PortAutoForwardAction) {
		this._autoForwardAction = autoForwardAction;
	}

	get autoForwardAction(): PortAutoForwardAction {
		return this._autoForwardAction;
	}
}
//#endregion ports

//#region Testing
export enum TestResultState {
	Queued = 1,
	Running = 2,
	Passed = 3,
	Failed = 4,
	Skipped = 5,
	Errored = 6
}

export enum TestRunProfileKind {
	Run = 1,
	Debug = 2,
	Coverage = 3,
}

@es5ClassCompat
export class TestRunRequest implements vscode.TestRunRequest {
	constructor(
		public readonly include: vscode.TestItem[] | undefined = undefined,
		public readonly exclude: vscode.TestItem[] | undefined = undefined,
		public readonly profile: vscode.TestRunProfile | undefined = undefined,
		public readonly continuous = false,
		public readonly preserveFocus = true,
	) { }
}

@es5ClassCompat
export class TestMessage implements vscode.TestMessage {
	public expectedOutput?: string;
	public actualOutput?: string;
	public location?: vscode.Location;
	/** proposed: */
	public contextValue?: string;

	public static diff(message: string | vscode.MarkdownString, expected: string, actual: string) {
		const msg = new TestMessage(message);
		msg.expectedOutput = expected;
		msg.actualOutput = actual;
		return msg;
	}

	constructor(public message: string | vscode.MarkdownString) { }
}

@es5ClassCompat
export class TestTag implements vscode.TestTag {
	constructor(public readonly id: string) { }
}

//#endregion

//#region Test Coverage
export class TestCoverageCount implements vscode.TestCoverageCount {
	constructor(public covered: number, public total: number) {
		validateTestCoverageCount(this);
	}
}

export function validateTestCoverageCount(cc?: vscode.TestCoverageCount) {
	if (!cc) {
		return;
	}

	if (cc.covered > cc.total) {
		throw new Error(`The total number of covered items (${cc.covered}) cannot be greater than the total (${cc.total})`);
	}

	if (cc.total < 0) {
		throw new Error(`The number of covered items (${cc.total}) cannot be negative`);
	}
}

export class FileCoverage implements vscode.FileCoverage {
	public static fromDetails(uri: vscode.Uri, details: vscode.FileCoverageDetail[]): vscode.FileCoverage {
		const statements = new TestCoverageCount(0, 0);
		const branches = new TestCoverageCount(0, 0);
		const decl = new TestCoverageCount(0, 0);

		for (const detail of details) {
			if ('branches' in detail) {
				statements.total += 1;
				statements.covered += detail.executed ? 1 : 0;

				for (const branch of detail.branches) {
					branches.total += 1;
					branches.covered += branch.executed ? 1 : 0;
				}
			} else {
				decl.total += 1;
				decl.covered += detail.executed ? 1 : 0;
			}
		}

		const coverage = new FileCoverage(
			uri,
			statements,
			branches.total > 0 ? branches : undefined,
			decl.total > 0 ? decl : undefined,
		);

		coverage.detailedCoverage = details;

		return coverage;
	}

	detailedCoverage?: vscode.FileCoverageDetail[];

	constructor(
		public readonly uri: vscode.Uri,
		public statementCoverage: vscode.TestCoverageCount,
		public branchCoverage?: vscode.TestCoverageCount,
		public declarationCoverage?: vscode.TestCoverageCount,
		public fromTests: vscode.TestItem[] = [],
	) {
	}
}

export class StatementCoverage implements vscode.StatementCoverage {
	// back compat until finalization:
	get executionCount() { return +this.executed; }
	set executionCount(n: number) { this.executed = n; }

	constructor(
		public executed: number | boolean,
		public location: Position | Range,
		public branches: vscode.BranchCoverage[] = [],
	) { }
}

export class BranchCoverage implements vscode.BranchCoverage {
	// back compat until finalization:
	get executionCount() { return +this.executed; }
	set executionCount(n: number) { this.executed = n; }

	constructor(
		public executed: number | boolean,
		public location: Position | Range,
		public label?: string,
	) { }
}

export class DeclarationCoverage implements vscode.DeclarationCoverage {
	// back compat until finalization:
	get executionCount() { return +this.executed; }
	set executionCount(n: number) { this.executed = n; }

	constructor(
		public readonly name: string,
		public executed: number | boolean,
		public location: Position | Range,
	) { }
}
//#endregion

export enum ExternalUriOpenerPriority {
	None = 0,
	Option = 1,
	Default = 2,
	Preferred = 3,
}

export enum WorkspaceTrustState {
	Untrusted = 0,
	Trusted = 1,
	Unspecified = 2
}

export enum PortAutoForwardAction {
	Notify = 1,
	OpenBrowser = 2,
	OpenPreview = 3,
	Silent = 4,
	Ignore = 5,
	OpenBrowserOnce = 6
}

export class TypeHierarchyItem {
	_sessionId?: string;
	_itemId?: string;

	kind: SymbolKind;
	tags?: SymbolTag[];
	name: string;
	detail?: string;
	uri: URI;
	range: Range;
	selectionRange: Range;

	constructor(kind: SymbolKind, name: string, detail: string, uri: URI, range: Range, selectionRange: Range) {
		this.kind = kind;
		this.name = name;
		this.detail = detail;
		this.uri = uri;
		this.range = range;
		this.selectionRange = selectionRange;
	}
}

//#region Tab Inputs

export class TextTabInput {
	constructor(readonly uri: URI) { }
}

export class TextDiffTabInput {
	constructor(readonly original: URI, readonly modified: URI) { }
}

export class TextMergeTabInput {
	constructor(readonly base: URI, readonly input1: URI, readonly input2: URI, readonly result: URI) { }
}

export class CustomEditorTabInput {
	constructor(readonly uri: URI, readonly viewType: string) { }
}

export class WebviewEditorTabInput {
	constructor(readonly viewType: string) { }
}

export class NotebookEditorTabInput {
	constructor(readonly uri: URI, readonly notebookType: string) { }
}

export class NotebookDiffEditorTabInput {
	constructor(readonly original: URI, readonly modified: URI, readonly notebookType: string) { }
}

export class TerminalEditorTabInput {
	constructor() { }
}
export class InteractiveWindowInput {
	constructor(readonly uri: URI, readonly inputBoxUri: URI) { }
}

export class ChatEditorTabInput {
	constructor() { }
}

export class AideChatEditorTabInput {
	constructor() { }
}

export class TextMultiDiffTabInput {
	constructor(readonly textDiffs: TextDiffTabInput[]) { }
}
//#endregion

//#region Chat

export enum InteractiveSessionVoteDirection {
	Down = 0,
	Up = 1
}

export enum ChatCopyKind {
	Action = 1,
	Toolbar = 2
}

export enum ChatVariableLevel {
	Short = 1,
	Medium = 2,
	Full = 3
}

export class ChatCompletionItem implements vscode.ChatCompletionItem {
	id: string;
	label: string | CompletionItemLabel;
	fullName?: string | undefined;
	icon?: vscode.ThemeIcon;
	insertText?: string;
	values: vscode.ChatVariableValue[];
	detail?: string;
	documentation?: string | MarkdownString;
	command?: vscode.Command;

	constructor(id: string, label: string | CompletionItemLabel, values: vscode.ChatVariableValue[]) {
		this.id = id;
		this.label = label;
		this.values = values;
	}
}

//#endregion

//#region Interactive Editor

export enum InteractiveEditorResponseFeedbackKind {
	Unhelpful = 0,
	Helpful = 1,
	Undone = 2,
	Accepted = 3,
	Bug = 4
}

export enum ChatResultFeedbackKind {
	Unhelpful = 0,
	Helpful = 1,
}

export class ChatResponseMarkdownPart {
	value: vscode.MarkdownString;
	constructor(value: string | vscode.MarkdownString) {
		if (typeof value !== 'string' && value.isTrusted === true) {
			throw new Error('The boolean form of MarkdownString.isTrusted is NOT supported for chat participants.');
		}

		this.value = typeof value === 'string' ? new MarkdownString(value) : value;
	}
}

/**
 * TODO if 'vulnerabilities' is finalized, this should be merged with the base ChatResponseMarkdownPart. I just don't see how to do that while keeping
 * vulnerabilities in a seperate API proposal in a clean way.
 */
export class ChatResponseMarkdownWithVulnerabilitiesPart {
	value: vscode.MarkdownString;
	vulnerabilities: vscode.ChatVulnerability[];
	constructor(value: string | vscode.MarkdownString, vulnerabilities: vscode.ChatVulnerability[]) {
		if (typeof value !== 'string' && value.isTrusted === true) {
			throw new Error('The boolean form of MarkdownString.isTrusted is NOT supported for chat participants.');
		}

		this.value = typeof value === 'string' ? new MarkdownString(value) : value;
		this.vulnerabilities = vulnerabilities;
	}
}

export class ChatResponseDetectedParticipantPart {
	participant: string;
	// TODO@API validate this against statically-declared slash commands?
	command?: vscode.ChatCommand;
	constructor(participant: string, command?: vscode.ChatCommand) {
		this.participant = participant;
		this.command = command;
	}
}

export class ChatResponseConfirmationPart {
	title: string;
	message: string;
	data: any;
	constructor(title: string, message: string, data: any) {
		this.title = title;
		this.message = message;
		this.data = data;
	}
}

export class ChatResponseFileTreePart {
	value: vscode.ChatResponseFileTree[];
	baseUri: vscode.Uri;
	constructor(value: vscode.ChatResponseFileTree[], baseUri: vscode.Uri) {
		this.value = value;
		this.baseUri = baseUri;
	}
}

export class ChatResponseAnchorPart {
	value: vscode.Uri | vscode.Location;
	title?: string;
	constructor(value: vscode.Uri | vscode.Location, title?: string) {
		this.value = value;
		this.title = title;
	}
}

export class ChatResponseProgressPart {
	value: string;
	constructor(value: string) {
		this.value = value;
	}
}

export class ChatResponseProgressPart2 {
	value: string;
	task?: (progress: vscode.Progress<vscode.ChatResponseWarningPart>) => Thenable<string | void>;
	constructor(value: string, task?: (progress: vscode.Progress<vscode.ChatResponseWarningPart>) => Thenable<string | void>) {
		this.value = value;
		this.task = task;
	}
}

export class ChatResponseWarningPart {
	value: vscode.MarkdownString;
	constructor(value: string | vscode.MarkdownString) {
		if (typeof value !== 'string' && value.isTrusted === true) {
			throw new Error('The boolean form of MarkdownString.isTrusted is NOT supported for chat participants.');
		}

		this.value = typeof value === 'string' ? new MarkdownString(value) : value;
	}
}

export class ChatResponseCommandButtonPart {
	value: vscode.Command;
	constructor(value: vscode.Command) {
		this.value = value;
	}
}

export class ChatResponseReferencePart {
	value: vscode.Uri | vscode.Location | { variableName: string; value?: vscode.Uri | vscode.Location };
	iconPath?: vscode.Uri | vscode.ThemeIcon | { light: vscode.Uri; dark: vscode.Uri };
	constructor(value: vscode.Uri | vscode.Location | { variableName: string; value?: vscode.Uri | vscode.Location }, iconPath?: vscode.Uri | vscode.ThemeIcon | { light: vscode.Uri; dark: vscode.Uri }) {
		this.value = value;
		this.iconPath = iconPath;
	}
}

export class ChatResponseTextEditPart {
	uri: vscode.Uri;
	edits: vscode.TextEdit[];
	constructor(uri: vscode.Uri, edits: vscode.TextEdit | vscode.TextEdit[]) {
		this.uri = uri;
		this.edits = Array.isArray(edits) ? edits : [edits];
	}
}

export class ChatRequestTurn implements vscode.ChatRequestTurn {
	constructor(
		readonly prompt: string,
		readonly command: string | undefined,
		readonly references: vscode.ChatPromptReference[],
		readonly participant: string,
	) { }
}

export class ChatResponseTurn implements vscode.ChatResponseTurn {

	constructor(
		readonly response: ReadonlyArray<ChatResponseMarkdownPart | ChatResponseFileTreePart | ChatResponseAnchorPart | ChatResponseCommandButtonPart>,
		readonly result: vscode.ChatResult,
		readonly participant: string,
		readonly command?: string
	) { }
}

export enum ChatLocation {
	Panel = 1,
	Terminal = 2,
	Notebook = 3,
	Editor = 4,
}

<<<<<<< HEAD
export enum AideMode {
	Edit = 1,
	Chat = 2,
=======
export enum LanguageModelChatMessageRole {
	User = 1,
	Assistant = 2,
	System = 3
}

export class LanguageModelFunctionResultPart implements vscode.LanguageModelChatMessageFunctionResultPart {

	name: string;
	content: string;
	isError: boolean;

	constructor(name: string, content: string, isError?: boolean) {
		this.name = name;
		this.content = content;
		this.isError = isError ?? false;
	}
}

export class LanguageModelChatMessage implements vscode.LanguageModelChatMessage {

	static User(content: string | LanguageModelFunctionResultPart, name?: string): LanguageModelChatMessage {
		const value = new LanguageModelChatMessage(LanguageModelChatMessageRole.User, typeof content === 'string' ? content : '', name);
		value.content2 = content;
		return value;
	}

	static Assistant(content: string, name?: string): LanguageModelChatMessage {
		return new LanguageModelChatMessage(LanguageModelChatMessageRole.Assistant, content, name);
	}

	role: vscode.LanguageModelChatMessageRole;
	content: string;
	content2: string | vscode.LanguageModelChatMessageFunctionResultPart;
	name: string | undefined;

	constructor(role: vscode.LanguageModelChatMessageRole, content: string, name?: string) {
		this.role = role;
		this.content = content;
		this.content2 = content;
		this.name = name;
	}
>>>>>>> b01aaeda
}

export class LanguageModelFunctionUsePart implements vscode.LanguageModelChatResponseFunctionUsePart {
	name: string;
	parameters: any;

	constructor(name: string, parameters: any) {
		this.name = name;
		this.parameters = parameters;
	}
}

export class LanguageModelTextPart implements vscode.LanguageModelChatResponseTextPart {
	value: string;

	constructor(value: string) {
		this.value = value;

	}
}

/**
 * @deprecated
 */
export class LanguageModelChatSystemMessage {
	content: string;
	constructor(content: string) {
		this.content = content;
	}
}


/**
 * @deprecated
 */
export class LanguageModelChatUserMessage {
	content: string;
	name: string | undefined;

	constructor(content: string, name?: string) {
		this.content = content;
		this.name = name;
	}
}

/**
 * @deprecated
 */
export class LanguageModelChatAssistantMessage {
	content: string;
	name?: string;

	constructor(content: string, name?: string) {
		this.content = content;
		this.name = name;
	}
}

export class LanguageModelError extends Error {

	static NotFound(message?: string): LanguageModelError {
		return new LanguageModelError(message, LanguageModelError.NotFound.name);
	}

	static NoPermissions(message?: string): LanguageModelError {
		return new LanguageModelError(message, LanguageModelError.NoPermissions.name);
	}

	static Blocked(message?: string): LanguageModelError {
		return new LanguageModelError(message, LanguageModelError.Blocked.name);
	}

	readonly code: string;

	constructor(message?: string, code?: string, cause?: Error) {
		super(message, { cause });
		this.name = 'LanguageModelError';
		this.code = code ?? '';
	}

}

//#endregion

//#region AideChat

export enum AideChatCopyKind {
	Action = 1,
	Toolbar = 2
}

export enum AideChatVariableLevel {
	Short = 1,
	Medium = 2,
	Full = 3
}

export class AideChatCompletionItem implements vscode.ChatCompletionItem {
	id: string;
	label: string | CompletionItemLabel;
	fullName?: string | undefined;
	icon?: vscode.ThemeIcon;
	insertText?: string;
	values: vscode.ChatVariableValue[];
	detail?: string;
	documentation?: string | MarkdownString;
	command?: vscode.Command;

	constructor(id: string, label: string | CompletionItemLabel, values: vscode.ChatVariableValue[]) {
		this.id = id;
		this.label = label;
		this.values = values;
	}
}

export enum AideChatResultFeedbackKind {
	Unhelpful = 0,
	Helpful = 1,
}

export class AideChatResponseMarkdownPart {
	value: vscode.MarkdownString;
	constructor(value: string | vscode.MarkdownString) {
		if (typeof value !== 'string' && value.isTrusted === true) {
			throw new Error('The boolean form of MarkdownString.isTrusted is NOT supported for chat participants.');
		}

		this.value = typeof value === 'string' ? new MarkdownString(value) : value;
	}
}

/**
 * TODO if 'vulnerabilities' is finalized, this should be merged with the base ChatResponseMarkdownPart. I just don't see how to do that while keeping
 * vulnerabilities in a seperate API proposal in a clean way.
 */
export class AideChatResponseMarkdownWithVulnerabilitiesPart {
	value: vscode.MarkdownString;
	vulnerabilities: vscode.ChatVulnerability[];
	constructor(value: string | vscode.MarkdownString, vulnerabilities: vscode.ChatVulnerability[]) {
		if (typeof value !== 'string' && value.isTrusted === true) {
			throw new Error('The boolean form of MarkdownString.isTrusted is NOT supported for chat participants.');
		}

		this.value = typeof value === 'string' ? new MarkdownString(value) : value;
		this.vulnerabilities = vulnerabilities;
	}
}

export class AideChatResponseDetectedParticipantPart {
	participant: string;
	// TODO@API validate this against statically-declared slash commands?
	command?: vscode.ChatCommand;
	constructor(participant: string, command?: vscode.ChatCommand) {
		this.participant = participant;
		this.command = command;
	}
}

export class AideChatResponseConfirmationPart {
	title: string;
	message: string;
	data: any;
	constructor(title: string, message: string, data: any) {
		this.title = title;
		this.message = message;
		this.data = data;
	}
}

export class AideChatResponseFileTreePart {
	value: vscode.ChatResponseFileTree[];
	baseUri: vscode.Uri;
	constructor(value: vscode.ChatResponseFileTree[], baseUri: vscode.Uri) {
		this.value = value;
		this.baseUri = baseUri;
	}
}

export class AideChatResponseAnchorPart {
	value: vscode.Uri | vscode.Location;
	title?: string;
	constructor(value: vscode.Uri | vscode.Location, title?: string) {
		this.value = value;
		this.title = title;
	}
}

export class AideChatResponseProgressPart {
	value: string;
	constructor(value: string) {
		this.value = value;
	}
}

export class AideChatResponseProgressPart2 {
	value: string;
	task?: (progress: vscode.Progress<vscode.ChatResponseWarningPart>) => Thenable<string | void>;
	constructor(value: string, task?: (progress: vscode.Progress<vscode.ChatResponseWarningPart>) => Thenable<string | void>) {
		this.value = value;
		this.task = task;
	}
}

export class AideChatResponseWarningPart {
	value: vscode.MarkdownString;
	constructor(value: string | vscode.MarkdownString) {
		if (typeof value !== 'string' && value.isTrusted === true) {
			throw new Error('The boolean form of MarkdownString.isTrusted is NOT supported for chat participants.');
		}

		this.value = typeof value === 'string' ? new MarkdownString(value) : value;
	}
}

export class AideChatResponseCommandButtonPart {
	value: vscode.Command;
	constructor(value: vscode.Command) {
		this.value = value;
	}
}

export class AideChatResponseReferencePart {
	value: vscode.Uri | vscode.Location | { variableName: string; value?: vscode.Uri | vscode.Location };
	iconPath?: vscode.Uri | vscode.ThemeIcon | { light: vscode.Uri; dark: vscode.Uri };
	constructor(value: vscode.Uri | vscode.Location | { variableName: string; value?: vscode.Uri | vscode.Location }, iconPath?: vscode.Uri | vscode.ThemeIcon | { light: vscode.Uri; dark: vscode.Uri }) {
		this.value = value;
		this.iconPath = iconPath;
	}
}

export class AideChatResponseBreakdownPart {
	reference: vscode.CodeReferenceByName;
	query?: vscode.MarkdownString;
	reason?: vscode.MarkdownString;
	response?: vscode.MarkdownString;
	constructor(
		uri: vscode.Uri,
		name: string,
		query?: vscode.MarkdownString,
		reason?: vscode.MarkdownString,
		response?: vscode.MarkdownString,
	) {
		if ((typeof query !== 'string' && query?.isTrusted === true)
			|| (typeof reason !== 'string' && reason?.isTrusted === true)
			|| (typeof response !== 'string' && response?.isTrusted === true)) {
			throw new Error('The boolean form of MarkdownString.isTrusted is NOT supported for chat participants.');
		}

		this.reference = { uri, name };
		this.query = typeof query === 'string' ? new MarkdownString(query) : query;
		this.reason = typeof reason === 'string' ? new MarkdownString(reason) : reason;
		this.response = typeof response === 'string' ? new MarkdownString(response) : response;
	}
}

export class AideProbeGoToDefinitionPart {
	uri: vscode.Uri;
	range: vscode.Range;
	name: string;
	thinking: string;
	constructor(uri: vscode.Uri, range: vscode.Range, name: string, thinking: string) {
		this.uri = uri;
		this.range = range;
		this.name = name;
		this.thinking = thinking;
	}
}

export class AideChatResponseTextEditPart {
	uri: vscode.Uri;
	edits: vscode.TextEdit[];
	constructor(uri: vscode.Uri, edits: vscode.TextEdit | vscode.TextEdit[]) {
		this.uri = uri;
		this.edits = Array.isArray(edits) ? edits : [edits];
	}
}

export class AideChatRequestTurn implements vscode.ChatRequestTurn {
	constructor(
		readonly prompt: string,
		readonly command: string | undefined,
		readonly references: vscode.ChatPromptReference[],
		readonly participant: string,
	) { }
}

export class AideChatResponseTurn implements vscode.ChatResponseTurn {

	constructor(
		readonly response: ReadonlyArray<AideChatResponseMarkdownPart | AideChatResponseFileTreePart | AideChatResponseAnchorPart | AideChatResponseCommandButtonPart>,
		readonly result: vscode.ChatResult,
		readonly participant: string,
		readonly command?: string
	) { }
}

export enum AideChatLocation {
	Panel = 1,
	Terminal = 2,
	Notebook = 3,
	Editor = 4,
}

export enum LanguageModelChatMessageRole {
	User = 1,
	Assistant = 2,
	System = 3
}

export class LanguageModelChatMessage implements vscode.LanguageModelChatMessage {

	static User(content: string, name?: string): LanguageModelChatMessage {
		return new LanguageModelChatMessage(LanguageModelChatMessageRole.User, content, name);
	}

	static Assistant(content: string, name?: string): LanguageModelChatMessage {
		return new LanguageModelChatMessage(LanguageModelChatMessageRole.Assistant, content, name);
	}

	role: vscode.LanguageModelChatMessageRole;
	content: string;
	name: string | undefined;

	constructor(role: vscode.LanguageModelChatMessageRole, content: string, name?: string) {
		this.role = role;
		this.content = content;
		this.name = name;
	}
}

export class AIModelError extends Error {

	static NotFound(message?: string): AIModelError {
		return new AIModelError(message, AIModelError.NotFound.name);
	}

	static NoPermissions(message?: string): AIModelError {
		return new AIModelError(message, AIModelError.NoPermissions.name);
	}

	static Blocked(message?: string): AIModelError {
		return new AIModelError(message, AIModelError.Blocked.name);
	}

	readonly code: string;

	constructor(message?: string, code?: string, cause?: Error) {
		super(message, { cause });
		this.name = 'AIModelError';
		this.code = code ?? '';
	}

}

//#endregion

//#region ai

export enum RelatedInformationType {
	SymbolInformation = 1,
	CommandInformation = 2,
	SearchInformation = 3,
	SettingInformation = 4
}

//#endregion

//#region Speech

export enum SpeechToTextStatus {
	Started = 1,
	Recognizing = 2,
	Recognized = 3,
	Stopped = 4,
	Error = 5
}

export enum TextToSpeechStatus {
	Started = 1,
	Stopped = 2,
	Error = 3
}

export enum KeywordRecognitionStatus {
	Recognized = 1,
	Stopped = 2
}

//#endregion

//#region InlineEdit

export class InlineEdit implements vscode.InlineEdit {
	constructor(
		public readonly text: string,
		public readonly range: Range,
	) { }
}

export enum InlineEditTriggerKind {
	Invoke = 0,
	Automatic = 1,
}

//#endregion

//#region csEvents

export enum SymbolNavigationActionType {
	GoToDefinition = 0,
	GoToDeclaration = 1,
	GoToTypeDefinition = 2,
	GoToImplementation = 3,
	GoToReferences = 4,
	GenericGoToLocation = 5
}

//#endregion<|MERGE_RESOLUTION|>--- conflicted
+++ resolved
@@ -4453,11 +4453,6 @@
 	Editor = 4,
 }
 
-<<<<<<< HEAD
-export enum AideMode {
-	Edit = 1,
-	Chat = 2,
-=======
 export enum LanguageModelChatMessageRole {
 	User = 1,
 	Assistant = 2,
@@ -4500,7 +4495,6 @@
 		this.content2 = content;
 		this.name = name;
 	}
->>>>>>> b01aaeda
 }
 
 export class LanguageModelFunctionUsePart implements vscode.LanguageModelChatResponseFunctionUsePart {
@@ -4804,57 +4798,6 @@
 	Editor = 4,
 }
 
-export enum LanguageModelChatMessageRole {
-	User = 1,
-	Assistant = 2,
-	System = 3
-}
-
-export class LanguageModelChatMessage implements vscode.LanguageModelChatMessage {
-
-	static User(content: string, name?: string): LanguageModelChatMessage {
-		return new LanguageModelChatMessage(LanguageModelChatMessageRole.User, content, name);
-	}
-
-	static Assistant(content: string, name?: string): LanguageModelChatMessage {
-		return new LanguageModelChatMessage(LanguageModelChatMessageRole.Assistant, content, name);
-	}
-
-	role: vscode.LanguageModelChatMessageRole;
-	content: string;
-	name: string | undefined;
-
-	constructor(role: vscode.LanguageModelChatMessageRole, content: string, name?: string) {
-		this.role = role;
-		this.content = content;
-		this.name = name;
-	}
-}
-
-export class AIModelError extends Error {
-
-	static NotFound(message?: string): AIModelError {
-		return new AIModelError(message, AIModelError.NotFound.name);
-	}
-
-	static NoPermissions(message?: string): AIModelError {
-		return new AIModelError(message, AIModelError.NoPermissions.name);
-	}
-
-	static Blocked(message?: string): AIModelError {
-		return new AIModelError(message, AIModelError.Blocked.name);
-	}
-
-	readonly code: string;
-
-	constructor(message?: string, code?: string, cause?: Error) {
-		super(message, { cause });
-		this.name = 'AIModelError';
-		this.code = code ?? '';
-	}
-
-}
-
 //#endregion
 
 //#region ai

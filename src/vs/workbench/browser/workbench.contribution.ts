/*---------------------------------------------------------------------------------------------
 *  Copyright (c) Microsoft Corporation. All rights reserved.
 *  Licensed under the MIT License. See License.txt in the project root for license information.
 *--------------------------------------------------------------------------------------------*/

import { Registry } from 'vs/platform/registry/common/platform';
import { localize } from 'vs/nls';
import { IConfigurationRegistry, Extensions as ConfigurationExtensions, ConfigurationScope } from 'vs/platform/configuration/common/configurationRegistry';
import { isMacintosh, isWindows, isLinux, isWeb } from 'vs/base/common/platform';
import { ConfigurationMigrationWorkbenchContribution, DynamicWorkbenchSecurityConfiguration, IConfigurationMigrationRegistry, workbenchConfigurationNodeBase, Extensions, ConfigurationKeyValuePairs, problemsConfigurationNodeBase } from 'vs/workbench/common/configuration';
import { isStandalone } from 'vs/base/browser/browser';
import { WorkbenchPhase, registerWorkbenchContribution2 } from 'vs/workbench/common/contributions';
import { ActivityBarPosition, EditorActionsLocation, EditorTabsMode, LayoutSettings } from 'vs/workbench/services/layout/browser/layoutService';
import { defaultWindowTitle, defaultWindowTitleSeparator } from 'vs/workbench/browser/parts/titlebar/windowTitle';

const registry = Registry.as<IConfigurationRegistry>(ConfigurationExtensions.Configuration);

// Configuration
(function registerConfiguration(): void {

	// Migration support
	registerWorkbenchContribution2(ConfigurationMigrationWorkbenchContribution.ID, ConfigurationMigrationWorkbenchContribution, WorkbenchPhase.Eventually);

	// Dynamic Configuration
	registerWorkbenchContribution2(DynamicWorkbenchSecurityConfiguration.ID, DynamicWorkbenchSecurityConfiguration, WorkbenchPhase.AfterRestored);

	// Workbench
	registry.registerConfiguration({
		...workbenchConfigurationNodeBase,
		'properties': {
			'workbench.editor.titleScrollbarSizing': {
				type: 'string',
				enum: ['default', 'large'],
				enumDescriptions: [
					localize('workbench.editor.titleScrollbarSizing.default', "The default size."),
					localize('workbench.editor.titleScrollbarSizing.large', "Increases the size, so it can be grabbed more easily with the mouse.")
				],
				description: localize('tabScrollbarHeight', "Controls the height of the scrollbars used for tabs and breadcrumbs in the editor title area."),
				default: 'default',
			},
			[LayoutSettings.EDITOR_TABS_MODE]: {
				'type': 'string',
				'enum': [EditorTabsMode.MULTIPLE, EditorTabsMode.SINGLE, EditorTabsMode.NONE],
				'enumDescriptions': [
					localize('workbench.editor.showTabs.multiple', "Each editor is displayed as a tab in the editor title area."),
					localize('workbench.editor.showTabs.single', "The active editor is displayed as a single large tab in the editor title area."),
					localize('workbench.editor.showTabs.none', "The editor title area is not displayed."),
				],
				'description': localize('showEditorTabs', "Controls whether opened editors should show as individual tabs, one single large tab or if the title area should not be shown."),
				'default': 'multiple'
			},
			[LayoutSettings.EDITOR_ACTIONS_LOCATION]: {
				'type': 'string',
				'enum': [EditorActionsLocation.DEFAULT, EditorActionsLocation.TITLEBAR, EditorActionsLocation.HIDDEN],
				'markdownEnumDescriptions': [
					localize({ comment: ['{0} will be a setting name rendered as a link'], key: 'workbench.editor.editorActionsLocation.default' }, "Show editor actions in the window title bar when {0} is set to {1}. Otherwise, editor actions are shown in the editor tab bar.", '`#workbench.editor.showTabs#`', '`none`'),
					localize({ comment: ['{0} will be a setting name rendered as a link'], key: 'workbench.editor.editorActionsLocation.titleBar' }, "Show editor actions in the window title bar. If {0} is set to {1}, editor actions are hidden.", '`#window.customTitleBarVisibility#`', '`never`'),
					localize('workbench.editor.editorActionsLocation.hidden', "Editor actions are not shown."),
				],
				'markdownDescription': localize('editorActionsLocation', "Controls where the editor actions are shown."),
				'default': 'default'
			},
			'workbench.editor.wrapTabs': {
				'type': 'boolean',
				'markdownDescription': localize({ comment: ['{0}, {1} will be a setting name rendered as a link'], key: 'wrapTabs' }, "Controls whether tabs should be wrapped over multiple lines when exceeding available space or whether a scrollbar should appear instead. This value is ignored when {0} is not set to '{1}'.", '`#workbench.editor.showTabs#`', '`multiple`'),
				'default': false
			},
			'workbench.editor.scrollToSwitchTabs': {
				'type': 'boolean',
				'markdownDescription': localize({ comment: ['{0}, {1} will be a setting name rendered as a link'], key: 'scrollToSwitchTabs' }, "Controls whether scrolling over tabs will open them or not. By default tabs will only reveal upon scrolling, but not open. You can press and hold the Shift-key while scrolling to change this behavior for that duration. This value is ignored when {0} is not set to {1}.", '`#workbench.editor.showTabs#`', '`multiple`'),
				'default': false
			},
			'workbench.editor.highlightModifiedTabs': {
				'type': 'boolean',
				'markdownDescription': localize({ comment: ['{0}, {1} will be a setting name rendered as a link'], key: 'highlightModifiedTabs' }, "Controls whether a top border is drawn on tabs for editors that have unsaved changes. This value is ignored when {0} is not set to {1}.", '`#workbench.editor.showTabs#`', `multiple`),
				'default': false
			},
			'workbench.editor.decorations.badges': {
				'type': 'boolean',
				'markdownDescription': localize('decorations.badges', "Controls whether editor file decorations should use badges."),
				'default': true
			},
			'workbench.editor.decorations.colors': {
				'type': 'boolean',
				'markdownDescription': localize('decorations.colors', "Controls whether editor file decorations should use colors."),
				'default': true
			},
			'workbench.editor.labelFormat': {
				'type': 'string',
				'enum': ['default', 'short', 'medium', 'long'],
				'enumDescriptions': [
					localize('workbench.editor.labelFormat.default', "Show the name of the file. When tabs are enabled and two files have the same name in one group the distinguishing sections of each file's path are added. When tabs are disabled, the path relative to the workspace folder is shown if the editor is active."),
					localize('workbench.editor.labelFormat.short', "Show the name of the file followed by its directory name."),
					localize('workbench.editor.labelFormat.medium', "Show the name of the file followed by its path relative to the workspace folder."),
					localize('workbench.editor.labelFormat.long', "Show the name of the file followed by its absolute path.")
				],
				'default': 'default',
				'description': localize('tabDescription', "Controls the format of the label for an editor."),
			},
			'workbench.editor.untitled.labelFormat': {
				'type': 'string',
				'enum': ['content', 'name'],
				'enumDescriptions': [
					localize('workbench.editor.untitled.labelFormat.content', "The name of the untitled file is derived from the contents of its first line unless it has an associated file path. It will fallback to the name in case the line is empty or contains no word characters."),
					localize('workbench.editor.untitled.labelFormat.name', "The name of the untitled file is not derived from the contents of the file."),
				],
				'default': 'content',
				'description': localize('untitledLabelFormat', "Controls the format of the label for an untitled editor."),
			},
			'workbench.editor.empty.hint': {
				'type': 'string',
				'enum': ['text', 'hidden'],
				'default': 'text',
				'markdownDescription': localize("workbench.editor.empty.hint", "Controls if the empty editor text hint should be visible in the editor.")
			},
			'workbench.editor.languageDetection': {
				type: 'boolean',
				default: true,
				description: localize('workbench.editor.languageDetection', "Controls whether the language in a text editor is automatically detected unless the language has been explicitly set by the language picker. This can also be scoped by language so you can specify which languages you do not want to be switched off of. This is useful for languages like Markdown that often contain other languages that might trick language detection into thinking it's the embedded language and not Markdown."),
				scope: ConfigurationScope.LANGUAGE_OVERRIDABLE
			},
			'workbench.editor.historyBasedLanguageDetection': {
				type: 'boolean',
				default: true,
				tags: ['experimental'],
				description: localize('workbench.editor.historyBasedLanguageDetection', "Enables use of editor history in language detection. This causes automatic language detection to favor languages that have been recently opened and allows for automatic language detection to operate with smaller inputs."),
			},
			'workbench.editor.preferHistoryBasedLanguageDetection': {
				type: 'boolean',
				default: false,
				tags: ['experimental'],
				description: localize('workbench.editor.preferBasedLanguageDetection', "When enabled, a language detection model that takes into account editor history will be given higher precedence."),
			},
			'workbench.editor.languageDetectionHints': {
				type: 'object',
				default: { 'untitledEditors': true, 'notebookEditors': true },
				tags: ['experimental'],
				description: localize('workbench.editor.showLanguageDetectionHints', "When enabled, shows a Status bar Quick Fix when the editor language doesn't match detected content language."),
				additionalProperties: false,
				properties: {
					untitledEditors: {
						type: 'boolean',
						description: localize('workbench.editor.showLanguageDetectionHints.editors', "Show in untitled text editors"),
					},
					notebookEditors: {
						type: 'boolean',
						description: localize('workbench.editor.showLanguageDetectionHints.notebook', "Show in notebook editors"),
					}
				}
			},
			'workbench.editor.tabActionLocation': {
				type: 'string',
				enum: ['left', 'right'],
				default: 'right',
				markdownDescription: localize({ comment: ['{0} will be a setting name rendered as a link'], key: 'tabActionLocation' }, "Controls the position of the editor's tabs action buttons (close, unpin). This value is ignored when {0} is not set to {1}.", '`#workbench.editor.showTabs#`', '`multiple`')
			},
			'workbench.editor.tabActionCloseVisibility': {
				type: 'boolean',
				default: true,
				description: localize('workbench.editor.tabActionCloseVisibility', "Controls the visibility of the tab close action button.")
			},
			'workbench.editor.tabActionUnpinVisibility': {
				type: 'boolean',
				default: true,
				description: localize('workbench.editor.tabActionUnpinVisibility', "Controls the visibility of the tab unpin action button.")
			},
			'workbench.editor.tabSizing': {
				'type': 'string',
				'enum': ['fit', 'shrink', 'fixed'],
				'default': 'fit',
				'enumDescriptions': [
					localize('workbench.editor.tabSizing.fit', "Always keep tabs large enough to show the full editor label."),
					localize('workbench.editor.tabSizing.shrink', "Allow tabs to get smaller when the available space is not enough to show all tabs at once."),
					localize('workbench.editor.tabSizing.fixed', "Make all tabs the same size, while allowing them to get smaller when the available space is not enough to show all tabs at once.")
				],
				'markdownDescription': localize({ comment: ['{0}, {1} will be a setting name rendered as a link'], key: 'tabSizing' }, "Controls the size of editor tabs. This value is ignored when {0} is not set to {1}.", '`#workbench.editor.showTabs#`', '`multiple`')
			},
			'workbench.editor.tabSizingFixedMinWidth': {
				'type': 'number',
				'default': 50,
				'minimum': 38,
				'markdownDescription': localize({ comment: ['{0}, {1} will be a setting name rendered as a link'], key: 'workbench.editor.tabSizingFixedMinWidth' }, "Controls the minimum width of tabs when {0} size is set to {1}.", '`#workbench.editor.tabSizing#`', '`fixed`')
			},
			'workbench.editor.tabSizingFixedMaxWidth': {
				'type': 'number',
				'default': 160,
				'minimum': 38,
				'markdownDescription': localize({ comment: ['{0}, {1} will be a setting name rendered as a link'], key: 'workbench.editor.tabSizingFixedMaxWidth' }, "Controls the maximum width of tabs when {0} size is set to {1}.", '`#workbench.editor.tabSizing#`', '`fixed`')
			},
			'window.density.editorTabHeight': {
				'type': 'string',
				'enum': ['default', 'compact'],
				'default': 'default',
				'markdownDescription': localize({ comment: ['{0}, {1} will be a setting name rendered as a link'], key: 'workbench.editor.tabHeight' }, "Controls the height of editor tabs. Also applies to the title control bar when {0} is not set to {1}.", '`#workbench.editor.showTabs#`', '`multiple`')
			},
			'workbench.editor.pinnedTabSizing': {
				'type': 'string',
				'enum': ['normal', 'compact', 'shrink'],
				'default': 'normal',
				'enumDescriptions': [
					localize('workbench.editor.pinnedTabSizing.normal', "A pinned tab inherits the look of non pinned tabs."),
					localize('workbench.editor.pinnedTabSizing.compact', "A pinned tab will show in a compact form with only icon or first letter of the editor name."),
					localize('workbench.editor.pinnedTabSizing.shrink', "A pinned tab shrinks to a compact fixed size showing parts of the editor name.")
				],
				'markdownDescription': localize({ comment: ['{0}, {1} will be a setting name rendered as a link'], key: 'pinnedTabSizing' }, "Controls the size of pinned editor tabs. Pinned tabs are sorted to the beginning of all opened tabs and typically do not close until unpinned. This value is ignored when {0} is not set to {1}.", '`#workbench.editor.showTabs#`', '`multiple`')
			},
			'workbench.editor.pinnedTabsOnSeparateRow': {
				'type': 'boolean',
				'default': false,
				'markdownDescription': localize({ comment: ['{0}, {1} will be a setting name rendered as a link'], key: 'workbench.editor.pinnedTabsOnSeparateRow' }, "When enabled, displays pinned tabs in a separate row above all other tabs. This value is ignored when {0} is not set to {1}.", '`#workbench.editor.showTabs#`', '`multiple`'),
			},
			'workbench.editor.preventPinnedEditorClose': {
				'type': 'string',
				'enum': ['keyboardAndMouse', 'keyboard', 'mouse', 'never'],
				'default': 'keyboardAndMouse',
				'enumDescriptions': [
					localize('workbench.editor.preventPinnedEditorClose.always', "Always prevent closing the pinned editor when using mouse middle click or keyboard."),
					localize('workbench.editor.preventPinnedEditorClose.onlyKeyboard', "Prevent closing the pinned editor when using the keyboard."),
					localize('workbench.editor.preventPinnedEditorClose.onlyMouse', "Prevent closing the pinned editor when using mouse middle click."),
					localize('workbench.editor.preventPinnedEditorClose.never', "Never prevent closing a pinned editor.")
				],
				description: localize('workbench.editor.preventPinnedEditorClose', "Controls whether pinned editors should close when keyboard or middle mouse click is used for closing."),
			},
			'workbench.editor.splitSizing': {
				'type': 'string',
				'enum': ['auto', 'distribute', 'split'],
				'default': 'auto',
				'enumDescriptions': [
					localize('workbench.editor.splitSizingAuto', "Splits the active editor group to equal parts, unless all editor groups are already in equal parts. In that case, splits all the editor groups to equal parts."),
					localize('workbench.editor.splitSizingDistribute', "Splits all the editor groups to equal parts."),
					localize('workbench.editor.splitSizingSplit', "Splits the active editor group to equal parts.")
				],
				'description': localize('splitSizing', "Controls the size of editor groups when splitting them.")
			},
			'workbench.editor.splitOnDragAndDrop': {
				'type': 'boolean',
				'default': true,
				'description': localize('splitOnDragAndDrop', "Controls if editor groups can be split from drag and drop operations by dropping an editor or file on the edges of the editor area.")
			},
			'workbench.editor.dragToOpenWindow': {
				'type': 'boolean',
				'default': true,
				'markdownDescription': localize('dragToOpenWindow', "Controls if editors can be dragged out of the window to open them in a new window. Press and hold the `Alt` key while dragging to toggle this dynamically.")
			},
			'workbench.editor.focusRecentEditorAfterClose': {
				'type': 'boolean',
				'description': localize('focusRecentEditorAfterClose', "Controls whether editors are closed in most recently used order or from left to right."),
				'default': true
			},
			'workbench.editor.showIcons': {
				'type': 'boolean',
				'description': localize('showIcons', "Controls whether opened editors should show with an icon or not. This requires a file icon theme to be enabled as well."),
				'default': true
			},
			'workbench.editor.enablePreview': {
				'type': 'boolean',
				'description': localize('enablePreview', "Controls whether opened editors show as preview editors. Preview editors do not stay open, are reused until explicitly set to be kept open (via double-click or editing), and show file names in italics."),
				'default': true
			},
			'workbench.editor.enablePreviewFromQuickOpen': {
				'type': 'boolean',
				'markdownDescription': localize({ comment: ['{0}, {1} will be a setting name rendered as a link'], key: 'enablePreviewFromQuickOpen' }, "Controls whether editors opened from Quick Open show as preview editors. Preview editors do not stay open, and are reused until explicitly set to be kept open (via double-click or editing). When enabled, hold Ctrl before selection to open an editor as a non-preview. This value is ignored when {0} is not set to {1}.", '`#workbench.editor.enablePreview#`', '`multiple`'),
				'default': false
			},
			'workbench.editor.enablePreviewFromCodeNavigation': {
				'type': 'boolean',
				'markdownDescription': localize({ comment: ['{0}, {1} will be a setting name rendered as a link'], key: 'enablePreviewFromCodeNavigation' }, "Controls whether editors remain in preview when a code navigation is started from them. Preview editors do not stay open, and are reused until explicitly set to be kept open (via double-click or editing). This value is ignored when {0} is not set to {1}.", '`#workbench.editor.enablePreview#`', '`multiple`'),
				'default': false
			},
			'workbench.editor.closeOnFileDelete': {
				'type': 'boolean',
				'description': localize('closeOnFileDelete', "Controls whether editors showing a file that was opened during the session should close automatically when getting deleted or renamed by some other process. Disabling this will keep the editor open  on such an event. Note that deleting from within the application will always close the editor and that editors with unsaved changes will never close to preserve your data."),
				'default': false
			},
			'workbench.editor.openPositioning': {
				'type': 'string',
				'enum': ['left', 'right', 'first', 'last'],
				'default': 'right',
				'markdownDescription': localize({ comment: ['{0}, {1}, {2}, {3} will be a setting name rendered as a link'], key: 'editorOpenPositioning' }, "Controls where editors open. Select {0} or {1} to open editors to the left or right of the currently active one. Select {2} or {3} to open editors independently from the currently active one.", '`left`', '`right`', '`first`', '`last`')
			},
			'workbench.editor.openSideBySideDirection': {
				'type': 'string',
				'enum': ['right', 'down'],
				'default': 'right',
				'markdownDescription': localize('sideBySideDirection', "Controls the default direction of editors that are opened side by side (for example, from the Explorer). By default, editors will open on the right hand side of the currently active one. If changed to `down`, the editors will open below the currently active one.")
			},
			'workbench.editor.closeEmptyGroups': {
				'type': 'boolean',
				'description': localize('closeEmptyGroups', "Controls the behavior of empty editor groups when the last tab in the group is closed. When enabled, empty groups will automatically close. When disabled, empty groups will remain part of the grid."),
				'default': true
			},
			'workbench.editor.revealIfOpen': {
				'type': 'boolean',
				'description': localize('revealIfOpen', "Controls whether an editor is revealed in any of the visible groups if opened. If disabled, an editor will prefer to open in the currently active editor group. If enabled, an already opened editor will be revealed instead of opened again in the currently active editor group. Note that there are some cases where this setting is ignored, such as when forcing an editor to open in a specific group or to the side of the currently active group."),
				'default': false
			},
			'workbench.editor.mouseBackForwardToNavigate': {
				'type': 'boolean',
				'description': localize('mouseBackForwardToNavigate', "Enables the use of mouse buttons four and five for commands 'Go Back' and 'Go Forward'."),
				'default': true
			},
			'workbench.editor.navigationScope': {
				'type': 'string',
				'enum': ['default', 'editorGroup', 'editor'],
				'default': 'default',
				'markdownDescription': localize('navigationScope', "Controls the scope of history navigation in editors for commands such as 'Go Back' and 'Go Forward'."),
				'enumDescriptions': [
					localize('workbench.editor.navigationScopeDefault', "Navigate across all opened editors and editor groups."),
					localize('workbench.editor.navigationScopeEditorGroup', "Navigate only in editors of the active editor group."),
					localize('workbench.editor.navigationScopeEditor', "Navigate only in the active editor.")
				],
			},
			'workbench.editor.restoreViewState': {
				'type': 'boolean',
				'markdownDescription': localize('restoreViewState', "Restores the last editor view state (such as scroll position) when re-opening editors after they have been closed. Editor view state is stored per editor group and discarded when a group closes. Use the {0} setting to use the last known view state across all editor groups in case no previous view state was found for a editor group.", '`#workbench.editor.sharedViewState#`'),
				'default': true,
				'scope': ConfigurationScope.LANGUAGE_OVERRIDABLE
			},
			'workbench.editor.sharedViewState': {
				'type': 'boolean',
				'description': localize('sharedViewState', "Preserves the most recent editor view state (such as scroll position) across all editor groups and restores that if no specific editor view state is found for the editor group."),
				'default': false
			},
			'workbench.editor.splitInGroupLayout': {
				'type': 'string',
				'enum': ['vertical', 'horizontal'],
				'default': 'horizontal',
				'markdownDescription': localize('splitInGroupLayout', "Controls the layout for when an editor is split in an editor group to be either vertical or horizontal."),
				'enumDescriptions': [
					localize('workbench.editor.splitInGroupLayoutVertical', "Editors are positioned from top to bottom."),
					localize('workbench.editor.splitInGroupLayoutHorizontal', "Editors are positioned from left to right.")
				]
			},
			'workbench.editor.centeredLayoutAutoResize': {
				'type': 'boolean',
				'default': true,
				'description': localize('centeredLayoutAutoResize', "Controls if the centered layout should automatically resize to maximum width when more than one group is open. Once only one group is open it will resize back to the original centered width.")
			},
			'workbench.editor.centeredLayoutFixedWidth': {
				'type': 'boolean',
				'default': false,
				'description': localize('centeredLayoutDynamicWidth', "Controls whether the centered layout tries to maintain constant width when the window is resized.")
			},
			'workbench.editor.doubleClickTabToToggleEditorGroupSizes': {
				'type': 'string',
				'enum': ['maximize', 'expand', 'off'],
				'default': 'expand',
				'markdownDescription': localize({ comment: ['{0}, {1} will be a setting name rendered as a link'], key: 'doubleClickTabToToggleEditorGroupSizes' }, "Controls how the editor group is resized when double clicking on a tab. This value is ignored when {0} is not set to {1}.", '`#workbench.editor.showTabs#`', '`multiple`'),
				'enumDescriptions': [
					localize('workbench.editor.doubleClickTabToToggleEditorGroupSizes.maximize', "All other editor groups are hidden and the current editor group is maximized to take up the entire editor area."),
					localize('workbench.editor.doubleClickTabToToggleEditorGroupSizes.expand', "The editor group takes as much space as possible by making all other editor groups as small as possible."),
					localize('workbench.editor.doubleClickTabToToggleEditorGroupSizes.off', "No editor group is resized when double clicking on a tab.")
				]
			},
			'workbench.editor.limit.enabled': {
				'type': 'boolean',
				'default': false,
				'description': localize('limitEditorsEnablement', "Controls if the number of opened editors should be limited or not. When enabled, less recently used editors will close to make space for newly opening editors.")
			},
			'workbench.editor.limit.value': {
				'type': 'number',
				'default': 10,
				'exclusiveMinimum': 0,
				'markdownDescription': localize('limitEditorsMaximum', "Controls the maximum number of opened editors. Use the {0} setting to control this limit per editor group or across all groups.", '`#workbench.editor.limit.perEditorGroup#`')
			},
			'workbench.editor.limit.excludeDirty': {
				'type': 'boolean',
				'default': false,
				'description': localize('limitEditorsExcludeDirty', "Controls if the maximum number of opened editors should exclude dirty editors for counting towards the configured limit.")
			},
			'workbench.editor.limit.perEditorGroup': {
				'type': 'boolean',
				'default': false,
				'description': localize('perEditorGroup', "Controls if the limit of maximum opened editors should apply per editor group or across all editor groups.")
			},
			'workbench.localHistory.enabled': {
				'type': 'boolean',
				'default': true,
				'description': localize('localHistoryEnabled', "Controls whether local file history is enabled. When enabled, the file contents of an editor that is saved will be stored to a backup location to be able to restore or review the contents later. Changing this setting has no effect on existing local file history entries."),
				'scope': ConfigurationScope.RESOURCE
			},
			'workbench.localHistory.maxFileSize': {
				'type': 'number',
				'default': 256,
				'minimum': 1,
				'description': localize('localHistoryMaxFileSize', "Controls the maximum size of a file (in KB) to be considered for local file history. Files that are larger will not be added to the local file history. Changing this setting has no effect on existing local file history entries."),
				'scope': ConfigurationScope.RESOURCE
			},
			'workbench.localHistory.maxFileEntries': {
				'type': 'number',
				'default': 50,
				'minimum': 0,
				'description': localize('localHistoryMaxFileEntries', "Controls the maximum number of local file history entries per file. When the number of local file history entries exceeds this number for a file, the oldest entries will be discarded."),
				'scope': ConfigurationScope.RESOURCE
			},
			'workbench.localHistory.exclude': {
				'type': 'object',
				'patternProperties': {
					'.*': { 'type': 'boolean' }
				},
				'markdownDescription': localize('exclude', "Configure paths or [glob patterns](https://aka.ms/vscode-glob-patterns) for excluding files from the local file history. Glob patterns are always evaluated relative to the path of the workspace folder unless they are absolute paths. Changing this setting has no effect on existing local file history entries."),
				'scope': ConfigurationScope.RESOURCE
			},
			'workbench.localHistory.mergeWindow': {
				'type': 'number',
				'default': 10,
				'minimum': 1,
				'markdownDescription': localize('mergeWindow', "Configure an interval in seconds during which the last entry in local file history is replaced with the entry that is being added. This helps reduce the overall number of entries that are added, for example when auto save is enabled. This setting is only applied to entries that have the same source of origin. Changing this setting has no effect on existing local file history entries."),
				'scope': ConfigurationScope.RESOURCE
			},
			'workbench.commandPalette.history': {
				'type': 'number',
				'description': localize('commandHistory', "Controls the number of recently used commands to keep in history for the command palette. Set to 0 to disable command history."),
				'default': 50,
				'minimum': 0
			},
			'workbench.commandPalette.preserveInput': {
				'type': 'boolean',
				'description': localize('preserveInput', "Controls whether the last typed input to the command palette should be restored when opening it the next time."),
				'default': false
			},
			'workbench.commandPalette.experimental.suggestCommands': {
				'type': 'boolean',
				tags: ['experimental'],
				'description': localize('suggestCommands', "Controls whether the command palette should have a list of commonly used commands."),
				'default': false
			},
			'workbench.commandPalette.experimental.askChatLocation': {
				'type': 'string',
				tags: ['experimental'],
				'description': localize('askChatLocation', "Controls where the command palette should ask chat questions."),
				'default': 'chatView',
				enum: ['chatView', 'quickChat'],
				enumDescriptions: [
					localize('askChatLocation.chatView', "Ask chat questions in the Chat view."),
					localize('askChatLocation.quickChat', "Ask chat questions in Quick Chat.")
				]
			},
			'workbench.commandPalette.experimental.enableNaturalLanguageSearch': {
				'type': 'boolean',
				tags: ['experimental'],
				'description': localize('enableNaturalLanguageSearch', "Controls whether the command palette should include similar commands. You must have an extension installed that provides Natural Language support."),
				'default': true
			},
			'workbench.quickOpen.closeOnFocusLost': {
				'type': 'boolean',
				'description': localize('closeOnFocusLost', "Controls whether Quick Open should close automatically once it loses focus."),
				'default': true
			},
			'workbench.quickOpen.preserveInput': {
				'type': 'boolean',
				'description': localize('workbench.quickOpen.preserveInput', "Controls whether the last typed input to Quick Open should be restored when opening it the next time."),
				'default': false
			},
			'workbench.settings.openDefaultSettings': {
				'type': 'boolean',
				'description': localize('openDefaultSettings', "Controls whether opening settings also opens an editor showing all default settings."),
				'default': false
			},
			'workbench.settings.useSplitJSON': {
				'type': 'boolean',
				'markdownDescription': localize('useSplitJSON', "Controls whether to use the split JSON editor when editing settings as JSON."),
				'default': false
			},
			'workbench.settings.openDefaultKeybindings': {
				'type': 'boolean',
				'description': localize('openDefaultKeybindings', "Controls whether opening keybinding settings also opens an editor showing all default keybindings."),
				'default': false
			},
			'workbench.settings.openDefaultModelSelection': {
				'type': 'boolean',
				'description': localize('openDefaultModelSelection', "Controls whether opening model selection settings also opens an editor showing the default model selection."),
				default: false
			},
			'workbench.sideBar.location': {
				'type': 'string',
				'enum': ['left', 'right'],
				'default': 'left',
				'description': localize('sideBarLocation', "Controls the location of the primary side bar and activity bar. They can either show on the left or right of the workbench. The secondary side bar will show on the opposite side of the workbench.")
			},
			'workbench.panel.defaultLocation': {
				'type': 'string',
				'enum': ['left', 'bottom', 'right'],
				'default': 'bottom',
				'description': localize('panelDefaultLocation', "Controls the default location of the panel (Terminal, Debug Console, Output, Problems) in a new workspace. It can either show at the bottom, right, or left of the editor area."),
			},
			'workbench.panel.opensMaximized': {
				'type': 'string',
				'enum': ['always', 'never', 'preserve'],
				'default': 'preserve',
				'description': localize('panelOpensMaximized', "Controls whether the panel opens maximized. It can either always open maximized, never open maximized, or open to the last state it was in before being closed."),
				'enumDescriptions': [
					localize('workbench.panel.opensMaximized.always', "Always maximize the panel when opening it."),
					localize('workbench.panel.opensMaximized.never', "Never maximize the panel when opening it. The panel will open un-maximized."),
					localize('workbench.panel.opensMaximized.preserve', "Open the panel to the state that it was in, before it was closed.")
				]
			},
			'workbench.statusBar.visible': {
				'type': 'boolean',
				'default': true,
				'description': localize('statusBarVisibility', "Controls the visibility of the status bar at the bottom of the workbench.")
			},
			[LayoutSettings.ACTIVITY_BAR_LOCATION]: {
				'type': 'string',
				'enum': ['side', 'top', 'hidden'],
<<<<<<< HEAD
				'default': 'top',
				'markdownDescription': localize({ comment: ['This is the description for a setting'], key: 'activityBarLocation' }, "Controls the location of the activity bar. It can either show to the `side` or `top` (requires {0} set to {1}) of the primary side bar or `hidden`.", '`#window.titleBarStyle#`', '`custom`'),
=======
				'default': 'side',
				'markdownDescription': localize({ comment: ['This is the description for a setting'], key: 'activityBarLocation' }, "Controls the location of the Activity Bar. It can either show to the `side` or `top` of the Primary Side Bar or `hidden`."),
>>>>>>> 63a3873d
				'enumDescriptions': [
					localize('workbench.activityBar.location.side', "Show the Activity Bar to the side of the Primary Side Bar."),
					localize('workbench.activityBar.location.top', "Show the Activity Bar on top of the Primary Side Bar."),
					localize('workbench.activityBar.location.hide', "Hide the Activity Bar.")
				],
			},
			'workbench.activityBar.iconClickBehavior': {
				'type': 'string',
				'enum': ['toggle', 'focus'],
				'default': 'toggle',
				'description': localize('activityBarIconClickBehavior', "Controls the behavior of clicking an activity bar icon in the workbench."),
				'enumDescriptions': [
					localize('workbench.activityBar.iconClickBehavior.toggle', "Hide the side bar if the clicked item is already visible."),
					localize('workbench.activityBar.iconClickBehavior.focus', "Focus side bar if the clicked item is already visible.")
				]
			},
			'workbench.view.alwaysShowHeaderActions': {
				'type': 'boolean',
				'default': false,
				'description': localize('viewVisibility', "Controls the visibility of view header actions. View header actions may either be always visible, or only visible when that view is focused or hovered over.")
			},
			'workbench.fontAliasing': {
				'type': 'string',
				'enum': ['default', 'antialiased', 'none', 'auto'],
				'default': 'default',
				'description':
					localize('fontAliasing', "Controls font aliasing method in the workbench."),
				'enumDescriptions': [
					localize('workbench.fontAliasing.default', "Sub-pixel font smoothing. On most non-retina displays this will give the sharpest text."),
					localize('workbench.fontAliasing.antialiased', "Smooth the font on the level of the pixel, as opposed to the subpixel. Can make the font appear lighter overall."),
					localize('workbench.fontAliasing.none', "Disables font smoothing. Text will show with jagged sharp edges."),
					localize('workbench.fontAliasing.auto', "Applies `default` or `antialiased` automatically based on the DPI of displays.")
				],
				'included': isMacintosh
			},
			'workbench.settings.editor': {
				'type': 'string',
				'enum': ['ui', 'json'],
				'enumDescriptions': [
					localize('settings.editor.ui', "Use the settings UI editor."),
					localize('settings.editor.json', "Use the JSON file editor."),
				],
				'description': localize('settings.editor.desc', "Determines which settings editor to use by default."),
				'default': 'ui',
				'scope': ConfigurationScope.WINDOW
			},
			'workbench.hover.delay': {
				'type': 'number',
				'description': localize('workbench.hover.delay', "Controls the delay in milliseconds after which the hover is shown for workbench items (ex. some extension provided tree view items). Already visible items may require a refresh before reflecting this setting change."),
				// Testing has indicated that on Windows and Linux 500 ms matches the native hovers most closely.
				// On Mac, the delay is 1500.
				'default': isMacintosh ? 1500 : 500,
				'minimum': 0
			},
			'workbench.reduceMotion': {
				type: 'string',
				description: localize('workbench.reduceMotion', "Controls whether the workbench should render with fewer animations."),
				'enumDescriptions': [
					localize('workbench.reduceMotion.on', "Always render with reduced motion."),
					localize('workbench.reduceMotion.off', "Do not render with reduced motion"),
					localize('workbench.reduceMotion.auto', "Render with reduced motion based on OS configuration."),
				],
				default: 'auto',
				tags: ['accessibility'],
				enum: ['on', 'off', 'auto']
			},
			[LayoutSettings.LAYOUT_ACTIONS]: {
				'type': 'boolean',
				'default': true,
				'markdownDescription': isWeb ?
					localize('layoutControlEnabledWeb', "Controls whether the layout control in the title bar is shown.") :
					localize({ key: 'layoutControlEnabled', comment: ['{0}, {1} is a placeholder for a setting identifier.'] }, "Controls whether the layout control is shown in the custom title bar. This setting only has an effect when {0} is not set to {1}.", '`#window.customTitleBarVisibility#`', '`never`')
			},
			'workbench.layoutControl.type': {
				'type': 'string',
				'enum': ['menu', 'toggles', 'both'],
				'enumDescriptions': [
					localize('layoutcontrol.type.menu', "Shows a single button with a dropdown of layout options."),
					localize('layoutcontrol.type.toggles', "Shows several buttons for toggling the visibility of the panels and side bar."),
					localize('layoutcontrol.type.both', "Shows both the dropdown and toggle buttons."),
				],
				'default': 'both',
				'description': localize('layoutControlType', "Controls whether the layout control in the custom title bar is displayed as a single menu button or with multiple UI toggles."),
			},
			'workbench.tips.enabled': {
				'type': 'boolean',
				'default': true,
				'description': localize('tips.enabled', "When enabled, will show the watermark tips when no editor is open.")
			},
		}
	});

	// Window

	let windowTitleDescription = localize('windowTitle', "Controls the window title based on the current context such as the opened workspace or active editor. Variables are substituted based on the context:");
	windowTitleDescription += '\n- ' + [
		localize('activeEditorShort', "`${activeEditorShort}`: the file name (e.g. myFile.txt)."),
		localize('activeEditorMedium', "`${activeEditorMedium}`: the path of the file relative to the workspace folder (e.g. myFolder/myFileFolder/myFile.txt)."),
		localize('activeEditorLong', "`${activeEditorLong}`: the full path of the file (e.g. /Users/Development/myFolder/myFileFolder/myFile.txt)."),
		localize('activeFolderShort', "`${activeFolderShort}`: the name of the folder the file is contained in (e.g. myFileFolder)."),
		localize('activeFolderMedium', "`${activeFolderMedium}`: the path of the folder the file is contained in, relative to the workspace folder (e.g. myFolder/myFileFolder)."),
		localize('activeFolderLong', "`${activeFolderLong}`: the full path of the folder the file is contained in (e.g. /Users/Development/myFolder/myFileFolder)."),
		localize('folderName', "`${folderName}`: name of the workspace folder the file is contained in (e.g. myFolder)."),
		localize('folderPath', "`${folderPath}`: file path of the workspace folder the file is contained in (e.g. /Users/Development/myFolder)."),
		localize('rootName', "`${rootName}`: name of the workspace with optional remote name and workspace indicator if applicable (e.g. myFolder, myRemoteFolder [SSH] or myWorkspace (Workspace))."),
		localize('rootNameShort', "`${rootNameShort}`: shortened name of the workspace without suffixes (e.g. myFolder, myRemoteFolder or myWorkspace)."),
		localize('rootPath', "`${rootPath}`: file path of the opened workspace or folder (e.g. /Users/Development/myWorkspace)."),
		localize('profileName', "`${profileName}`: name of the profile in which the workspace is opened (e.g. Data Science (Profile)). Ignored if default profile is used."),
		localize('appName', "`${appName}`: e.g. VS Code."),
		localize('remoteName', "`${remoteName}`: e.g. SSH"),
		localize('dirty', "`${dirty}`: an indicator for when the active editor has unsaved changes."),
		localize('focusedView', "`${focusedView}`: the name of the view that is currently focused."),
		localize('activeRepositoryName', "`${activeRepositoryName}`: the name of the active repository (e.g. vscode)."),
		localize('activeRepositoryBranchName', "`${activeRepositoryBranchName}`: the name of the active branch in the active repository (e.g. main)."),
		localize('separator', "`${separator}`: a conditional separator (\" - \") that only shows when surrounded by variables with values or static text.")
	].join('\n- '); // intentionally concatenated to not produce a string that is too long for translations

	registry.registerConfiguration({
		'id': 'window',
		'order': 8,
		'title': localize('windowConfigurationTitle', "Window"),
		'type': 'object',
		'properties': {
			'window.title': {
				'type': 'string',
				'default': defaultWindowTitle,
				'markdownDescription': windowTitleDescription
			},
			'window.titleSeparator': {
				'type': 'string',
				'default': defaultWindowTitleSeparator,
				'markdownDescription': localize("window.titleSeparator", "Separator used by {0}.", '`#window.title#`')
			},
			[LayoutSettings.COMMAND_CENTER]: {
				type: 'boolean',
				default: true,
				markdownDescription: isWeb ?
					localize('window.commandCenterWeb', "Show command launcher together with the window title.") :
					localize({ key: 'window.commandCenter', comment: ['{0}, {1} is a placeholder for a setting identifier.'] }, "Show command launcher together with the window title. This setting only has an effect when {0} is not set to {1}.", '`#window.customTitleBarVisibility#`', '`never`')
			},
			'window.menuBarVisibility': {
				'type': 'string',
				'enum': ['classic', 'visible', 'toggle', 'hidden', 'compact'],
				'markdownEnumDescriptions': [
					localize('window.menuBarVisibility.classic', "Menu is displayed at the top of the window and only hidden in full screen mode."),
					localize('window.menuBarVisibility.visible', "Menu is always visible at the top of the window even in full screen mode."),
					isMacintosh ?
						localize('window.menuBarVisibility.toggle.mac', "Menu is hidden but can be displayed at the top of the window by executing the `Focus Application Menu` command.") :
						localize('window.menuBarVisibility.toggle', "Menu is hidden but can be displayed at the top of the window via the Alt key."),
					localize('window.menuBarVisibility.hidden', "Menu is always hidden."),
					isWeb ?
						localize('window.menuBarVisibility.compact.web', "Menu is displayed as a compact button in the side bar.") :
						localize({ key: 'window.menuBarVisibility.compact', comment: ['{0}, {1} is a placeholder for a setting identifier.'] }, "Menu is displayed as a compact button in the side bar. This value is ignored when {0} is {1}.", '`#window.titleBarStyle#`', '`native`')
				],
				'default': isWeb ? 'compact' : 'classic',
				'scope': ConfigurationScope.APPLICATION,
				'markdownDescription': isMacintosh ?
					localize('menuBarVisibility.mac', "Control the visibility of the menu bar. A setting of 'toggle' means that the menu bar is hidden and executing `Focus Application Menu` will show it. A setting of 'compact' will move the menu into the side bar.") :
					localize('menuBarVisibility', "Control the visibility of the menu bar. A setting of 'toggle' means that the menu bar is hidden and a single press of the Alt key will show it. A setting of 'compact' will move the menu into the side bar."),
				'included': isWindows || isLinux || isWeb
			},
			'window.enableMenuBarMnemonics': {
				'type': 'boolean',
				'default': true,
				'scope': ConfigurationScope.APPLICATION,
				'description': localize('enableMenuBarMnemonics', "Controls whether the main menus can be opened via Alt-key shortcuts. Disabling mnemonics allows to bind these Alt-key shortcuts to editor commands instead."),
				'included': isWindows || isLinux
			},
			'window.customMenuBarAltFocus': {
				'type': 'boolean',
				'default': true,
				'scope': ConfigurationScope.APPLICATION,
				'markdownDescription': localize('customMenuBarAltFocus', "Controls whether the menu bar will be focused by pressing the Alt-key. This setting has no effect on toggling the menu bar with the Alt-key."),
				'included': isWindows || isLinux
			},
			'window.openFilesInNewWindow': {
				'type': 'string',
				'enum': ['on', 'off', 'default'],
				'enumDescriptions': [
					localize('window.openFilesInNewWindow.on', "Files will open in a new window."),
					localize('window.openFilesInNewWindow.off', "Files will open in the window with the files' folder open or the last active window."),
					isMacintosh ?
						localize('window.openFilesInNewWindow.defaultMac', "Files will open in the window with the files' folder open or the last active window unless opened via the Dock or from Finder.") :
						localize('window.openFilesInNewWindow.default', "Files will open in a new window unless picked from within the application (e.g. via the File menu).")
				],
				'default': 'off',
				'scope': ConfigurationScope.APPLICATION,
				'markdownDescription':
					isMacintosh ?
						localize('openFilesInNewWindowMac', "Controls whether files should open in a new window when using a command line or file dialog.\nNote that there can still be cases where this setting is ignored (e.g. when using the `--new-window` or `--reuse-window` command line option).") :
						localize('openFilesInNewWindow', "Controls whether files should open in a new window when using a command line or file dialog.\nNote that there can still be cases where this setting is ignored (e.g. when using the `--new-window` or `--reuse-window` command line option).")
			},
			'window.openFoldersInNewWindow': {
				'type': 'string',
				'enum': ['on', 'off', 'default'],
				'enumDescriptions': [
					localize('window.openFoldersInNewWindow.on', "Folders will open in a new window."),
					localize('window.openFoldersInNewWindow.off', "Folders will replace the last active window."),
					localize('window.openFoldersInNewWindow.default', "Folders will open in a new window unless a folder is picked from within the application (e.g. via the File menu).")
				],
				'default': 'default',
				'scope': ConfigurationScope.APPLICATION,
				'markdownDescription': localize('openFoldersInNewWindow', "Controls whether folders should open in a new window or replace the last active window.\nNote that there can still be cases where this setting is ignored (e.g. when using the `--new-window` or `--reuse-window` command line option).")
			},
			'window.confirmBeforeClose': {
				'type': 'string',
				'enum': ['always', 'keyboardOnly', 'never'],
				'enumDescriptions': [
					isWeb ?
						localize('window.confirmBeforeClose.always.web', "Always try to ask for confirmation. Note that browsers may still decide to close a tab or window without confirmation.") :
						localize('window.confirmBeforeClose.always', "Always ask for confirmation."),
					isWeb ?
						localize('window.confirmBeforeClose.keyboardOnly.web', "Only ask for confirmation if a keybinding was used to close the window. Note that detection may not be possible in some cases.") :
						localize('window.confirmBeforeClose.keyboardOnly', "Only ask for confirmation if a keybinding was used."),
					isWeb ?
						localize('window.confirmBeforeClose.never.web', "Never explicitly ask for confirmation unless data loss is imminent.") :
						localize('window.confirmBeforeClose.never', "Never explicitly ask for confirmation.")
				],
				'default': (isWeb && !isStandalone()) ? 'keyboardOnly' : 'never', // on by default in web, unless PWA, never on desktop
				'markdownDescription': isWeb ?
					localize('confirmBeforeCloseWeb', "Controls whether to show a confirmation dialog before closing the browser tab or window. Note that even if enabled, browsers may still decide to close a tab or window without confirmation and that this setting is only a hint that may not work in all cases.") :
					localize('confirmBeforeClose', "Controls whether to show a confirmation dialog before closing a window or quitting the application."),
				'scope': ConfigurationScope.APPLICATION
			}
		}
	});

	// Problems
	registry.registerConfiguration({
		...problemsConfigurationNodeBase,
		'properties': {
			'problems.visibility': {
				'type': 'boolean',
				'default': true,
				'description': localize('problems.visibility', "Controls whether the problems are visible throughout the editor and workbench."),
			},
		}
	});

	// Zen Mode
	registry.registerConfiguration({
		'id': 'zenMode',
		'order': 9,
		'title': localize('zenModeConfigurationTitle', "Zen Mode"),
		'type': 'object',
		'properties': {
			'zenMode.fullScreen': {
				'type': 'boolean',
				'default': true,
				'description': localize('zenMode.fullScreen', "Controls whether turning on Zen Mode also puts the workbench into full screen mode.")
			},
			'zenMode.centerLayout': {
				'type': 'boolean',
				'default': true,
				'description': localize('zenMode.centerLayout', "Controls whether turning on Zen Mode also centers the layout.")
			},
			'zenMode.showTabs': {
				'type': 'string',
				'enum': ['multiple', 'single', 'none'],
				'description': localize('zenMode.showTabs', "Controls whether turning on Zen Mode should show multiple editor tabs, a single editor tab, or hide the editor title area completely."),
				'enumDescriptions': [
					localize('zenMode.showTabs.multiple', "Each editor is displayed as a tab in the editor title area."),
					localize('zenMode.showTabs.single', "The active editor is displayed as a single large tab in the editor title area."),
					localize('zenMode.showTabs.none', "The editor title area is not displayed."),
				],
				'default': 'multiple'
			},
			'zenMode.hideStatusBar': {
				'type': 'boolean',
				'default': true,
				'description': localize('zenMode.hideStatusBar', "Controls whether turning on Zen Mode also hides the status bar at the bottom of the workbench.")
			},
			'zenMode.hideActivityBar': {
				'type': 'boolean',
				'default': true,
				'description': localize('zenMode.hideActivityBar', "Controls whether turning on Zen Mode also hides the activity bar either at the left or right of the workbench.")
			},
			'zenMode.hideLineNumbers': {
				'type': 'boolean',
				'default': true,
				'description': localize('zenMode.hideLineNumbers', "Controls whether turning on Zen Mode also hides the editor line numbers.")
			},
			'zenMode.restore': {
				'type': 'boolean',
				'default': true,
				'description': localize('zenMode.restore', "Controls whether a window should restore to Zen Mode if it was exited in Zen Mode.")
			},
			'zenMode.silentNotifications': {
				'type': 'boolean',
				'default': true,
				'description': localize('zenMode.silentNotifications', "Controls whether notifications do not disturb mode should be enabled while in Zen Mode. If true, only error notifications will pop out.")
			}
		}
	});
})();

Registry.as<IConfigurationMigrationRegistry>(Extensions.ConfigurationMigration)
	.registerConfigurationMigrations([{
		key: 'workbench.activityBar.visible', migrateFn: (value: any) => {
			const result: ConfigurationKeyValuePairs = [];
			if (value !== undefined) {
				result.push(['workbench.activityBar.visible', { value: undefined }]);
			}
			if (value === false) {
				result.push([LayoutSettings.ACTIVITY_BAR_LOCATION, { value: ActivityBarPosition.HIDDEN }]);
			}
			return result;
		}
	}]);

Registry.as<IConfigurationMigrationRegistry>(Extensions.ConfigurationMigration)
	.registerConfigurationMigrations([{
		key: 'workbench.editor.doubleClickTabToToggleEditorGroupSizes', migrateFn: (value: any) => {
			const results: ConfigurationKeyValuePairs = [];
			if (typeof value === 'boolean') {
				value = value ? 'expand' : 'off';
				results.push(['workbench.editor.doubleClickTabToToggleEditorGroupSizes', { value }]);
			}
			return results;
		}
	}, {
		key: LayoutSettings.EDITOR_TABS_MODE, migrateFn: (value: any) => {
			const results: ConfigurationKeyValuePairs = [];
			if (typeof value === 'boolean') {
				value = value ? EditorTabsMode.MULTIPLE : EditorTabsMode.SINGLE;
				results.push([LayoutSettings.EDITOR_TABS_MODE, { value }]);
			}
			return results;
		}
	}, {
		key: 'workbench.editor.tabCloseButton', migrateFn: (value: any) => {
			const result: ConfigurationKeyValuePairs = [];
			if (value === 'left' || value === 'right') {
				result.push(['workbench.editor.tabActionLocation', { value }]);
			} else if (value === 'off') {
				result.push(['workbench.editor.tabActionCloseVisibility', { value: false }]);
			}
			return result;
		}
	}, {
		key: 'zenMode.hideTabs', migrateFn: (value: any) => {
			const result: ConfigurationKeyValuePairs = [['zenMode.hideTabs', { value: undefined }]];
			if (value === true) {
				result.push(['zenMode.showTabs', { value: 'single' }]);
			}
			return result;
		}
	}]);<|MERGE_RESOLUTION|>--- conflicted
+++ resolved
@@ -503,13 +503,8 @@
 			[LayoutSettings.ACTIVITY_BAR_LOCATION]: {
 				'type': 'string',
 				'enum': ['side', 'top', 'hidden'],
-<<<<<<< HEAD
 				'default': 'top',
-				'markdownDescription': localize({ comment: ['This is the description for a setting'], key: 'activityBarLocation' }, "Controls the location of the activity bar. It can either show to the `side` or `top` (requires {0} set to {1}) of the primary side bar or `hidden`.", '`#window.titleBarStyle#`', '`custom`'),
-=======
-				'default': 'side',
 				'markdownDescription': localize({ comment: ['This is the description for a setting'], key: 'activityBarLocation' }, "Controls the location of the Activity Bar. It can either show to the `side` or `top` of the Primary Side Bar or `hidden`."),
->>>>>>> 63a3873d
 				'enumDescriptions': [
 					localize('workbench.activityBar.location.side', "Show the Activity Bar to the side of the Primary Side Bar."),
 					localize('workbench.activityBar.location.top', "Show the Activity Bar on top of the Primary Side Bar."),

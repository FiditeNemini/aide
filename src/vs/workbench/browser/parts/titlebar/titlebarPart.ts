/*---------------------------------------------------------------------------------------------
 *  Copyright (c) Microsoft Corporation. All rights reserved.
 *  Licensed under the MIT License. See License.txt in the project root for license information.
 *--------------------------------------------------------------------------------------------*/

import './media/titlebarpart.css';
import { localize, localize2 } from '../../../../nls.js';
import { MultiWindowParts, Part } from '../../part.js';
import { ITitleService } from '../../../services/title/browser/titleService.js';
import { getWCOTitlebarAreaRect, getZoomFactor, isWCOEnabled } from '../../../../base/browser/browser.js';
import { MenuBarVisibility, getTitleBarStyle, getMenuBarVisibility, TitlebarStyle, hasCustomTitlebar, hasNativeTitlebar, DEFAULT_CUSTOM_TITLEBAR_HEIGHT } from '../../../../platform/window/common/window.js';
import { IContextMenuService } from '../../../../platform/contextview/browser/contextView.js';
import { StandardMouseEvent } from '../../../../base/browser/mouseEvent.js';
import { IConfigurationService, IConfigurationChangeEvent } from '../../../../platform/configuration/common/configuration.js';
import { DisposableStore, IDisposable } from '../../../../base/common/lifecycle.js';
import { IBrowserWorkbenchEnvironmentService } from '../../../services/environment/browser/environmentService.js';
import { IThemeService } from '../../../../platform/theme/common/themeService.js';
import { TITLE_BAR_ACTIVE_BACKGROUND, TITLE_BAR_ACTIVE_FOREGROUND, TITLE_BAR_INACTIVE_FOREGROUND, TITLE_BAR_INACTIVE_BACKGROUND, TITLE_BAR_BORDER, WORKBENCH_BACKGROUND } from '../../../common/theme.js';
import { isMacintosh, isWindows, isLinux, isWeb, isNative, platformLocale } from '../../../../base/common/platform.js';
import { Color } from '../../../../base/common/color.js';
import { EventType, EventHelper, Dimension, append, $, addDisposableListener, prepend, getWindow, getWindowId, isAncestor, getActiveDocument, isHTMLElement } from '../../../../base/browser/dom.js';
import { CustomMenubarControl } from './menubarControl.js';
import { IInstantiationService, ServicesAccessor } from '../../../../platform/instantiation/common/instantiation.js';
import { Emitter, Event } from '../../../../base/common/event.js';
import { IStorageService, StorageScope } from '../../../../platform/storage/common/storage.js';
import { Parts, IWorkbenchLayoutService, ActivityBarPosition, LayoutSettings, EditorActionsLocation, EditorTabsMode } from '../../../services/layout/browser/layoutService.js';
import { createActionViewItem, fillInActionBarActions as fillInActionBarActions } from '../../../../platform/actions/browser/menuEntryActionViewItem.js';
import { Action2, IMenu, IMenuService, MenuId, registerAction2 } from '../../../../platform/actions/common/actions.js';
import { IContextKeyService } from '../../../../platform/contextkey/common/contextkey.js';
import { IHostService } from '../../../services/host/browser/host.js';
import { WindowTitle } from './windowTitle.js';
import { Categories } from '../../../../platform/action/common/actionCommonCategories.js';
import { WorkbenchToolBar } from '../../../../platform/actions/browser/toolbar.js';
import { ACCOUNTS_ACTIVITY_ID, GLOBAL_ACTIVITY_ID } from '../../../common/activity.js';
import { AccountsActivityActionViewItem, isAccountsActionVisible, SimpleAccountActivityActionViewItem, SimpleGlobalActivityActionViewItem } from '../globalCompositeBar.js';
import { HoverPosition } from '../../../../base/browser/ui/hover/hoverWidget.js';
import { IEditorGroupsContainer, IEditorGroupsService } from '../../../services/editor/common/editorGroupsService.js';
import { ActionRunner, IAction } from '../../../../base/common/actions.js';
import { IEditorService } from '../../../services/editor/common/editorService.js';
import { ActionsOrientation, IActionViewItem, prepareActions } from '../../../../base/browser/ui/actionbar/actionbar.js';
import { EDITOR_CORE_NAVIGATION_COMMANDS } from '../editor/editorCommands.js';
import { AnchorAlignment } from '../../../../base/browser/ui/contextview/contextview.js';
import { EditorPane } from '../editor/editorPane.js';
import { IKeybindingService } from '../../../../platform/keybinding/common/keybinding.js';
import { ResolvedKeybinding } from '../../../../base/common/keybindings.js';
import { EditorCommandsContextActionRunner } from '../editor/editorTabsControl.js';
import { IEditorCommandsContext, IEditorPartOptionsChangeEvent, IToolbarActions } from '../../../common/editor.js';
import { CodeWindow, mainWindow } from '../../../../base/browser/window.js';
import { ACCOUNTS_ACTIVITY_TILE_ACTION, GLOBAL_ACTIVITY_TITLE_ACTION } from './titlebarActions.js';
import { IView } from '../../../../base/browser/ui/grid/grid.js';
import { createInstantHoverDelegate } from '../../../../base/browser/ui/hover/hoverDelegateFactory.js';
import { IBaseActionViewItemOptions } from '../../../../base/browser/ui/actionbar/actionViewItems.js';
import { IHoverDelegate } from '../../../../base/browser/ui/hover/hoverDelegate.js';
import { CommandsRegistry } from '../../../../platform/commands/common/commands.js';
import { safeIntl } from '../../../../base/common/date.js';
import { TitleBarVisibleContext } from '../../../common/contextkeys.js';

export interface ITitleVariable {
	readonly name: string;
	readonly contextKey: string;
}

export interface ITitleProperties {
	isPure?: boolean;
	isAdmin?: boolean;
	prefix?: string;
}

export interface ITitlebarPart extends IDisposable {

	/**
	 * An event when the menubar visibility changes.
	 */
	readonly onMenubarVisibilityChange: Event<boolean>;

	/**
	 * Update some environmental title properties.
	 */
	updateProperties(properties: ITitleProperties): void;

	/**
	 * Adds variables to be supported in the window title.
	 */
	registerVariables(variables: ITitleVariable[]): void;
}

export class BrowserTitleService extends MultiWindowParts<BrowserTitlebarPart> implements ITitleService {

	declare _serviceBrand: undefined;

	readonly mainPart = this._register(this.createMainTitlebarPart());

	constructor(
		@IInstantiationService protected readonly instantiationService: IInstantiationService,
		@IStorageService storageService: IStorageService,
		@IThemeService themeService: IThemeService
	) {
		super('workbench.titleService', themeService, storageService);

		this._register(this.registerPart(this.mainPart));

		this.registerActions();
		this.registerAPICommands();
	}

	protected createMainTitlebarPart(): BrowserTitlebarPart {
		return this.instantiationService.createInstance(MainBrowserTitlebarPart);
	}

	private registerActions(): void {

		// Focus action
		const that = this;
		this._register(registerAction2(class FocusTitleBar extends Action2 {

			constructor() {
				super({
					id: `workbench.action.focusTitleBar`,
					title: localize2('focusTitleBar', 'Focus Title Bar'),
					category: Categories.View,
					f1: true,
					precondition: TitleBarVisibleContext
				});
			}

			run(): void {
				that.getPartByDocument(getActiveDocument())?.focus();
			}
		}));
	}

	private registerAPICommands(): void {
		this._register(CommandsRegistry.registerCommand({
			id: 'registerWindowTitleVariable',
			handler: (accessor: ServicesAccessor, name: string, contextKey: string) => {
				this.registerVariables([{ name, contextKey }]);
			},
			metadata: {
				description: 'Registers a new title variable',
				args: [
					{ name: 'name', schema: { type: 'string' }, description: 'The name of the variable to register' },
					{ name: 'contextKey', schema: { type: 'string' }, description: 'The context key to use for the value of the variable' }
				]
			}
		}));
	}

	//#region Auxiliary Titlebar Parts

	createAuxiliaryTitlebarPart(container: HTMLElement, editorGroupsContainer: IEditorGroupsContainer): IAuxiliaryTitlebarPart {
		const titlebarPartContainer = document.createElement('div');
		titlebarPartContainer.classList.add('part', 'titlebar');
		titlebarPartContainer.setAttribute('role', 'none');
		titlebarPartContainer.style.position = 'relative';
		container.insertBefore(titlebarPartContainer, container.firstChild); // ensure we are first element

		const disposables = new DisposableStore();

		const titlebarPart = this.doCreateAuxiliaryTitlebarPart(titlebarPartContainer, editorGroupsContainer);
		disposables.add(this.registerPart(titlebarPart));

		disposables.add(Event.runAndSubscribe(titlebarPart.onDidChange, () => titlebarPartContainer.style.height = `${titlebarPart.height}px`));
		titlebarPart.create(titlebarPartContainer);

		if (this.properties) {
			titlebarPart.updateProperties(this.properties);
		}

		if (this.variables.size) {
			titlebarPart.registerVariables(Array.from(this.variables.values()));
		}

		Event.once(titlebarPart.onWillDispose)(() => disposables.dispose());

		return titlebarPart;
	}

	protected doCreateAuxiliaryTitlebarPart(container: HTMLElement, editorGroupsContainer: IEditorGroupsContainer): BrowserTitlebarPart & IAuxiliaryTitlebarPart {
		return this.instantiationService.createInstance(AuxiliaryBrowserTitlebarPart, container, editorGroupsContainer, this.mainPart);
	}

	//#endregion


	//#region Service Implementation

	readonly onMenubarVisibilityChange = this.mainPart.onMenubarVisibilityChange;

	private properties: ITitleProperties | undefined = undefined;

	updateProperties(properties: ITitleProperties): void {
		this.properties = properties;

		for (const part of this.parts) {
			part.updateProperties(properties);
		}
	}

	private readonly variables = new Map<string, ITitleVariable>();

	registerVariables(variables: ITitleVariable[]): void {
		const newVariables: ITitleVariable[] = [];

		for (const variable of variables) {
			if (!this.variables.has(variable.name)) {
				this.variables.set(variable.name, variable);
				newVariables.push(variable);
			}
		}

		for (const part of this.parts) {
			part.registerVariables(newVariables);
		}
	}

	//#endregion
}

export class BrowserTitlebarPart extends Part implements ITitlebarPart {

	//#region IView

	readonly minimumWidth: number = 0;
	readonly maximumWidth: number = Number.POSITIVE_INFINITY;

	get minimumHeight(): number {
		const wcoEnabled = isWeb && isWCOEnabled();
		let value = this.isCommandCenterVisible || wcoEnabled ? DEFAULT_CUSTOM_TITLEBAR_HEIGHT : 35;
		if (wcoEnabled) {
			value = Math.max(value, getWCOTitlebarAreaRect(getWindow(this.element))?.height ?? 0);
		}

		return value / (this.preventZoom ? getZoomFactor(getWindow(this.element)) : 1);
	}

	get maximumHeight(): number { return this.minimumHeight; }

	//#endregion

	//#region Events

	private _onMenubarVisibilityChange = this._register(new Emitter<boolean>());
	readonly onMenubarVisibilityChange = this._onMenubarVisibilityChange.event;

	private readonly _onWillDispose = this._register(new Emitter<void>());
	readonly onWillDispose = this._onWillDispose.event;

	//#endregion

	protected rootContainer!: HTMLElement;
	protected windowControlsContainer: HTMLElement | undefined;
	protected dragRegion: HTMLElement | undefined;
	private title!: HTMLElement;

	private leftContent!: HTMLElement;
	// private centerContent!: HTMLElement;
	private rightContent!: HTMLElement;

	protected customMenubar: CustomMenubarControl | undefined;
	protected appIcon: HTMLElement | undefined;
	private appIconBadge: HTMLElement | undefined;
	protected menubar?: HTMLElement;
	private lastLayoutDimensions: Dimension | undefined;

	private actionToolBar!: WorkbenchToolBar;
	private readonly actionToolBarDisposable = this._register(new DisposableStore());
	private readonly editorActionsChangeDisposable = this._register(new DisposableStore());
	private actionToolBarElement!: HTMLElement;

	private secondaryActionToolBar!: WorkbenchToolBar;
	private readonly secondaryActionToolBarDisposable = this._register(new DisposableStore());
	private secondaryActionToolBarElement!: HTMLElement;

	private layoutToolbarMenu: IMenu | undefined;
	private readonly editorToolbarMenuDisposables = this._register(new DisposableStore());
	private readonly layoutToolbarMenuDisposables = this._register(new DisposableStore());
	private readonly activityToolbarDisposables = this._register(new DisposableStore());

	private codestoryAccountActionToolBar!: WorkbenchToolBar;
	private readonly codestoryAccountActionToolBarDisposable = this._register(new DisposableStore());
	private codestoryAccountActionToolBarElement!: HTMLElement;
	private codestoryAccountMenu: IMenu | undefined;
	private readonly codestoryAccountMenuDisposables = this._register(new DisposableStore());

	private readonly hoverDelegate: IHoverDelegate;

	private readonly titleDisposables = this._register(new DisposableStore());
	private titleBarStyle: TitlebarStyle = getTitleBarStyle(this.configurationService);

	private isInactive: boolean = false;
	private readonly isAuxiliary: boolean;

	private readonly windowTitle: WindowTitle;

	private readonly editorService: IEditorService;
	private readonly editorGroupsContainer: IEditorGroupsContainer;

	constructor(
		id: string,
		targetWindow: CodeWindow,
		editorGroupsContainer: IEditorGroupsContainer | 'main',
		@IContextMenuService private readonly contextMenuService: IContextMenuService,
		@IConfigurationService protected readonly configurationService: IConfigurationService,
		@IBrowserWorkbenchEnvironmentService protected readonly environmentService: IBrowserWorkbenchEnvironmentService,
		@IInstantiationService protected readonly instantiationService: IInstantiationService,
		@IThemeService themeService: IThemeService,
		@IStorageService private readonly storageService: IStorageService,
		@IWorkbenchLayoutService layoutService: IWorkbenchLayoutService,
		@IContextKeyService private readonly contextKeyService: IContextKeyService,
		@IHostService private readonly hostService: IHostService,
		@IEditorGroupsService private readonly editorGroupService: IEditorGroupsService,
		@IEditorService editorService: IEditorService,
		@IMenuService private readonly menuService: IMenuService,
		@IKeybindingService private readonly keybindingService: IKeybindingService
	) {
		super(id, { hasTitle: false }, themeService, storageService, layoutService);

		this.isAuxiliary = editorGroupsContainer !== 'main';
		this.editorService = editorService.createScoped(editorGroupsContainer, this._store);
		this.editorGroupsContainer = editorGroupsContainer === 'main' ? editorGroupService.mainPart : editorGroupsContainer;

		this.windowTitle = this._register(instantiationService.createInstance(WindowTitle, targetWindow, editorGroupsContainer));

		this.hoverDelegate = this._register(createInstantHoverDelegate());

		this.registerListeners(getWindowId(targetWindow));
	}

	private registerListeners(targetWindowId: number): void {
		this._register(this.hostService.onDidChangeFocus(focused => focused ? this.onFocus() : this.onBlur()));
		this._register(this.hostService.onDidChangeActiveWindow(windowId => windowId === targetWindowId ? this.onFocus() : this.onBlur()));
		this._register(this.configurationService.onDidChangeConfiguration(e => this.onConfigurationChanged(e)));
		this._register(this.editorGroupService.onDidChangeEditorPartOptions(e => this.onEditorPartConfigurationChange(e)));
	}

	private onBlur(): void {
		this.isInactive = true;

		this.updateStyles();
	}

	private onFocus(): void {
		this.isInactive = false;

		this.updateStyles();
	}

	private onEditorPartConfigurationChange({ oldPartOptions, newPartOptions }: IEditorPartOptionsChangeEvent): void {
		if (
			oldPartOptions.editorActionsLocation !== newPartOptions.editorActionsLocation ||
			oldPartOptions.showTabs !== newPartOptions.showTabs
		) {
			if (hasCustomTitlebar(this.configurationService, this.titleBarStyle) && this.actionToolBar && this.secondaryActionToolBar && this.codestoryAccountActionToolBar) {
				this.createActionToolBar();
				this.createsecondaryActionToolBar();
				this.createCodestoryAccountActionToolBar();
				this.createActionToolBarMenus({ editorActions: true });
				this._onDidChange.fire(undefined);
			}
		}
	}

	protected onConfigurationChanged(event: IConfigurationChangeEvent): void {

		// Custom menu bar (disabled if auxiliary)
		if (!this.isAuxiliary && !hasNativeTitlebar(this.configurationService, this.titleBarStyle) && (!isMacintosh || isWeb)) {
			if (event.affectsConfiguration('window.menuBarVisibility')) {
				if (this.currentMenubarVisibility === 'compact') {
					this.uninstallMenubar();
				} else {
					this.installMenubar();
				}
			}
		}

		// Actions
		if (hasCustomTitlebar(this.configurationService, this.titleBarStyle) && this.actionToolBar && this.secondaryActionToolBar && this.codestoryAccountActionToolBar) {
			const affectsLayoutControl = event.affectsConfiguration(LayoutSettings.LAYOUT_ACTIONS);
			const affectsActivityControl = event.affectsConfiguration(LayoutSettings.ACTIVITY_BAR_LOCATION);

			if (affectsLayoutControl || affectsActivityControl) {
				this.createActionToolBarMenus({ layoutActions: affectsLayoutControl, activityActions: affectsActivityControl });

				this._onDidChange.fire(undefined);
			}
		}

		/*
		// Command Center
		if (event.affectsConfiguration(LayoutSettings.COMMAND_CENTER)) {
			this.createTitle();

			this._onDidChange.fire(undefined);
		}
		*/
	}

	protected installMenubar(): void {
		if (this.menubar) {
			return; // If the menubar is already installed, skip
		}

		this.customMenubar = this._register(this.instantiationService.createInstance(CustomMenubarControl));

		this.menubar = append(this.leftContent, $('div.menubar'));
		this.menubar.setAttribute('role', 'menubar');

		this._register(this.customMenubar.onVisibilityChange(e => this.onMenubarVisibilityChanged(e)));

		this.customMenubar.create(this.menubar);
	}

	private uninstallMenubar(): void {
		this.customMenubar?.dispose();
		this.customMenubar = undefined;

		this.menubar?.remove();
		this.menubar = undefined;

		this.onMenubarVisibilityChanged(false);
	}

	protected onMenubarVisibilityChanged(visible: boolean): void {
		if (isWeb || isWindows || isLinux) {
			if (this.lastLayoutDimensions) {
				this.layout(this.lastLayoutDimensions.width, this.lastLayoutDimensions.height);
			}

			this._onMenubarVisibilityChange.fire(visible);
		}
	}

	updateProperties(properties: ITitleProperties): void {
		this.windowTitle.updateProperties(properties);
	}

	registerVariables(variables: ITitleVariable[]): void {
		this.windowTitle.registerVariables(variables);
	}

	protected override createContentArea(parent: HTMLElement): HTMLElement {
		this.element = parent;
		this.rootContainer = append(parent, $('.titlebar-container'));

		this.leftContent = append(this.rootContainer, $('.titlebar-left'));
		// this.centerContent = append(this.rootContainer, $('.titlebar-center'));
		this.rightContent = append(this.rootContainer, $('.titlebar-right'));

		// App Icon (Windows, Linux)
		if ((isWindows || isLinux) && !hasNativeTitlebar(this.configurationService, this.titleBarStyle)) {
			this.appIcon = prepend(this.leftContent, $('a.window-appicon'));
		}

		// Create Toolbar Actions
		if (hasCustomTitlebar(this.configurationService, this.titleBarStyle)) {
			this.actionToolBarElement = append(this.leftContent, $('div.action-toolbar-container'));
			this.secondaryActionToolBarElement = append(this.rightContent, $('div.secondary-action-toolbar-container'));
			this.codestoryAccountActionToolBarElement = append(this.rightContent, $('div.codestory-action-toolbar-container'));

			this.createActionToolBar();
			this.createsecondaryActionToolBar();
			this.createCodestoryAccountActionToolBar();
			this.createActionToolBarMenus();
		}

		// Title
		this.title = append(this.leftContent, $('div.window-title'));
		this.createTitle();

		// Draggable region that we can manipulate for #52522
		this.dragRegion = prepend(this.rootContainer, $('div.titlebar-drag-region'));

		// Menubar: install a custom menu bar depending on configuration
		if (
			!this.isAuxiliary &&
			!hasNativeTitlebar(this.configurationService, this.titleBarStyle) &&
			(!isMacintosh || isWeb) &&
			this.currentMenubarVisibility !== 'compact'
		) {
			this.installMenubar();
		}

		if (!hasNativeTitlebar(this.configurationService, this.titleBarStyle)) {
			let primaryWindowControlsLocation = isMacintosh ? 'left' : 'right';
			if (isMacintosh && isNative) {

				// Check if the locale is RTL, macOS will move traffic lights in RTL locales
				// https://developer.mozilla.org/en-US/docs/Web/JavaScript/Reference/Global_Objects/Intl/Locale/textInfo

				const localeInfo = safeIntl.Locale(platformLocale) as any;
				if (localeInfo?.textInfo?.direction === 'rtl') {
					primaryWindowControlsLocation = 'right';
				}
			}

			/*
			if (isMacintosh && isNative && primaryWindowControlsLocation === 'left') {
				// macOS native: controls are on the left and the container is not needed to make room
				// for something, except for web where a custom menu being supported). not putting the
				// container helps with allowing to move the window when clicking very close to the
				// window control buttons.
			} else { */
			this.windowControlsContainer = append(primaryWindowControlsLocation === 'left' ? this.leftContent : this.rightContent, $('div.window-controls-container'));
			if (isWeb) {
				// Web: its possible to have control overlays on both sides, for example on macOS
				// with window controls on the left and PWA controls on the right.
				append(primaryWindowControlsLocation === 'left' ? this.rightContent : this.leftContent, $('div.window-controls-container'));
			}

			if (isWCOEnabled()) {
				this.windowControlsContainer.classList.add('wco-enabled');
			}
			// }
		}

		// Context menu over title bar: depending on the OS and the location of the click this will either be
		// the overall context menu for the entire title bar or a specific title context menu.
		// Windows / Linux: we only support the overall context menu on the title bar
		// macOS: we support both the overall context menu and the title context menu.
		//        in addition, we allow Cmd+click to bring up the title context menu.
		{
			this._register(addDisposableListener(this.rootContainer, EventType.CONTEXT_MENU, e => {
				EventHelper.stop(e);

				let targetMenu: MenuId;
				if (isMacintosh && isHTMLElement(e.target) && isAncestor(e.target, this.title)) {
					targetMenu = MenuId.TitleBarTitleContext;
				} else {
					targetMenu = MenuId.TitleBarContext;
				}

				this.onContextMenu(e, targetMenu);
			}));

			if (isMacintosh) {
				this._register(addDisposableListener(this.title, EventType.MOUSE_DOWN, e => {
					if (e.metaKey) {
						EventHelper.stop(e, true /* stop bubbling to prevent command center from opening */);

						this.onContextMenu(e, MenuId.TitleBarTitleContext);
					}
				}, true /* capture phase to prevent command center from opening */));
			}
		}

		this.updateStyles();

		return this.element;
	}

	private createTitle(): void {
		this.titleDisposables.clear();

		// Text Title
		// if (!this.isCommandCenterVisible) {
		this.title.innerText = this.windowTitle.value;
		this.titleDisposables.add(this.windowTitle.onDidChange(() => {
			this.title.innerText = this.windowTitle.value;
<<<<<<< HEAD
		}));
		// }
=======
			this.titleDisposables.add(this.windowTitle.onDidChange(() => {
				this.title.innerText = this.windowTitle.value;
				// layout menubar and other renderings in the titlebar
				if (this.lastLayoutDimensions) {
					this.updateLayout(this.lastLayoutDimensions);
				}
			}));
		}
>>>>>>> 1410d77f

		/*
		// Menu Title
		else {
			const commandCenter = this.instantiationService.createInstance(CommandCenterControl, this.windowTitle, this.hoverDelegate);
			reset(this.title, commandCenter.element);
			this.titleDisposables.add(commandCenter);
		}
		*/
	}

	private actionViewItemProvider(action: IAction, options: IBaseActionViewItemOptions): IActionViewItem | undefined {

		// --- Activity Actions
		if (!this.isAuxiliary) {
			if (action.id === GLOBAL_ACTIVITY_ID) {
				return this.instantiationService.createInstance(SimpleGlobalActivityActionViewItem, { position: () => HoverPosition.BELOW }, options);
			}
			if (action.id === ACCOUNTS_ACTIVITY_ID) {
				return this.instantiationService.createInstance(SimpleAccountActivityActionViewItem, { position: () => HoverPosition.BELOW }, options);
			}
		}

		// --- Editor Actions
		const activeEditorPane = this.editorGroupsContainer.activeGroup?.activeEditorPane;
		if (activeEditorPane && activeEditorPane instanceof EditorPane) {
			const result = activeEditorPane.getActionViewItem(action, options);

			if (result) {
				return result;
			}
		}

		// Check extensions
		return createActionViewItem(this.instantiationService, action, { ...options, menuAsChild: false });
	}

	private getKeybinding(action: IAction): ResolvedKeybinding | undefined {
		const editorPaneAwareContextKeyService = this.editorGroupsContainer.activeGroup?.activeEditorPane?.scopedContextKeyService ?? this.contextKeyService;

		return this.keybindingService.lookupKeybinding(action.id, editorPaneAwareContextKeyService);
	}

	private createActionToolBar() {

		// Creates the action tool bar. Depends on the configuration of the title bar menus
		// Requires to be recreated whenever editor actions enablement changes

		this.actionToolBarDisposable.clear();

		this.actionToolBar = this.actionToolBarDisposable.add(this.instantiationService.createInstance(WorkbenchToolBar, this.actionToolBarElement, {
			contextMenu: MenuId.TitleBarContext,
			orientation: ActionsOrientation.HORIZONTAL,
			ariaLabel: localize('ariaLabelTitleActions', "Title actions"),
			getKeyBinding: action => this.getKeybinding(action),
			overflowBehavior: { maxItems: 9, exempted: EDITOR_CORE_NAVIGATION_COMMANDS },
			anchorAlignmentProvider: () => AnchorAlignment.LEFT,
			telemetrySource: 'titlePart',
			highlightToggledItems: false, // Layout actions are not shown as toggled
			actionViewItemProvider: (action, options) => this.actionViewItemProvider(action, options),
			hoverDelegate: this.hoverDelegate
		}));
	}

	private createsecondaryActionToolBar() {

		// Creates the secondary action tool bar. Depends on the configuration of the title bar menus
		// Requires to be recreated whenever editor actions enablement changes

		this.secondaryActionToolBarDisposable.clear();

		this.secondaryActionToolBar = this.secondaryActionToolBarDisposable.add(this.instantiationService.createInstance(WorkbenchToolBar, this.secondaryActionToolBarElement, {
			contextMenu: MenuId.TitleBarContext,
			orientation: ActionsOrientation.HORIZONTAL,
			ariaLabel: localize('ariaLabelTitleSecondaryActions', "Title secondary actions"),
			getKeyBinding: action => this.getKeybinding(action),
			overflowBehavior: { maxItems: 9, exempted: [ACCOUNTS_ACTIVITY_ID, GLOBAL_ACTIVITY_ID] },
			anchorAlignmentProvider: () => AnchorAlignment.RIGHT,
			telemetrySource: 'titlePart',
			highlightToggledItems: this.editorActionsEnabled, // Only show toggled state for editor actions
			actionViewItemProvider: (action, options) => this.actionViewItemProvider(action, options),
			hoverDelegate: this.hoverDelegate
		}));

		if (this.editorActionsEnabled) {
			this.secondaryActionToolBarDisposable.add(this.editorGroupsContainer.onDidChangeActiveGroup(() => this.createActionToolBarMenus({ editorActions: true })));
		}
	}

	private createCodestoryAccountActionToolBar() {
		this.codestoryAccountActionToolBarDisposable.clear();

		this.codestoryAccountActionToolBar = this.codestoryAccountActionToolBarDisposable.add(this.instantiationService.createInstance(WorkbenchToolBar, this.codestoryAccountActionToolBarElement, {
			ariaLabel: localize('ariaLabelTitleCodestoryAccountActions', "Codestory account actions"),
			getKeyBinding: action => this.getKeybinding(action),
			actionViewItemProvider: (action, options) => this.actionViewItemProvider(action, options),
		}));
	}

	private createActionToolBarMenus(update: true | { editorActions?: boolean; layoutActions?: boolean; activityActions?: boolean } = true) {
		if (update === true) {
			update = { editorActions: true, layoutActions: true, activityActions: true };
		}

		const updateToolBarActions = () => {
			const actions: IToolbarActions = { primary: [], secondary: [] };
			const globalActions: IToolbarActions = { primary: [], secondary: [] };
			const csAccountActions: IToolbarActions = { primary: [], secondary: [] };

			// --- Editor Actions
			if (this.editorActionsEnabled) {
				this.editorActionsChangeDisposable.clear();

				const activeGroup = this.editorGroupsContainer.activeGroup;
				if (activeGroup) {
					const editorActions = activeGroup.createEditorActions(this.editorActionsChangeDisposable);

					actions.primary.push(...editorActions.actions.primary);
					actions.secondary.push(...editorActions.actions.secondary);

					this.editorActionsChangeDisposable.add(editorActions.onDidChange(() => updateToolBarActions()));
				}
			}

			// --- Activity Actions
			if (this.activityActionsEnabled) {
				if (isAccountsActionVisible(this.storageService)) {
					globalActions.primary.push(ACCOUNTS_ACTIVITY_TILE_ACTION);
				}
				globalActions.primary.push(GLOBAL_ACTIVITY_TITLE_ACTION);
			}

			// --- Codestory Account Actions
			if (this.codestoryAccountMenu) {
				createAndFillInActionBarActions(
					this.codestoryAccountMenu,
					{},
					csAccountActions,
					() => true,
				);
			}

			// --- Layout Actions
			if (this.layoutToolbarMenu) {
				fillInActionBarActions(
					this.layoutToolbarMenu.getActions(),
					actions,
					() => !this.editorActionsEnabled // Layout Actions in overflow menu when editor actions enabled in title bar
				);
			}

			this.actionToolBar.setActions(prepareActions(actions.primary), prepareActions(actions.secondary));
			this.secondaryActionToolBar.setActions(prepareActions(globalActions.primary), prepareActions(globalActions.secondary));
			this.codestoryAccountActionToolBar.setActions(prepareActions(csAccountActions.primary), prepareActions(csAccountActions.secondary));
		};

		// Create/Update the menus which should be in the title tool bar

		if (update.editorActions) {
			this.editorToolbarMenuDisposables.clear();

			// The editor toolbar menu is handled by the editor group so we do not need to manage it here.
			// However, depending on the active editor, we need to update the context and action runner of the toolbar menu.
			if (this.editorActionsEnabled && this.editorService.activeEditor !== undefined) {
				const context: IEditorCommandsContext = { groupId: this.editorGroupsContainer.activeGroup.id };

				this.actionToolBar.actionRunner = new EditorCommandsContextActionRunner(context);
				this.actionToolBar.context = context;
				this.editorToolbarMenuDisposables.add(this.actionToolBar.actionRunner);
			} else {
				this.actionToolBar.actionRunner = new ActionRunner();
				this.actionToolBar.context = undefined;

				this.editorToolbarMenuDisposables.add(this.actionToolBar.actionRunner);
			}
		}

		if (update.layoutActions) {
			this.layoutToolbarMenuDisposables.clear();

			if (this.layoutControlEnabled) {
				this.layoutToolbarMenu = this.menuService.createMenu(MenuId.LayoutControlMenu, this.contextKeyService);

				this.layoutToolbarMenuDisposables.add(this.layoutToolbarMenu);
				this.layoutToolbarMenuDisposables.add(this.layoutToolbarMenu.onDidChange(() => updateToolBarActions()));
			} else {
				this.layoutToolbarMenu = undefined;
			}
		}

		if (update.activityActions) {
			this.activityToolbarDisposables.clear();
			if (this.activityActionsEnabled) {
				this.activityToolbarDisposables.add(this.storageService.onDidChangeValue(StorageScope.PROFILE, AccountsActivityActionViewItem.ACCOUNTS_VISIBILITY_PREFERENCE_KEY, this._store)(() => updateToolBarActions()));
			}
		}

		this.codestoryAccountMenu = this.menuService.createMenu(MenuId.CodestoryAccountMenu, this.contextKeyService);
		this.codestoryAccountMenuDisposables.add(this.codestoryAccountMenu);
		this.codestoryAccountMenuDisposables.add(this.codestoryAccountMenu.onDidChange(() => updateToolBarActions()));

		updateToolBarActions();
	}

	override updateStyles(): void {
		super.updateStyles();

		// Part container
		if (this.element) {
			if (this.isInactive) {
				this.element.classList.add('inactive');
			} else {
				this.element.classList.remove('inactive');
			}

			const titleBackground = this.getColor(this.isInactive ? TITLE_BAR_INACTIVE_BACKGROUND : TITLE_BAR_ACTIVE_BACKGROUND, (color, theme) => {
				// LCD Rendering Support: the title bar part is a defining its own GPU layer.
				// To benefit from LCD font rendering, we must ensure that we always set an
				// opaque background color. As such, we compute an opaque color given we know
				// the background color is the workbench background.
				return color.isOpaque() ? color : color.makeOpaque(WORKBENCH_BACKGROUND(theme));
			}) || '';
			this.element.style.backgroundColor = titleBackground;

			if (this.appIconBadge) {
				this.appIconBadge.style.backgroundColor = titleBackground;
			}

			if (titleBackground && Color.fromHex(titleBackground).isLighter()) {
				this.element.classList.add('light');
			} else {
				this.element.classList.remove('light');
			}

			const titleForeground = this.getColor(this.isInactive ? TITLE_BAR_INACTIVE_FOREGROUND : TITLE_BAR_ACTIVE_FOREGROUND);
			this.element.style.color = titleForeground || '';

			const titleBorder = this.getColor(TITLE_BAR_BORDER);
			this.element.style.borderBottom = titleBorder ? `1px solid ${titleBorder}` : '';
		}
	}

	protected onContextMenu(e: MouseEvent, menuId: MenuId): void {
		const event = new StandardMouseEvent(getWindow(this.element), e);

		// Show it
		this.contextMenuService.showContextMenu({
			getAnchor: () => event,
			menuId,
			contextKeyService: this.contextKeyService,
			domForShadowRoot: isMacintosh && isNative ? event.target : undefined
		});
	}

	protected get currentMenubarVisibility(): MenuBarVisibility {
		if (this.isAuxiliary) {
			return 'hidden';
		}

		return getMenuBarVisibility(this.configurationService);
	}

	private get layoutControlEnabled(): boolean {
		return !this.isAuxiliary && this.configurationService.getValue<boolean>(LayoutSettings.LAYOUT_ACTIONS) !== false;
	}

	protected get isCommandCenterVisible() {
		return this.configurationService.getValue<boolean>(LayoutSettings.COMMAND_CENTER) !== false;
	}

	private get editorActionsEnabled(): boolean {
		return this.editorGroupService.partOptions.editorActionsLocation === EditorActionsLocation.TITLEBAR ||
			(
				this.editorGroupService.partOptions.editorActionsLocation === EditorActionsLocation.DEFAULT &&
				this.editorGroupService.partOptions.showTabs === EditorTabsMode.NONE
			);
	}

	private get activityActionsEnabled(): boolean {
		const activityBarPosition = this.configurationService.getValue<ActivityBarPosition>(LayoutSettings.ACTIVITY_BAR_LOCATION);
		return !this.isAuxiliary && (activityBarPosition === ActivityBarPosition.TOP || activityBarPosition === ActivityBarPosition.BOTTOM);
	}

	get hasZoomableElements(): boolean {
		const hasMenubar = !(this.currentMenubarVisibility === 'hidden' || this.currentMenubarVisibility === 'compact' || (!isWeb && isMacintosh));
		const hasCommandCenter = this.isCommandCenterVisible;
		const hasToolBarActions = this.layoutControlEnabled || this.editorActionsEnabled || this.activityActionsEnabled;
		return hasMenubar || hasCommandCenter || hasToolBarActions;
	}

	get preventZoom(): boolean {
		// Prevent zooming behavior if any of the following conditions are met:
		// 1. Shrinking below the window control size (zoom < 1)
		// 2. No custom items are present in the title bar

		return getZoomFactor(getWindow(this.element)) < 1 || !this.hasZoomableElements;
	}

	override layout(width: number, height: number): void {
		this.updateLayout(new Dimension(width, height));

		super.layoutContents(width, height);
	}

	private updateLayout(dimension: Dimension): void {
		this.lastLayoutDimensions = dimension;

		if (hasCustomTitlebar(this.configurationService, this.titleBarStyle)) {
			const zoomFactor = getZoomFactor(getWindow(this.element));

			this.element.style.setProperty('--zoom-factor', zoomFactor.toString());
			this.rootContainer.classList.toggle('counter-zoom', this.preventZoom);

			if (this.customMenubar) {
				const menubarDimension = new Dimension(0, dimension.height);
				this.customMenubar.layout(menubarDimension);
			}
		}
	}

	focus(): void {
		if (this.customMenubar) {
			this.customMenubar.toggleFocus();
		} else {
			(this.element.querySelector('[tabindex]:not([tabindex="-1"])') as HTMLElement).focus();
		}
	}

	toJSON(): object {
		return {
			type: Parts.TITLEBAR_PART
		};
	}

	override dispose(): void {
		this._onWillDispose.fire();

		super.dispose();
	}
}

export class MainBrowserTitlebarPart extends BrowserTitlebarPart {

	constructor(
		@IContextMenuService contextMenuService: IContextMenuService,
		@IConfigurationService configurationService: IConfigurationService,
		@IBrowserWorkbenchEnvironmentService environmentService: IBrowserWorkbenchEnvironmentService,
		@IInstantiationService instantiationService: IInstantiationService,
		@IThemeService themeService: IThemeService,
		@IStorageService storageService: IStorageService,
		@IWorkbenchLayoutService layoutService: IWorkbenchLayoutService,
		@IContextKeyService contextKeyService: IContextKeyService,
		@IHostService hostService: IHostService,
		@IEditorGroupsService editorGroupService: IEditorGroupsService,
		@IEditorService editorService: IEditorService,
		@IMenuService menuService: IMenuService,
		@IKeybindingService keybindingService: IKeybindingService,
	) {
		super(Parts.TITLEBAR_PART, mainWindow, 'main', contextMenuService, configurationService, environmentService, instantiationService, themeService, storageService, layoutService, contextKeyService, hostService, editorGroupService, editorService, menuService, keybindingService);
	}
}

export interface IAuxiliaryTitlebarPart extends ITitlebarPart, IView {
	readonly container: HTMLElement;
	readonly height: number;
}

export class AuxiliaryBrowserTitlebarPart extends BrowserTitlebarPart implements IAuxiliaryTitlebarPart {

	private static COUNTER = 1;

	get height() { return this.minimumHeight; }

	constructor(
		readonly container: HTMLElement,
		editorGroupsContainer: IEditorGroupsContainer,
		private readonly mainTitlebar: BrowserTitlebarPart,
		@IContextMenuService contextMenuService: IContextMenuService,
		@IConfigurationService configurationService: IConfigurationService,
		@IBrowserWorkbenchEnvironmentService environmentService: IBrowserWorkbenchEnvironmentService,
		@IInstantiationService instantiationService: IInstantiationService,
		@IThemeService themeService: IThemeService,
		@IStorageService storageService: IStorageService,
		@IWorkbenchLayoutService layoutService: IWorkbenchLayoutService,
		@IContextKeyService contextKeyService: IContextKeyService,
		@IHostService hostService: IHostService,
		@IEditorGroupsService editorGroupService: IEditorGroupsService,
		@IEditorService editorService: IEditorService,
		@IMenuService menuService: IMenuService,
		@IKeybindingService keybindingService: IKeybindingService,
	) {
		const id = AuxiliaryBrowserTitlebarPart.COUNTER++;
		super(`workbench.parts.auxiliaryTitle.${id}`, getWindow(container), editorGroupsContainer, contextMenuService, configurationService, environmentService, instantiationService, themeService, storageService, layoutService, contextKeyService, hostService, editorGroupService, editorService, menuService, keybindingService);
	}

	override get preventZoom(): boolean {

		// Prevent zooming behavior if any of the following conditions are met:
		// 1. Shrinking below the window control size (zoom < 1)
		// 2. No custom items are present in the main title bar
		// The auxiliary title bar never contains any zoomable items itself,
		// but we want to match the behavior of the main title bar.

		return getZoomFactor(getWindow(this.element)) < 1 || !this.mainTitlebar.hasZoomableElements;
	}
}<|MERGE_RESOLUTION|>--- conflicted
+++ resolved
@@ -556,19 +556,12 @@
 		this.title.innerText = this.windowTitle.value;
 		this.titleDisposables.add(this.windowTitle.onDidChange(() => {
 			this.title.innerText = this.windowTitle.value;
-<<<<<<< HEAD
+			// layout menubar and other renderings in the titlebar
+			if (this.lastLayoutDimensions) {
+				this.updateLayout(this.lastLayoutDimensions);
+			}
 		}));
 		// }
-=======
-			this.titleDisposables.add(this.windowTitle.onDidChange(() => {
-				this.title.innerText = this.windowTitle.value;
-				// layout menubar and other renderings in the titlebar
-				if (this.lastLayoutDimensions) {
-					this.updateLayout(this.lastLayoutDimensions);
-				}
-			}));
-		}
->>>>>>> 1410d77f
 
 		/*
 		// Menu Title

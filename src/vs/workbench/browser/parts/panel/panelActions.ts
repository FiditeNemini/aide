--- conflicted
+++ resolved
@@ -24,12 +24,7 @@
 
 const maximizeIcon = registerIcon('panel-maximize', Codicon.chevronUp, localize('maximizeIcon', 'Icon to maximize a panel.'));
 const restoreIcon = registerIcon('panel-restore', Codicon.chevronDown, localize('restoreIcon', 'Icon to restore a panel.'));
-<<<<<<< HEAD
-const closeIcon = registerIcon('panel-close', Codicon.close, localize('closeIcon', 'Icon to close a panel.'));
-const minimizeIcon = registerIcon('panel-minimize', Codicon.chromeMinimize, localize('minimizeIcon', 'Icon to minimize a panel.'));
-=======
 export const closeIcon = registerIcon('panel-close', Codicon.close, localize('closeIcon', 'Icon to close a panel.'));
->>>>>>> 1410d77f
 const panelIcon = registerIcon('panel-layout-icon', Codicon.layoutPanel, localize('togglePanelOffIcon', 'Icon to toggle the panel off when it is on.'));
 const panelOffIcon = registerIcon('panel-layout-icon-off', Codicon.layoutPanelOff, localize('togglePanelOnIcon', 'Icon to toggle the panel on when it is off.'));
 
@@ -317,54 +312,6 @@
 	}
 });
 
-<<<<<<< HEAD
-registerAction2(class extends Action2 {
-	constructor() {
-		super({
-			id: 'workbench.action.closePanel',
-			title: localize2('closePanel', 'Hide Panel'),
-			category: Categories.View,
-			icon: closeIcon,
-			menu: [{
-				id: MenuId.CommandPalette,
-				when: PanelVisibleContext,
-			}, {
-				id: MenuId.PanelTitle,
-				group: 'navigation',
-				order: 2
-			}]
-		});
-	}
-	run(accessor: ServicesAccessor) {
-		accessor.get(IWorkbenchLayoutService).setPartHidden(true, Parts.PANEL_PART);
-	}
-});
-
-registerAction2(class extends Action2 {
-	constructor() {
-		super({
-			id: 'workbench.action.closeAuxiliaryBar',
-			title: localize2('closeSecondarySideBar', 'Hide Secondary Side Bar'),
-			category: Categories.View,
-			icon: minimizeIcon,
-			menu: [{
-				id: MenuId.CommandPalette,
-				when: AuxiliaryBarVisibleContext,
-			}, {
-				id: MenuId.AuxiliaryBarTitle,
-				group: 'navigation',
-				order: 2,
-				when: ContextKeyExpr.notEquals(`config.${LayoutSettings.ACTIVITY_BAR_LOCATION}`, ActivityBarPosition.TOP)
-			}]
-		});
-	}
-	run(accessor: ServicesAccessor) {
-		accessor.get(IWorkbenchLayoutService).setPartHidden(true, Parts.AUXILIARYBAR_PART);
-	}
-});
-
-=======
->>>>>>> 1410d77f
 MenuRegistry.appendMenuItems([
 	{
 		id: MenuId.LayoutControlMenu,

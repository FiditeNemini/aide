--- conflicted
+++ resolved
@@ -233,11 +233,7 @@
 			'window.titleBarStyle': {
 				'type': 'string',
 				'enum': ['native', 'custom'],
-<<<<<<< HEAD
-				'default': isLinux ? 'custom' : 'custom',
-=======
-				'default': isLinux && product.quality === 'stable' ? 'native' : 'custom',
->>>>>>> 1410d77f
+				'default': isLinux && product.quality === 'stable' ? 'custom' : 'custom',
 				'scope': ConfigurationScope.APPLICATION,
 				'description': localize('titleBarStyle', "Adjust the appearance of the window title bar to be native by the OS or custom. On Linux and Windows, this setting also affects the application and context menu appearances. Changes require a full restart to apply."),
 			},

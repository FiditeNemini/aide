--- conflicted
+++ resolved
@@ -610,13 +610,8 @@
 			const { ctrlKey, shiftKey, altKey, metaKey } = part.modifiers || { ctrlKey: false, shiftKey: false, altKey: false, metaKey: false };
 			return new SimpleKeybinding(ctrlKey!, shiftKey!, altKey!, metaKey!, part.keyCode);
 		};
-<<<<<<< HEAD
 		const keybinding = firstPart ? chordPart ? new ChordKeybinding([aSimpleKeybinding(firstPart), aSimpleKeybinding(chordPart)]) : aSimpleKeybinding(firstPart) : null;
-		return new ResolvedKeybindingItem(keybinding ? new USLayoutResolvedKeybinding(keybinding, OS) : null, command || 'some command', null, when ? ContextKeyExpr.deserialize(when) : null, isDefault === void 0 ? true : isDefault);
-=======
-		const keybinding = firstPart ? chordPart ? new ChordKeybinding(aSimpleKeybinding(firstPart), aSimpleKeybinding(chordPart)) : aSimpleKeybinding(firstPart) : null;
 		return new ResolvedKeybindingItem(keybinding ? new USLayoutResolvedKeybinding(keybinding, OS) : null, command || 'some command', null, when ? ContextKeyExpr.deserialize(when) : null, isDefault === undefined ? true : isDefault);
->>>>>>> 46d1ac2b
 	}
 
 	function asResolvedKeybindingItems(keybindingEntries: IKeybindingItemEntry[], keepUnassigned: boolean = false): ResolvedKeybindingItem[] {

/*---------------------------------------------------------------------------------------------
 *  Copyright (c) Microsoft Corporation. All rights reserved.
 *  Licensed under the MIT License. See License.txt in the project root for license information.
 *--------------------------------------------------------------------------------------------*/
import { Color } from '../common/color.js';
import { FileAccess } from '../common/network.js';
import { URI } from '../common/uri.js';

export type CssFragment = string & { readonly __cssFragment: unique symbol };

function asFragment(raw: string): CssFragment {
	return raw as CssFragment;
}

export function asCssValueWithDefault(cssPropertyValue: string | undefined, dflt: string): string {
	if (cssPropertyValue !== undefined) {
		const variableMatch = cssPropertyValue.match(/^\s*var\((.+)\)$/);
		if (variableMatch) {
			const varArguments = variableMatch[1].split(',', 2);
			if (varArguments.length === 2) {
				dflt = asCssValueWithDefault(varArguments[1].trim(), dflt);
			}
			return `var(${varArguments[0]}, ${dflt})`;
		}
		return cssPropertyValue;
	}
	return dflt;
}

<<<<<<< HEAD
/**
 * Creates a CSS string value from a string. A CSS string value is composed of any number of Unicode characters surrounded by either double (") or single (') quotes.
 * CSS strings are used in numerous CSS properties, such as content, font-family, and quotes.
 *
 * https://developer.mozilla.org/en-US/docs/Web/CSS/string
 */
export function asCSSStringValue(value: string, escapeBackslash = true): string {
	if (escapeBackslash) {
		value = value.replace(/\\/g, '\\\\');
	}
	return `'${value.replace(/'/g, '\\27')}'`;
=======
export function value(value: string): CssFragment {
	const out = value.replaceAll(/[^_\-a-z0-9]/gi, '');
	if (out !== value) {
		console.warn(`CSS value ${value} modified to ${out} to be safe for CSS`);
	}
	return asFragment(out);
}

export function stringValue(value: string): CssFragment {
	return asFragment(`'${value.replaceAll(/'/g, '\\000027')}'`);
>>>>>>> b15a0a7b
}

/**
 * returns url('...')
 */
export function asCSSUrl(uri: URI | null | undefined): CssFragment {
	if (!uri) {
		return asFragment(`url('')`);
	}
	return inline`url(${stringValue(FileAccess.uriToBrowserUri(uri).toString(true))})`;
}

export function className(value: string): CssFragment {
	const out = CSS.escape(value);
	if (out !== value) {
		console.warn(`CSS class name ${value} modified to ${out} to be safe for CSS`);
	}
	return asFragment(out);
}

type InlineCssTemplateValue = CssFragment | Color;

/**
 * Template string tag that that constructs a CSS fragment.
 *
 * All expressions in the template must be css safe values.
 */
export function inline(strings: TemplateStringsArray, ...values: InlineCssTemplateValue[]): CssFragment {
	return asFragment(strings.reduce((result, str, i) => {
		const value = values[i] || '';
		return result + str + value;
	}, ''));
}


export class Builder {
	private readonly _parts: CssFragment[] = [];

	push(...parts: CssFragment[]): void {
		this._parts.push(...parts);
	}

	join(joiner = '\n'): CssFragment {
		return asFragment(this._parts.join(joiner));
	}
}<|MERGE_RESOLUTION|>--- conflicted
+++ resolved
@@ -27,21 +27,8 @@
 	return dflt;
 }
 
-<<<<<<< HEAD
-/**
- * Creates a CSS string value from a string. A CSS string value is composed of any number of Unicode characters surrounded by either double (") or single (') quotes.
- * CSS strings are used in numerous CSS properties, such as content, font-family, and quotes.
- *
- * https://developer.mozilla.org/en-US/docs/Web/CSS/string
- */
-export function asCSSStringValue(value: string, escapeBackslash = true): string {
-	if (escapeBackslash) {
-		value = value.replace(/\\/g, '\\\\');
-	}
-	return `'${value.replace(/'/g, '\\27')}'`;
-=======
 export function value(value: string): CssFragment {
-	const out = value.replaceAll(/[^_\-a-z0-9]/gi, '');
+	const out = value.replaceAll(/[^_\-a-z0-9#]/gi, '');
 	if (out !== value) {
 		console.warn(`CSS value ${value} modified to ${out} to be safe for CSS`);
 	}
@@ -50,7 +37,10 @@
 
 export function stringValue(value: string): CssFragment {
 	return asFragment(`'${value.replaceAll(/'/g, '\\000027')}'`);
->>>>>>> b15a0a7b
+}
+
+export function selector(value: string): CssFragment {
+	return asFragment(value);
 }
 
 /**

--- conflicted
+++ resolved
@@ -77,16 +77,11 @@
 
 			// Detected Mode
 			const detectedLanguageId = detectLanguageId(modelService, languageService, resource);
-<<<<<<< HEAD
 			if (detectedLanguageId === 'unknown') {
 				classes.length = 0;
 				classes.push(`codicon-${Codicon.file.id}`, 'predefined-file-icon');
 			} else if (detectedLanguageId) {
-				classes.push(`${cssEscape(detectedLanguageId)}-lang-file-icon`);
-=======
-			if (detectedLanguageId) {
 				classes.push(`${fileIconSelectorEscape(detectedLanguageId)}-lang-file-icon`);
->>>>>>> 1410d77f
 			}
 		}
 	}
